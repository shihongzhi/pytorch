--- conflicted
+++ resolved
@@ -780,14 +780,8 @@
 
 
 # Activation functions
-<<<<<<< HEAD
-@weak_script
 def dropout(input, p=0.5, training=True, inplace=False, noise_shape=None):
     # type: (Tensor, float, bool, bool, Optional(BroadcastingList1[int])) -> Tensor
-=======
-def dropout(input, p=0.5, training=True, inplace=False):
-    # type: (Tensor, float, bool, bool) -> Tensor
->>>>>>> d21e476d
     r"""
     During training, randomly zeroes some of the elements of the input
     tensor with probability :attr:`p` using samples from a Bernoulli
@@ -812,14 +806,8 @@
             else _VF.dropout(input, p, training, noise_shape))
 
 
-<<<<<<< HEAD
-@weak_script
 def alpha_dropout(input, p=0.5, training=False, inplace=False, noise_shape=None):
     # type: (Tensor, float, bool, bool, Optional(BroadcastingList1[int])) -> Tensor
-=======
-def alpha_dropout(input, p=0.5, training=False, inplace=False):
-    # type: (Tensor, float, bool, bool) -> Tensor
->>>>>>> d21e476d
     r"""Applies alpha dropout to the input.
 
     See :class:`~torch.nn.AlphaDropout` for details.
@@ -834,14 +822,8 @@
             else _VF.alpha_dropout(input, p, training, noise_shape))
 
 
-<<<<<<< HEAD
-@weak_script
 def dropout2d(input, p=0.5, training=True, inplace=False, noise_shape=None):
     # type: (Tensor, float, bool, bool, Optional(BroadcastingList1[int])) -> Tensor
-=======
-def dropout2d(input, p=0.5, training=True, inplace=False):
-    # type: (Tensor, float, bool, bool) -> Tensor
->>>>>>> d21e476d
     r"""
     Randomly zero out entire channels (a channel is a 2D feature map,
     e.g., the :math:`j`-th channel of the :math:`i`-th sample in the
@@ -867,14 +849,8 @@
             else _VF.feature_dropout(input, p, training, noise_shape))
 
 
-<<<<<<< HEAD
-@weak_script
 def dropout3d(input, p=0.5, training=True, inplace=False, noise_shape=None):
     # type: (Tensor, float, bool, bool, Optional(BroadcastingList1[int])) -> Tensor
-=======
-def dropout3d(input, p=0.5, training=True, inplace=False):
-    # type: (Tensor, float, bool, bool) -> Tensor
->>>>>>> d21e476d
     r"""
     Randomly zero out entire channels (a channel is a 3D feature map,
     e.g., the :math:`j`-th channel of the :math:`i`-th sample in the
@@ -902,14 +878,8 @@
             else _VF.feature_dropout(input, p, training, noise_shape))
 
 
-<<<<<<< HEAD
-@weak_script
 def feature_alpha_dropout(input, p=0.5, training=False, inplace=False, noise_shape=None):
     # type: (Tensor, float, bool, bool, Optional(BroadcastingList1[int])) -> Tensor
-=======
-def feature_alpha_dropout(input, p=0.5, training=False, inplace=False):
-    # type: (Tensor, float, bool, bool) -> Tensor
->>>>>>> d21e476d
     if p < 0. or p > 1.:
         raise ValueError("dropout probability has to be between 0 and 1, "
                          "but got {}".format(p))
