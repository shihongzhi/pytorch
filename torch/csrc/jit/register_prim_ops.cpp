--- conflicted
+++ resolved
@@ -1647,12 +1647,7 @@
   auto value = pop(stack);
   auto idx = pop(stack);
   auto dict = pop(stack).toGenericDict();
-<<<<<<< HEAD
   dict.insert_or_assign(std::move(idx), std::move(value));
-  push(stack, std::move(dict));
-=======
-  dict->elements().insert_or_assign(std::move(idx), std::move(value));
->>>>>>> f9c4d0d7
   return 0;
 }
 
