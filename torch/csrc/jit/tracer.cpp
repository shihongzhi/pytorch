#include <torch/csrc/jit/tracer.h>

#include <torch/csrc/utils/variadic.h>
#include <torch/csrc/jit/constants.h>
#include <ATen/core/functional.h>
#include <ATen/Backtrace.h>
#include <c10/util/Exception.h>
#include <torch/csrc/autograd/engine.h>
#include <torch/csrc/autograd/function.h>
#include <torch/csrc/autograd/variable.h>
#include <torch/csrc/jit/passes/dead_code_elimination.h>
#include <torch/csrc/jit/passes/remove_expands.h>
#include <torch/csrc/jit/script/module.h>
#include <ATen/core/Dict.h>

#include <memory>
#include <sstream>
#include <string>

namespace torch {
namespace jit {
namespace tracer {

////////////////////////////////////////////////////////////////////////////////
// Recording the traces
////////////////////////////////////////////////////////////////////////////////
namespace detail {

template <typename T>
void genericAddInput(Node* n, T value) {
  Value* v = n->owningGraph()->insertConstant(value);
  recordSourceLocation(v->node());
  n->addInput(v);
}

template <typename T>
void badArgType(const T& v) {
  AT_ERROR(
      "Found an unsupported argument type in the JIT tracer: ",
      c10::demangle_type<T>(),
      ". File a bug report.");
}

thread_local std::shared_ptr<TracingState> tracing_state;
} // namespace detail

std::function<void()> pauseTracing() {
  // NOLINTNEXTLINE
  std::shared_ptr<tracer::TracingState> state = getTracingState();
  tracer::setTracingState(nullptr);

  return [state]() { tracer::setTracingState(state); };
}

void delValueTrace(const IValue& var) {
  getTracingState()->delValue(var);
}
void TracingState::delValue(const IValue& var) {
  at::Tensor t = var.toTensor();
  AT_ASSERT(t.defined());
  for (size_t i = 0; i < env_stack.size(); ++i) {
    auto& value_map = env_stack.at(env_stack.size() - 1 - i).value_map;

    auto it = value_map.find(t);
    if (it == value_map.end()) {
      continue;
    }
    value_map.erase(it);
  }
}

// Given a IValue 'var', return the 'node' which represents the instruction
// which computes the value of this variable in the IR.
// Here, we interpret untraced variables as constants that are just embedded
// in the graph.  This is useful to handle code which does things like this
// (from torch.autograd.variable, now moved to C++):
//
//    def mm(self, matrix):
//      output = Variable(self.data.new(self.data.size(0), matrix.data.size(1)))
//      return Addmm.apply(output, self, matrix, 0, 1, True)
//
// Here, mm fakes up a dummy variable with uninitialized data to do an inplace
// update on, but subsequently ignores it because the alpha scaling factor is
// zero. This is one of the cases where a Variable can be created inside of a
// trace, and if we treat it as a constant, everything will work out.
Value* getValueTrace(const IValue& var) {
  return getTracingState()->getValue(var);
}
Value* TracingState::getValue(const IValue& var) {  
  // allow tracing of tuples passed to List[Tensor] or Tuple[Tensor...] arguments
  if (var.isTensorList()) {
    return graph
        ->insertNode(graph->createList(
            TensorType::get(),
            fmap(
                var.toTensorListRef(),
                [](const IValue& val) { return getValueTrace(val); })))
        ->output();
  } else if (var.isTuple()) {
<<<<<<< HEAD
    return state->graph
        ->insertNode(state->graph->createTuple(fmap(
            var.toTupleRef(),
=======
    return graph
        ->insertNode(graph->createTuple(fmap(
            var.toTuple()->elements(),
>>>>>>> f9c4d0d7
            [](const IValue& val) { return getValueTrace(val); })))
        ->output();
  } if (var.isTensor()) {
    auto ten = var.toTensor();
    if (!ten.defined()) {
      Node* n = graph->createNone(TensorType::get());
      return graph->insertNode(n)->output();
    }
    for (size_t i = 0; i < env_stack.size(); ++i) {
      auto& value_map = env_stack.at(env_stack.size() - 1 - i).value_map;
      auto it = value_map.find(ten);
      if (it == value_map.end()) {
        continue;
      }
      if (!it->second->hasUniqueName()) {
        auto unique_name = getTracingState()->lookup_var_name_fn(ten);
        if (!unique_name.empty()) {
          it->second->setUniqueName(unique_name);
        }
      }
      return it->second;
    }

    // Didn't find it. Bake in a constant
    if (ten.is_variable() && ten.requires_grad()) {
      pauseTracing();
      std::ostringstream oss;
      oss << "Cannot insert a Tensor that requires grad as a constant. "
          << "Consider making it a parameter or input, or detaching the gradient\n"
          << "Tensor:\n"
          << ten;
      throw std::runtime_error(oss.str());
    }

    Value* constant = graph->insertConstant(ten);
    recordSourceLocation(constant->node());
    constant->inferTypeFrom(ten);
    auto it = env_stack.back().value_map.find(ten);
    it = env_stack.back().value_map.emplace_hint(it, ten, constant);
    return it->second;
  } else if (var.isFuture()) {
    auto fut = var.toFuture();
    for (size_t i = 0; i < env_stack.size(); ++i) {
      auto& future_map = env_stack.at(env_stack.size() - 1 - i).future_map;
      auto it = future_map.find(fut);
      if (it == future_map.end()) {
        continue;
      }
      return it->second;
    }

    std::ostringstream oss;
    oss << "Tried to trace Future that the tracer was not aware of.";
    throw std::runtime_error(oss.str());
  } else {
    // If the values are non-tensors, we try to create constants
    // and bake those constants into the traced graph
    auto constant = tryInsertConstant(*graph, var);
    if (constant) {
      recordSourceLocation(constant.value()->node());
      return *constant;
    }
    std::ostringstream os;
    os << "Tracer cannot get value trace for type " << var.tagKind() << ". "
       << "The below value could not be materialized as a constant:\n"
       << var;
    throw std::runtime_error(os.str());
  }
}
bool TracingState::hasValue(const IValue& var) const {
  if (var.isTensor()) {
    at::Tensor t = var.toTensor();
    for(const auto & frame : env_stack) {
      if (frame.value_map.count(t)) {
        return true;
      }
    }
  }
  return false;
}


Value* TracingState::getOutput(const IValue& iv) {
   if (iv.isTensor()) {
     at::Tensor var = iv.toTensor();
     if (!var.defined()) {
       Node *n = graph->createNone(TensorType::get());
       return graph->insertNode(n)->output();
     }

     auto &value_map = getTracingState()->env_stack.back().value_map;
     auto it = value_map.find(var);
     if (it == value_map.end()) {
       std::ostringstream os;
       os << "output of traced region did not have observable "
          << "data dependence with trace inputs; this probably indicates your "
             "program "
          << "cannot be understood by the tracer.";
       throw std::runtime_error(os.str());
     }
     return it->second;
  } else if (iv.isTuple()) {
    auto tuple = iv.toTupleRef();
    auto tuple_node =
<<<<<<< HEAD
        state->graph->createTuple(fmap(tuple, [&state](const IValue& ival) {
          return getNestedOutputTrace(state, ival);
=======
        graph->createTuple(fmap(elems, [&](const IValue& ival) {
          return getOutput(ival);
>>>>>>> f9c4d0d7
        }));
    graph->insertNode(tuple_node);
    return tuple_node->output();
  } else {
    AT_ERROR(
        "Only tensors or tuples of tensors can be output from traced functions");
  }
}

// XXX: this function mutates input
static IValue addInput(const std::shared_ptr<TracingState> & state, const IValue& input, const TypePtr& type, Value* value) {
  value->setType(type);
  if (type->isSubtypeOf(TensorType::get())) {
    auto input_tensor = input.toTensor();
    auto name = Variable(input_tensor).name();
    if (state->hasValue(input)) {
      input_tensor = input_tensor.view(input_tensor.sizes());
    }
    value->setUniqueName(name);
    state->setValue(input_tensor, value);
    return input_tensor;
  } else if (auto tuple_type = type->cast<TupleType>()) {
    auto unpack_node =
        state->graph->insertNode(state->graph->createTupleUnpack(value));
    auto elem_values = unpack_node->outputs();
    auto elem_types = tuple_type->elements();
    c10::ivalue::TuplePtr tuple = input.toTuple();
    c10::ListPtr<IValue>& elems = tuple.elements();
    size_t num_elems = elems.size();
    AT_ASSERT(
        elem_values.size() == num_elems && elem_types.size() == num_elems);
    for (size_t i = 0; i < num_elems; ++i) {
      elems[i] = addInput(state, elems.get(i), elem_types[i], elem_values[i]);
    }
    return std::move(tuple);
  } else if (auto dict_type = type->cast<DictType>()) {
    auto dict = input.toGenericDict();

    auto dict_size = dict.size();
    auto unpack_to_list = state->graph->insert(aten::values, {value});
    auto list_unpack = state->graph->createListUnpack(unpack_to_list, dict_size);
    auto unpack_node = state->graph->insertNode(list_unpack);
    auto elem_values = unpack_node->outputs();

    const auto order = iterationOrder(dict);
    AT_ASSERT(order.size() == elem_values.size());

    size_t i = 0;
    for (const auto &pair : order) {
      dict.insert_or_assign(pair.first, addInput(state, pair.second, dict_type->getValueType(), elem_values[i++]));
    }

    return std::move(dict);
  } else if (auto list_type = type->cast<ListType>()) {
    size_t num_elems = input.isGenericList() ? input.toGenericListRef().size()
                                             : input.toTensorListRef().size();
    auto list_unpack = state->graph->insertNode(state->graph->createListUnpack(value, num_elems));
    auto unpack_outputs = list_unpack->outputs();

    if (input.isTensorList()) {
      auto elems = input.toTensorList();
      for (size_t i = 0; i < num_elems; i++) {
        elems[i] = addInput(state, elems.get(i), list_type->getElementType(), unpack_outputs[i]).toTensor();
      }
      return elems;
    } else {
      auto elems = input.toGenericList();
      for (size_t i = 0; i < num_elems; i++) {
        elems[i] = addInput(state, elems.get(i), list_type->getElementType(), unpack_outputs[i]);
      }
      return elems;
    }
  } else {
    AT_ERROR(
        "Only tensors or (possibly nested) dict or tuples of tensors can be "
        "inputs to traced functions. Got ", type);
  }
}

static void gatherParametersAndBuffers(
    const std::shared_ptr<TracingState>& state,
    Value* self_value,
    const script::Module& self) {
  Graph& g = *self_value->owningGraph();
  for (auto& param : self.get_parameters()) {
    addInput(state, param.value(), param.type(), g.insertGetAttr(self_value, param.name()));
  }
  for (auto& param : self.get_attributes()) {
    if (param.type()->isSubtypeOf(TensorType::get())) {
      addInput(state, param.value(), param.type(), g.insertGetAttr(self_value, param.name()));
    }
  }
  for (const auto& sub : self.get_modules()) {
    gatherParametersAndBuffers(state, g.insertGetAttr(self_value, sub->name()),  *sub);
  }
}


// Start tracing, treating 'inputs' as inputs to the trace, which can be
// varied on subsequent invocations of the trace.  Any other variables
// will be treated as constants.
std::pair<std::shared_ptr<TracingState>, Stack> enter(TypedStack inputs, const std::shared_ptr<script::Module>& self) {
  if (isTracing()) {
    AT_ERROR("Tracing can't be nested");
  }
  auto state = std::make_shared<TracingState>();
  setTracingState(state);

  // if we are a module, then make sure the modules parameters are in the map
  // and mapped to accesses to the self object
  if (self) {
    Value* self_value =
        state->graph->insertInput(0, "self")->setType(self->module_object()->type());
    gatherParametersAndBuffers(state, self_value, *self);
  }

  size_t i = 0;
  auto input_types = inputs.types()->elements();
  for (IValue& input : inputs.stack()) {
    input = addInput(state,
        input, input_types[i++], state->graph->addInput());
  }
  return std::make_pair(state, inputs.stack());
}

// Exit a trace, treating 'outputs' as the outputs of the trace.  These
// are the variables whose values will be computed upon subsequent
// invocations of the trace.
void exit(const Stack& outputs) {
  auto& state = getTracingState();
  size_t i = 0;
  for (auto& output : outputs) {
    state->graph->registerOutput(state->getOutput(output));
    i++;
  }
  setTracingState(nullptr);
}

// Abort tracing. Used to reset the state in case of errors.
void abandon() {
  setTracingState(nullptr);
}

void setValueTrace(const IValue& v, Value* value) {
  return getTracingState()->setValue(v, value);
}
void TracingState::setValue(const IValue& v, Value* value) {
  if (v.isTensor()) {
    auto var = v.toTensor();
    AT_ASSERT(var.defined());
    env_stack.back().value_map[var] = value;
  } else if (v.isTensorList()) {
<<<<<<< HEAD
    auto outputs = v.toTensorList();
    auto graph = getTracingState()->graph;
    Node* unpack_node =
        graph->insertNode(graph->createListUnpack(value, outputs.size()));
    for (size_t i = 0; i < outputs.size(); ++i) {
      setValueTrace(outputs.get(i), unpack_node->outputs()[i]);
    }
  } else if (v.isTuple()) {
    auto outputs = v.toTupleRef();
    auto graph = getTracingState()->graph;
=======
    auto& outputs = v.toTensorList()->elements();
    Node* unpack_node =
        graph->insertNode(graph->createListUnpack(value, outputs.size()));
    for (size_t i = 0; i < outputs.size(); ++i) {
      setValue(outputs[i], unpack_node->outputs()[i]);
    }
  } else if (v.isTuple()) {
    auto& outputs = v.toTuple()->elements();
>>>>>>> f9c4d0d7
    Node* unpack_node = graph->insertNode(graph->createTupleUnpack(value));
    for (size_t i = 0; i < outputs.size(); ++i) {
      setValue(outputs[i], unpack_node->outputs()[i]);
    }
  } else if (v.isGenericList()) {
    auto elements = v.toGenericListRef();
    Node* unpack_node =
        graph->insertNode(graph->createListUnpack(value, elements.size()));
    for (size_t i = 0; i < elements.size(); ++i) {
      setValue(elements[i], unpack_node->outputs()[i]);
    }
  } else if (v.isFuture()) {
    auto fut = v.toFuture();
    env_stack.back().future_map[fut] = value;
  } else {
    std::ostringstream os;
    os << "Tracer cannot set value trace for type " << v.tagKind() << ". "
       << "Supported types are tensor, tensor list, and tuple of tensors.";
    throw std::runtime_error(os.str());
  }
}

void addInputs(Node* n, const char* name, int64_t value) {
  using ArgumentStash = jit::tracer::ArgumentStash;
  if (ArgumentStash::hasValue(name)) {
    Value* v = ArgumentStash::popValue(name);
    n->addInput(v);
  } else {
    detail::genericAddInput(n, value);
  }
}

void addInputs(Node* n, const char* name, c10::optional<int64_t> value) {
  if (value) {
    detail::genericAddInput(n, *value);
  } else {
    Graph* g = n->owningGraph();
    Value* none = g->insertNode(g->createNone(IntType::get()))->output();
    n->addInput(none);
  }
}
void addInputs(Node* n, const char* name, bool value) {
  detail::genericAddInput(n, value);
}
void addInputs(Node* n, const char* name /* unused */, const c10::optional<bool>& value) {
  if (value) {
    detail::genericAddInput(n, *value);
  } else {
    Graph* g = n->owningGraph();
    Value* none = g->insertNode(g->createNone(BoolType::get()))->output();
    n->addInput(none);
  }
}
void addInputs(Node* n, const char* name, double value) {
  detail::genericAddInput(n, value);
}
void addInputs(Node* n, const char* name, const at::Scalar& value) {
  detail::genericAddInput(n, value);
}
void addInputs(
    Node* n,
    const char* name,
    const c10::optional<at::Scalar>& value) {
  if (value) {
    detail::genericAddInput(n, *value);
  } else {
    Graph* g = n->owningGraph();
    Value* none = g->insertNode(g->createNone(NumberType::get()))->output();
    n->addInput(none);
  }
}
void addInputs(Node* n, const char* name, const std::string& value) {
  detail::genericAddInput(n, value);
}
void addInputs(Node* n, const char* name, const at::Tensor& value) {
  n->addInput(getValueTrace(value));
}
void addInputs(Node* n, const char* name, at::Generator* value) {
  if (value) {
    detail::badArgType(value);
  }
  Graph* g = n->owningGraph();
  Value* undef_gen =
      g->insertNode(g->createNone(GeneratorType::get()))->output();
  n->addInput(undef_gen);
}
void addInputs(Node* n, const char* name, at::Device value) {
  detail::genericAddInput(n, value);
}
void addInputs(Node* n, const char* name, at::Layout value) {
  detail::genericAddInput(n, static_cast<int64_t>(value));
}
void addInputs(Node* n, const char* name, at::ScalarType value) {
  detail::genericAddInput(n, static_cast<int64_t>(value));
}
void addInputs(Node* n, const char* name, at::MemoryFormat value) {
  detail::genericAddInput(n, static_cast<int64_t>(value));
}
void addInputs(
    Node* n,
    const char* name,
    const c10::optional<at::ScalarType>& value) {
  if (value) {
    detail::genericAddInput(n, static_cast<int64_t>(*value));
  } else {
    Graph* g = n->owningGraph();
    Value* none = g->insertNode(g->createNone(IntType::get()))->output();
    n->addInput(none);
  }
}

void addInputs(
    Node* n,
    const char* name,
    at::TensorList value,
    bool allow_undefined) {
  Graph* g = n->owningGraph();
  Node* list_node = nullptr;
  if (allow_undefined) {
    // if allow undefined, we create a list of optional tensors
    list_node = g->insertNode(
        g->createList(OptionalType::ofTensor(), fmap(value, getValueTrace)));
  } else {
    list_node = g->insertNode(
        g->createList(TensorType::get(), fmap(value, getValueTrace)));
  }
  n->addInput(list_node->output());
}

void addInputs(Node* n, const char* name, const at::TensorOptions& options) {
  // [TensorOptions in script] - update this when you change how we schematize
  // TensorOptions
  addInputs(n, name, at::typeMetaToScalarType(options.dtype()));
  addInputs(n, name, options.layout());
  addInputs(n, name, options.device());
  addInputs(n, name, options.pinned_memory());
}

void addInputs(Node* n, const char* name, at::IntArrayRef value) {
  using ArgumentStash = jit::tracer::ArgumentStash;
  std::vector<Value*> info = ArgumentStash::hasIntArrayRef(name)
      ? ArgumentStash::popIntArrayRef(name)
      : ArgumentStash::IntArrayRefTrace(value.size());

  auto& g = getTracingState()->graph;
  for (size_t i = 0; i < info.size(); ++i) {
    if (info[i] != nullptr)
      continue;
    info[i] = g->insertConstant(value[i]);
    recordSourceLocation(info[i]->node());
  }
  for (jit::Value* v : info) {
    if (*v->type() != *jit::IntType::get()) {
      throw std::runtime_error(
          "Type mismatch in setposattr for IntArrayRef. Check that your program "
          "is valid without tracing, and please file a bug report if it is.");
    }
  }
  n->addInput(
      g->insertNode(g->createList(jit::IntType::get(), info))->output());
}

void addInputs(Node* n, const char* name, const ArrayRef<double>& value) {
  AT_ERROR("Tracing float lists currently not supported!");
}

void addInputs(Node* n, const char* name, const std::vector<double>& value) {
  AT_ERROR("Tracing float lists currently not supported!");
}

void addOutput(Node* node, const at::Tensor& output) {
  setOutput(node->addOutput(), output);
}

void setOutput(Value* value, const at::Tensor& output) {
  if (output.defined()) {
    value->inferTypeFrom(output);
    setValueTrace(autograd::as_variable_ref(output), value);
  }
}

void addOutput(Node* node, const std::vector<at::Tensor>& outputs) {
  Value* value = node->addOutput()->setType(ListType::ofTensors());
  Graph* graph = node->owningGraph();
  Node* unpack_node = graph->insertNode(
      graph->create(prim::ListUnpack, {value}, outputs.size()));
  for (size_t i = 0; i < outputs.size(); ++i) {
    Value* output_val = unpack_node->outputs()[i];
    output_val->inferTypeFrom(outputs[i]);
    setValueTrace(outputs[i], output_val);
  }
}

const std::shared_ptr<TracingState>& getTracingState() {
  return detail::tracing_state;
}

void setTracingState(std::shared_ptr<TracingState> state) {
  detail::tracing_state = std::move(state);
}

TracingState::TracingState()
    : graph(new Graph()), env_stack{Frame()} {}

TracingState::~TracingState() = default;

autograd::Variable getSizeOf(const autograd::Variable& var, int64_t dim) {
  auto& tracing_state = getTracingState();
  auto& graph = tracing_state->graph;

  auto size_var =
      autograd::make_variable(scalar_to_tensor(at::Scalar(var.size(dim))));
  auto* value = getValueTrace(var);
  auto dim_val = graph->insertConstant(dim);
  recordSourceLocation(dim_val->node());
  auto* node = graph->insertNode(graph->create(aten::size, {value, dim_val}));
  recordSourceLocation(node);
  node->output()->setType(jit::IntType::get());

  auto ten =
      graph->insertNode(graph->createNumToTensor(node->output()))->output();
  setValueTrace(size_var, ten);
  return size_var;
}

void ensureUniqueIfOutOfPlaced(const char* name, const at::Tensor& tensor) {
  auto& state = getTracingState();
  if (state && state->force_outplace == false) {
    // If we're not converting in-place ops to out-of-place, this check is
    // unnecessary
    return;
  }
  auto aliases = tensor.storage().use_count();
  if (isTracing() && aliases > 1) {
    std::stringstream ss;
    ss << "There are " << aliases
       << " live references to the data region being modified when tracing in-place operator "
       << name
       << ". This might cause the trace to be incorrect, because all other views "
       << "that also reference this data will not reflect this change in the trace! "
       << "On the other hand, if all other views use the same memory chunk, but are disjoint (e.g. "
       << "are outputs of torch.split), this might still be safe.";
    warn(ss.str().c_str());
  }
}

////////////////////////////////////////////////////////////////////////////////
// Argument stash
////////////////////////////////////////////////////////////////////////////////
thread_local ArgumentStash ArgumentStash::stash;

void ArgumentStash::stashIntArrayRefElem(
    const std::string& arg_name,
    size_t size,
    size_t idx,
    const Variable& var) {
  // TODO: check type?
  if (!isTracing())
    return;
  auto& list_trace = stash.intlists.emplace(arg_name, size).first->second;
  AT_ASSERT(size == list_trace.size());
  AT_ASSERT(idx < list_trace.size());
  AT_ASSERT(list_trace[idx] == nullptr);

  Value* ten = getValueTrace(var);
  auto& g = *ten->owningGraph();
  WithInsertPoint guard(ten->node()->next());
  auto prim = g.insert(prim::Int, {ten});
  list_trace[idx] = prim;
}

void ArgumentStash::stashValue(
    const std::string& arg_name,
    size_t idx,
    const Variable& var,
    const TypePtr& type) {
  if (!isTracing())
    return;

  Value* ten = getValueTrace(var);
  WithInsertPoint guard(ten->node()->next());
  auto& g = *ten->owningGraph();

  if (type == IntType::get()) {
    ten = g.insert(prim::Int, {ten});
  } else if (type == FloatType::get()) {
    ten = g.insert(prim::Float, {ten});
  }

  stash.values.emplace(arg_name, ten);
}

////////////////////////////////////////////////////////////////////////////////
// Stack trace recording
////////////////////////////////////////////////////////////////////////////////
// no python present so we just do not record source information
void defaultRecordSourceLocation(Node* n) {}
std::atomic<decltype(&defaultRecordSourceLocation)> record_source_location(
    defaultRecordSourceLocation);
void recordSourceLocation(Node* n) {
  return record_source_location.load()(n);
}
void setRecordSourceLocation(void (*v)(Node*)) {
  record_source_location.store(v);
}

void defaultWarn(const std::string& str) {
  AT_WARN(str);
}
std::atomic<warn_fn_type> warn_callback{defaultWarn};

const char* WARN_PYTHON_DATAFLOW =
    " might cause the trace to be incorrect. We can't record the data flow of "
    "Python values, so this value will be treated as a constant in the future. "
    "This means that the trace might not generalize to other inputs!";
const char* WARN_CONSTRUCTOR =
    " results are registered as constants in the trace. You can safely ignore this "
    "warning if you use this function to create tensors out of constant variables "
    "that would be the same every time you call this function. In any other case, "
    "this might cause the trace to be incorrect.";
const char* WARN_RESIZE =
    " can't be represented in the JIT at the moment, so we won't connect any uses of "
    "this value with its current trace. If you happen to use it again, it will show "
    "up as a constant in the graph.";

// XXX: _kind can be a nullptr
void _do_warn(const char* _reason, const char* _kind) {
  std::string reason{_reason};
  std::string kind{_kind ? _kind : ""};
  std::ostringstream s;
  s << reason << kind;
  warn_callback.load()(s.str());
}

void setWarn(warn_fn_type fn) {
  warn_callback.store(fn);
}
} // namespace tracer
} // namespace jit
} // namespace torch<|MERGE_RESOLUTION|>--- conflicted
+++ resolved
@@ -86,7 +86,7 @@
 Value* getValueTrace(const IValue& var) {
   return getTracingState()->getValue(var);
 }
-Value* TracingState::getValue(const IValue& var) {  
+Value* TracingState::getValue(const IValue& var) {
   // allow tracing of tuples passed to List[Tensor] or Tuple[Tensor...] arguments
   if (var.isTensorList()) {
     return graph
@@ -97,15 +97,9 @@
                 [](const IValue& val) { return getValueTrace(val); })))
         ->output();
   } else if (var.isTuple()) {
-<<<<<<< HEAD
-    return state->graph
-        ->insertNode(state->graph->createTuple(fmap(
-            var.toTupleRef(),
-=======
     return graph
         ->insertNode(graph->createTuple(fmap(
-            var.toTuple()->elements(),
->>>>>>> f9c4d0d7
+            var.toTupleRef(),
             [](const IValue& val) { return getValueTrace(val); })))
         ->output();
   } if (var.isTensor()) {
@@ -210,13 +204,8 @@
   } else if (iv.isTuple()) {
     auto tuple = iv.toTupleRef();
     auto tuple_node =
-<<<<<<< HEAD
-        state->graph->createTuple(fmap(tuple, [&state](const IValue& ival) {
-          return getNestedOutputTrace(state, ival);
-=======
-        graph->createTuple(fmap(elems, [&](const IValue& ival) {
+        graph->createTuple(fmap(tuple, [&](const IValue& ival) {
           return getOutput(ival);
->>>>>>> f9c4d0d7
         }));
     graph->insertNode(tuple_node);
     return tuple_node->output();
@@ -369,27 +358,14 @@
     AT_ASSERT(var.defined());
     env_stack.back().value_map[var] = value;
   } else if (v.isTensorList()) {
-<<<<<<< HEAD
     auto outputs = v.toTensorList();
-    auto graph = getTracingState()->graph;
     Node* unpack_node =
         graph->insertNode(graph->createListUnpack(value, outputs.size()));
     for (size_t i = 0; i < outputs.size(); ++i) {
-      setValueTrace(outputs.get(i), unpack_node->outputs()[i]);
+      setValue(outputs.get(i), unpack_node->outputs()[i]);
     }
   } else if (v.isTuple()) {
     auto outputs = v.toTupleRef();
-    auto graph = getTracingState()->graph;
-=======
-    auto& outputs = v.toTensorList()->elements();
-    Node* unpack_node =
-        graph->insertNode(graph->createListUnpack(value, outputs.size()));
-    for (size_t i = 0; i < outputs.size(); ++i) {
-      setValue(outputs[i], unpack_node->outputs()[i]);
-    }
-  } else if (v.isTuple()) {
-    auto& outputs = v.toTuple()->elements();
->>>>>>> f9c4d0d7
     Node* unpack_node = graph->insertNode(graph->createTupleUnpack(value));
     for (size_t i = 0; i < outputs.size(); ++i) {
       setValue(outputs[i], unpack_node->outputs()[i]);
