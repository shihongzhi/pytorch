--- conflicted
+++ resolved
@@ -59,77 +59,17 @@
   THCudaCheck(cudaGetLastError());
 }
 
-<<<<<<< HEAD
-void THCTensor_(div)(THCState* state, THCTensor *self_, THCTensor *src_, scalar_t value)
+void THCTensor_(fmod)(THCState *state, THCTensor *self_, THCTensor *src_, scalar_t value)
 {
   THCAssertSameGPU(THCTensor_(checkGPU)(state, 2, self_, src_));
-  THArgCheck(value != ScalarConvert<int, scalar_t>::to(0), 3, "divide by zero");
-
   if (self_ == src_) {
-    if (!THC_pointwiseApply1<scalar_t>(state, self_, TensorDivConstantOp<scalar_t>(value))) {
+    if (!THC_pointwiseApply1<scalar_t>(state, self_, TensorFmodOp<scalar_t>(value))) {
       THArgCheck(false, 2, CUTORCH_DIM_WARNING);
     }
   } else {
     THCTensor_(resizeAs)(state, self_, src_);
 
-    if (!THC_pointwiseApply2<scalar_t, scalar_t>(state, self_, src_, TensorDivConstantOp<scalar_t>(value))) {
-      THArgCheck(false, 2, CUTORCH_DIM_WARNING);
-    }
-  }
-
-  THCudaCheck(cudaGetLastError());
-}
-
-void THCTensor_(remainder)(THCState *state, THCTensor *self_, THCTensor *src_, scalar_t value)
-{
-  THCAssertSameGPU(THCTensor_(checkGPU)(state, 2, self_, src_));
-  if (self_ == src_) {
-    if (!THC_pointwiseApply1<scalar_t>(state, self_, TensorRemainderOp<scalar_t>(value))) {
-=======
-void THCTensor_(fmod)(THCState *state, THCTensor *self_, THCTensor *src_, scalar_t value)
-{
-  THCAssertSameGPU(THCTensor_(checkGPU)(state, 2, self_, src_));
-  if (self_ == src_) {
-    if (!THC_pointwiseApply1<scalar_t>(state, self_, TensorFmodOp<scalar_t>(value))) {
->>>>>>> 130e7207
-      THArgCheck(false, 2, CUTORCH_DIM_WARNING);
-    }
-  } else {
-    THCTensor_(resizeAs)(state, self_, src_);
-
-<<<<<<< HEAD
-    if (!THC_pointwiseApply2<scalar_t, scalar_t>(state, self_, src_, TensorRemainderOp<scalar_t>(value))) {
-      THArgCheck(false, 2, CUTORCH_DIM_WARNING);
-    }
-  }
-
-  THCudaCheck(cudaGetLastError());
-}
-
-void THCTensor_(triu)(THCState *state, THCTensor *self_, THCTensor *src_, int64_t k)
-{
-  THCAssertSameGPU(THCTensor_(checkGPU)(state, 2, self_, src_));
-  THArgCheck(!src_->is_empty() && src_->dim() == 2, 1, "expected a matrix");
-
-  if (self_ != src_)
-    THCTensor_(resizeAs)(state, self_, src_);
-
-  int64_t stride0 = self_->stride(0);
-  int64_t stride1 = self_->stride(1);
-  scalar_t *start = THCTensor_(data)(state, self_);
-
-  TensorTriOp<scalar_t, 1> op(start, stride0, stride1, k);
-
-  if (self_ == src_) {
-    if (!THC_pointwiseApply1<scalar_t>(state, src_, op)) {
-      THArgCheck(false, 2, CUTORCH_DIM_WARNING);
-    }
-  } else {
-
-    if (!THC_pointwiseApply2<scalar_t, scalar_t>(state, self_, src_, op)) {
-=======
     if (!THC_pointwiseApply2<scalar_t, scalar_t>(state, self_, src_, TensorFmodOp<scalar_t>(value))) {
->>>>>>> 130e7207
       THArgCheck(false, 2, CUTORCH_DIM_WARNING);
     }
   }
