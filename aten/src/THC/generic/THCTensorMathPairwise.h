--- conflicted
+++ resolved
@@ -8,12 +8,9 @@
 
 THC_API void THCTensor_(mul)(THCState *state, THCTensor *self, THCTensor *src, scalar_t value);
 THC_API void THCTensor_(div)(THCState *state, THCTensor *self, THCTensor *src, scalar_t value);
-<<<<<<< HEAD
 THC_API void THCTensor_(lshift)(THCState *state, THCTensor *self, THCTensor *src, scalar_t value);
 THC_API void THCTensor_(rshift)(THCState *state, THCTensor *self, THCTensor *src, scalar_t value);
-=======
 THC_API void THCTensor_(fmod)(THCState *state, THCTensor *self, THCTensor *src, scalar_t value);
->>>>>>> e2f12885
 THC_API void THCTensor_(remainder)(THCState *state, THCTensor *self, THCTensor *src, scalar_t value);
 
 #endif
