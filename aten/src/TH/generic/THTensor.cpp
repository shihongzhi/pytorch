#ifndef TH_GENERIC_FILE
#define TH_GENERIC_FILE "TH/generic/THTensor.cpp"
#else

#include <ATen/InferSize.h>
#include <ATen/NativeFunctions.h>
#include <new>
#include <ATen/NamedTensorUtils.h>

/**** access methods ****/
THStorage *THTensor_(storage)(const THTensor *self)
{
  return THTensor_getStoragePtr(self);
}

ptrdiff_t THTensor_(storageOffset)(const THTensor *self)
{
  return self->storage_offset();
}

int THTensor_(nDimension)(const THTensor *self)
{
  return THTensor_nDimension(self);
}

int THTensor_(nDimensionLegacyNoScalars)(const THTensor *self)
{
  return THTensor_nDimensionLegacyNoScalars(self);
}

int THTensor_(nDimensionLegacyAll)(const THTensor *self)
{
  return THTensor_nDimensionLegacyAll(self);
}

int64_t THTensor_(size)(const THTensor *self, int dim)
{
  THArgCheck((dim >= 0) && (dim < self->dim()), 2, "dimension %d out of range of %dD tensor",
      dim, THTensor_(nDimensionLegacyNoScalars)(self));
  return self->size(dim);
}

int64_t THTensor_(stride)(const THTensor *self, int dim)
{
  THArgCheck((dim >= 0) && (dim < self->dim()), 2, "dimension %d out of range of %dD tensor",
      dim, THTensor_(nDimensionLegacyNoScalars)(self));
  return self->stride(dim);
}

scalar_t *THTensor_(data)(const THTensor *self) {
  return self->data<scalar_t>();
}

/**** creation methods ****/

/* Empty init */
THTensor *THTensor_(new)(void)
{
  return c10::make_intrusive<at::TensorImpl, at::UndefinedTensorImpl>(
    c10::intrusive_ptr<at::StorageImpl>::reclaim(THStorage_(new)()),
    at::TensorTypeId::CPUTensorId
  ).release();
}

/* Pointer-copy init */
THTensor *THTensor_(newWithTensor)(THTensor *tensor)
{
  return at::native::alias(THTensor_wrap(tensor)).unsafeReleaseTensorImpl();
}

/* Storage init */
THTensor *THTensor_(newWithStorage)(THStorage *storage, ptrdiff_t storageOffset, at::IntArrayRef sizes, at::IntArrayRef strides) {
  if (strides.data()) {
    TORCH_CHECK(sizes.size() == strides.size(), "number of sizes and strides must match");
  }
  THTensor *self = c10::make_intrusive<at::TensorImpl, at::UndefinedTensorImpl>(
    c10::intrusive_ptr<at::StorageImpl>::reclaim(THStorage_(new)()),
    at::TensorTypeId::CPUTensorId
  ).release();
  THTensor_(setStorageNd)(self, storage, storageOffset, sizes.size(),
                          const_cast<int64_t*>(sizes.data()), const_cast<int64_t*>(strides.data()));

  return self;
}

THTensor *THTensor_(newWithStorage1d)(THStorage *storage, ptrdiff_t storageOffset,
                               int64_t size0, int64_t stride0)
{
  return THTensor_(newWithStorage)(storage, storageOffset, {size0}, {stride0});
}

THTensor *THTensor_(newWithStorage2d)(THStorage *storage, ptrdiff_t storageOffset,
                               int64_t size0, int64_t stride0,
                               int64_t size1, int64_t stride1)
{
  return THTensor_(newWithStorage)(storage, storageOffset, {size0, size1}, {stride0, stride1});
}

THTensor *THTensor_(newWithStorage3d)(THStorage *storage, ptrdiff_t storageOffset,
                               int64_t size0, int64_t stride0,
                               int64_t size1, int64_t stride1,
                               int64_t size2, int64_t stride2)
{
  return THTensor_(newWithStorage)(storage, storageOffset, {size0, size1, size2}, {stride0, stride1, stride2});
}

THTensor *THTensor_(newWithStorage4d)(THStorage *storage, ptrdiff_t storageOffset,
                               int64_t size0, int64_t stride0,
                               int64_t size1, int64_t stride1,
                               int64_t size2, int64_t stride2,
                               int64_t size3, int64_t stride3)
{
  return THTensor_(newWithStorage)(storage, storageOffset,
                                          {size0, size1, size2, size3},
                                          {stride0, stride1, stride2, stride3});
}

THTensor *THTensor_(newWithSize)(at::IntArrayRef size, at::IntArrayRef stride)
{
  return THTensor_(newWithStorage)(NULL, 0, size, stride);
}

THTensor *THTensor_(newWithSize1d)(int64_t size0)
{
  return THTensor_(newWithSize)({size0}, {});
}

THTensor *THTensor_(newWithSize2d)(int64_t size0, int64_t size1)
{
  return THTensor_(newWithSize)({size0, size1}, {});
}

THTensor *THTensor_(newWithSize3d)(int64_t size0, int64_t size1, int64_t size2)
{
  return THTensor_(newWithSize)({size0, size1, size2}, {});
}

THTensor *THTensor_(newWithSize4d)(int64_t size0, int64_t size1, int64_t size2, int64_t size3)
{
  return THTensor_(newWithSize)({size0, size1, size2, size3}, {});
}

THTensor *THTensor_(newClone)(THTensor *self)
{
  // already available in Aten as at::clone()
  THTensor *tensor = THTensor_(new)();
  at::Tensor tensor_wrap = THTensor_wrap(tensor);
  at::Tensor self_wrap = THTensor_wrap(self);
  tensor_wrap.resize_as_(self_wrap);
  at::native::copy_(tensor_wrap, self_wrap, false);
  return tensor;
}

THTensor *THTensor_(newContiguous)(THTensor *self)
{
  if(!THTensor_(isContiguous)(self))
    return THTensor_(newClone)(self);
  else
  {
    THTensor_(retain)(self);
    return self;
  }
}

THTensor *THTensor_(newSelect)(THTensor *tensor, int dimension_, int64_t sliceIndex_)
{
  THTensor *self = THTensor_(newWithTensor)(tensor);
  THTensor_(select)(self, NULL, dimension_, sliceIndex_);
  return self;
}

THTensor *THTensor_(newNarrow)(THTensor *tensor, int dimension_, int64_t firstIndex_, int64_t size_)
{
  THTensor *self = THTensor_(newWithTensor)(tensor);
  THTensor_(narrow)(self, NULL, dimension_, firstIndex_, size_);
  return self;
}

THTensor *THTensor_(newTranspose)(THTensor *tensor, int dimension1_, int dimension2_)
{
  THTensor *self = THTensor_(newWithTensor)(tensor);
  THTensor_(transpose)(self, NULL, dimension1_, dimension2_);
  return self;
}

/* Resize */
void THTensor_(resize)(THTensor *self, at::IntArrayRef size, at::IntArrayRef stride)
{
  return THTensor_resize(self, size, stride);
}

void THTensor_(resizeAs)(THTensor *self, THTensor *src)
{
  // already available in Aten as at::resize_as_()
  if(!THTensor_(isSameSizeAs)(self, src))
    THTensor_(resizeNd)(self, src->dim(), THTensor_getSizePtr(src), NULL);
}

void THTensor_(resize0d)(THTensor *tensor)
{
  THTensor_(resizeNd)(tensor, 0, {}, nullptr);
}

void THTensor_(resize1d)(THTensor *tensor, int64_t size0)
{
  int64_t size[1] = {size0};
  THTensor_(resizeNd)(tensor, 1, size, nullptr);
}

void THTensor_(resize2d)(THTensor *tensor, int64_t size0, int64_t size1)
{
  int64_t size[2] = {size0, size1};
  THTensor_(resizeNd)(tensor, 2, size, nullptr);
}

void THTensor_(resize3d)(THTensor *tensor, int64_t size0, int64_t size1, int64_t size2)
{
  int64_t size[3] = {size0, size1, size2};
  THTensor_(resizeNd)(tensor, 3, size, nullptr);
}

void THTensor_(resize4d)(THTensor *self, int64_t size0, int64_t size1, int64_t size2, int64_t size3)
{
  int64_t size[4] = {size0, size1, size2, size3};
  THTensor_(resizeNd)(self, 4, size, nullptr);
}

void THTensor_(resize5d)(THTensor *self, int64_t size0, int64_t size1, int64_t size2, int64_t size3, int64_t size4)
{
  int64_t size[5] = {size0, size1, size2, size3, size4};
  THTensor_(resizeNd)(self, 5, size, nullptr);
}

void THTensor_(set)(THTensor *self, THTensor *src)
{
  if(self != src)
    THTensor_(setStorageNd)(self,
                            THTensor_getStoragePtr(src),
                            src->storage_offset(),
                            src->dim(),
                            THTensor_getSizePtr(src),
                            THTensor_getStridePtr(src));
}

void THTensor_(setStorage)(THTensor *self, THStorage *storage_, ptrdiff_t storageOffset_, at::IntArrayRef size_, at::IntArrayRef stride_)
{
  THTensor_setStorage(self, storage_, storageOffset_, size_, stride_);
}

void THTensor_(setStorage1d)(THTensor *self, THStorage *storage_, ptrdiff_t storageOffset_,
                             int64_t size0_, int64_t stride0_)
{
  THTensor_(setStorage)(self, storage_, storageOffset_,
                       {size0_}, {stride0_});
}

void THTensor_(setStorage2d)(THTensor *self, THStorage *storage_, ptrdiff_t storageOffset_,
                             int64_t size0_, int64_t stride0_,
                             int64_t size1_, int64_t stride1_)
{
  THTensor_(setStorage)(self, storage_, storageOffset_,
                       {size0_, size1_},
                       {stride0_, stride1_});
}

void THTensor_(setStorage3d)(THTensor *self, THStorage *storage_, ptrdiff_t storageOffset_,
                             int64_t size0_, int64_t stride0_,
                             int64_t size1_, int64_t stride1_,
                             int64_t size2_, int64_t stride2_)
{
  THTensor_(setStorage)(self, storage_, storageOffset_,
                        {size0_, size1_, size2_},
                        {stride0_, stride1_, stride2_});
}

void THTensor_(setStorage4d)(THTensor *self, THStorage *storage_, ptrdiff_t storageOffset_,
                             int64_t size0_, int64_t stride0_,
                             int64_t size1_, int64_t stride1_,
                             int64_t size2_, int64_t stride2_,
                             int64_t size3_, int64_t stride3_)
{

  int64_t size[4] = {size0_, size1_, size2_, size3_};
  int64_t stride[4] = {stride0_, stride1_, stride2_, stride3_};

  THTensor_(setStorage)(self, storage_, storageOffset_, size, stride);
}


void THTensor_(narrow)(THTensor *self, THTensor *src, int dimension, int64_t firstIndex, int64_t size)
{
  if(!src)
    src = self;

  THArgCheck( (dimension >= 0) && (dimension < src->dim()), 2, "out of range");
  THArgCheck( firstIndex >= 0, 3, "out of range");
  THArgCheck( size >= 0, 4, "out of range");
  THArgCheck(firstIndex <= src->size(dimension) - size, 4, "out of range");

  THTensor_(set)(self, src);

  if (firstIndex > 0) {
    self->set_storage_offset(self->storage_offset() + firstIndex*self->stride(dimension));
  }

  self->set_size(dimension, size);
}

void THTensor_(select)(THTensor *self, THTensor *src, int dimension, int64_t sliceIndex)
{
  int d;

  if(!src)
    src = self;

  THArgCheck(src->dim() > 0, 1, "cannot select on a 0-dim tensor");
  THArgCheck((dimension >= 0) && (dimension < src->dim()), 2, "out of range");
  THArgCheck((sliceIndex >= 0) && (sliceIndex < src->size(dimension)), 3, "out of range");

  THTensor_(set)(self, src);
  THTensor_(narrow)(self, NULL, dimension, sliceIndex, 1);

  std::vector<int64_t> newSize(self->dim()-1);
  std::vector<int64_t> newStride(self->dim()-1);
  for (d = 0; d < dimension; d++)
  {
    newSize[d] = self->size(d);
    newStride[d] = self->stride(d);
  }

  for(d = dimension; d < self->dim()-1; d++)
  {
    newSize[d] = self->size(d+1);
    newStride[d] = self->stride(d+1);
  }
  self->set_sizes_and_strides(newSize, newStride);
}

void THTensor_(transpose)(THTensor *self, THTensor *src, int dimension1, int dimension2)
{
  int64_t z;

  if(!src)
    src = self;

  THArgCheck( (dimension1 >= 0) && (dimension1 < THTensor_nDimensionLegacyNoScalars(src)), 1, "out of range");
  THArgCheck( (dimension2 >= 0) && (dimension2 < THTensor_nDimensionLegacyNoScalars(src)), 2, "out of range");

  THTensor_(set)(self, src);

  if(dimension1 == dimension2)
    return;

  z = self->stride(dimension1);
  self->set_stride(dimension1, self->stride(dimension2));
  self->set_stride(dimension2, z);
  z = self->size(dimension1);
  self->set_size(dimension1, self->size(dimension2));
  self->set_size(dimension2, z);
}

<<<<<<< HEAD
/* we have to handle the case where the result is a number */
void THTensor_(squeeze)(THTensor *self, THTensor *src)
{
  if(!src)
    src = self;

  THTensor_(set)(self, src);

  std::vector<int64_t> newSize;
  std::vector<int64_t> newStride;
  for(int d = 0; d < src->dim(); ++d)
  {
    if(src->size(d) != 1)
    {
      newSize.push_back(src->size(d));
      newStride.push_back(src->stride(d));
    }
  }

  self->set_sizes_and_strides(newSize, newStride);
}

=======
>>>>>>> 3990e9d1
void THTensor_(squeeze1d)(THTensor *self, THTensor *src, int dimension)
{
  int d;

  if(!src)
    src = self;

  THArgCheck((dimension >= 0) && (dimension < src->dim()), 2, "dimension out of range");

  THTensor_(set)(self, src);

  if(src->size(dimension) == 1)
  {
    std::vector<int64_t> newSize(self->dim() - 1);
    std::vector<int64_t> newStride(self->dim() - 1);
    for (d = 0; d < dimension; d++)
    {
      newSize[d] = self->size(d);
      newStride[d] = self->stride(d);
    }

    for(d = dimension; d < self->dim()-1; d++)
    {
      newSize[d] = self->size(d+1);
      newStride[d] = self->stride(d+1);
    }
    self->set_sizes_and_strides(newSize, newStride);
  }
}

void THTensor_(unsqueeze1d)(THTensor *self, THTensor *src, int dimension)
{
  int d;

  if(!src)
    src = self;

  THArgCheck((dimension >= 0) && (dimension <= src->dim()), 2, "dimension out of range");

  THTensor_(set)(self, src);

  std::vector<int64_t> newSize(/* size */ self->dim()+1);
  std::vector<int64_t> newStride(/* size */ self->dim()+1);

  for(d = self->dim(); d > dimension; d--)
  {
    newSize[d] = self->size(d-1);
    newStride[d] = self->stride(d-1);
  }
  if (dimension < self->dim())
  {
    newStride[dimension] = self->size(dimension) * self->stride(dimension);
  }
  else
  {
    newStride[dimension] = 1;
  }
  newSize[dimension] = 1;
  for(d = dimension - 1; d >= 0; d--)
  {
    newSize[d] = self->size(d);
    newStride[d] = self->stride(d);
  }
  self->set_sizes_and_strides(newSize, newStride);
}

int THTensor_(isTransposed)(const THTensor *self)
{
  if (THTensor_(isContiguous)(self)) {
    return 0;
  }
  int64_t max_stride = 1;
  int64_t size_max_stride = 1;
  int64_t z = 1;
  int d;
  for (d = 0; d < self->dim(); ++d) {
    if (self->stride(d) == 0 && self->size(d) != 1)
      return 0;
    if (self->stride(d) > max_stride) {
      max_stride = self->stride(d);
      size_max_stride = self->size(d);
    }
    z *= self->size(d);
  }
  if (z == max_stride * size_max_stride) {
    return 1;
  }
  return 0;
}

int THTensor_(isContiguous)(const THTensor *self)
{
  return self->is_contiguous();
}

int THTensor_(isSameSizeAs)(const THTensor *self, const THTensor* src)
{
  int d;
  if (self->dim() != src->dim())
    return 0;
  for(d = 0; d < self->dim(); ++d)
  {
    if(self->size(d) != src->size(d))
      return 0;
  }
  return 1;
}

ptrdiff_t THTensor_(nElement)(const THTensor *self)
{
  if(THTensor_nDimensionLegacyAll(self) == 0)
    return 0;
  else
  {
    ptrdiff_t nElement = 1;
    int d;
    for(d = 0; d < THTensor_nDimension(self); d++)
      nElement *= self->size(d);
    return nElement;
  }
}

// NB: It is INVALID to call this on an UndefinedTensorImpl
void THTensor_(retain)(THTensor *self)
{
  c10::raw::intrusive_ptr::incref(self);
}

void THTensor_(free)(THTensor *self)
{
  THTensor_free(self);
}

void THTensor_(freeCopyTo)(THTensor *self, THTensor *dst)
{
  if(self != dst) {
    at::Tensor dst_wrap = THTensor_wrap(dst);
    at::Tensor self_wrap = THTensor_wrap(self);
    at::native::copy_(dst_wrap, self_wrap, false);
  }

  THTensor_(free)(self);
}

/*******************************************************************************/

void THTensor_(setStorageNd)(THTensor *self, THStorage *storage, ptrdiff_t storageOffset, int nDimension, const int64_t *size, const int64_t *stride)
{
  return THTensor_setStorageNd(self, storage, storageOffset, nDimension, size, stride);
}

void THTensor_(resizeNd)(THTensor *self, int nDimension, const int64_t *size, const int64_t *stride)
{
  return THTensor_resizeNd(self, nDimension, size, stride);
}

void THTensor_(set0d)(THTensor *tensor, scalar_t value)
{
  THArgCheck(THTensor_nDimension(tensor) == 0, 1, "tensor must have no dimensions");
  THStorage_(set)(THTensor_getStoragePtr(tensor), tensor->storage_offset(), value);
}

scalar_t THTensor_(get0d)(const THTensor *tensor)
{
  THArgCheck(THTensor_nDimension(tensor) == 0, 1, "tensor must have no dimensions");
  return THStorage_(get)(THTensor_getStoragePtr(tensor), tensor->storage_offset());
}

void THTensor_(set1d)(THTensor *tensor, int64_t x0, scalar_t value)
{
  THArgCheck(THTensor_nDimensionLegacyNoScalars(tensor) == 1, 1, "tensor must have one dimension");
  THArgCheck( (x0 >= 0) && (x0 < THTensor_sizeLegacyNoScalars(tensor, 0)), 2, "out of range");
  THStorage_(set)(THTensor_getStoragePtr(tensor), tensor->storage_offset()+x0*THTensor_strideLegacyNoScalars(tensor, 0), value);
}

scalar_t THTensor_(get1d)(const THTensor *tensor, int64_t x0)
{
  THArgCheck(THTensor_nDimensionLegacyNoScalars(tensor) == 1, 1, "tensor must have one dimension");
  THArgCheck( (x0 >= 0) && (x0 < THTensor_sizeLegacyNoScalars(tensor, 0)), 2, "out of range");
  return THStorage_(get)(THTensor_getStoragePtr(tensor), tensor->storage_offset()+x0*THTensor_strideLegacyNoScalars(tensor, 0));
}

void THTensor_(set2d)(THTensor *tensor, int64_t x0, int64_t x1, scalar_t value)
{
  THArgCheck(THTensor_nDimensionLegacyAll(tensor) == 2, 1, "tensor must have two dimensions");
  THArgCheck((x0 >= 0) && (x0 < tensor->size(0)) && (x1 >= 0) && (x1 < tensor->size(1)), 2, "out of range");
  THStorage_(set)(THTensor_getStoragePtr(tensor), tensor->storage_offset()+x0*tensor->stride(0)+x1*tensor->stride(1), value);
}

scalar_t THTensor_(get2d)(const THTensor *tensor, int64_t x0, int64_t x1)
{
  THArgCheck(THTensor_nDimensionLegacyAll(tensor) == 2, 1, "tensor must have two dimensions");
  THArgCheck((x0 >= 0) && (x0 < tensor->size(0)) && (x1 >= 0) && (x1 < tensor->size(1)), 2, "out of range");
  return THStorage_(get)(THTensor_getStoragePtr(tensor), tensor->storage_offset()+x0*tensor->stride(0)+x1*tensor->stride(1));
}

void THTensor_(set3d)(THTensor *tensor, int64_t x0, int64_t x1, int64_t x2, scalar_t value)
{
  THArgCheck(THTensor_nDimensionLegacyAll(tensor) == 3, 1, "tensor must have three dimensions");
  THArgCheck( (x0 >= 0) && (x0 < tensor->size(0)) && (x1 >= 0) && (x1 < tensor->size(1)) && (x2 >= 0) && (x2 < tensor->size(2)), 2, "out of range");
  THStorage_(set)(THTensor_getStoragePtr(tensor), tensor->storage_offset()+x0*tensor->stride(0)+x1*tensor->stride(1)+x2*tensor->stride(2), value);
}

scalar_t THTensor_(get3d)(const THTensor *tensor, int64_t x0, int64_t x1, int64_t x2)
{
  THArgCheck(THTensor_nDimensionLegacyAll(tensor) == 3, 1, "tensor must have three dimensions");
  THArgCheck( (x0 >= 0) && (x0 < tensor->size(0)) && (x1 >= 0) && (x1 < tensor->size(1)) && (x2 >= 0) && (x2 < tensor->size(2)), 2, "out of range");
  return THStorage_(get)(THTensor_getStoragePtr(tensor), tensor->storage_offset()+x0*tensor->stride(0)+x1*tensor->stride(1)+x2*tensor->stride(2));
}

void THTensor_(set4d)(THTensor *tensor, int64_t x0, int64_t x1, int64_t x2, int64_t x3, scalar_t value)
{
  THArgCheck(THTensor_nDimensionLegacyAll(tensor) == 4, 1, "tensor must have four dimensions");
  THArgCheck((x0 >= 0) && (x0 < tensor->size(0)) && (x1 >= 0) && (x1 < tensor->size(1)) && (x2 >= 0) && (x2 < tensor->size(2)) && (x3 >= 0) && (x3 < tensor->size(3)), 2, "out of range");
  THStorage_(set)(THTensor_getStoragePtr(tensor), tensor->storage_offset()+x0*tensor->stride(0)+x1*tensor->stride(1)+x2*tensor->stride(2)+x3*tensor->stride(3), value);
}

scalar_t THTensor_(get4d)(const THTensor *tensor, int64_t x0, int64_t x1, int64_t x2, int64_t x3)
{
  THArgCheck(THTensor_nDimensionLegacyAll(tensor) == 4, 1, "tensor must have four dimensions");
  THArgCheck((x0 >= 0) && (x0 < tensor->size(0)) && (x1 >= 0) && (x1 < tensor->size(1)) && (x2 >= 0) && (x2 < tensor->size(2)) && (x3 >= 0) && (x3 < tensor->size(3)), 2, "out of range");
  return THStorage_(get)(THTensor_getStoragePtr(tensor), tensor->storage_offset()+x0*tensor->stride(0)+x1*tensor->stride(1)+x2*tensor->stride(2)+x3*tensor->stride(3));
}


/* Shape manipulation methods */
void THTensor_(cat)(THTensor *r_, THTensor *ta, THTensor *tb, int dimension)
{
  THTensor* inputs[2];
  inputs[0] = ta;
  inputs[1] = tb;
  THTensor_(catArray)(r_, inputs, 2, dimension);
}

void THTensor_(check_shape_except_dim)(THTensor *first, THTensor *second, int dimension);
inline void THTensor_(check_shape_except_dim)(THTensor *first, THTensor *second, int dimension)
{
  int first_dims = first->dim();
  int second_dims = second->dim();
  THArgCheck(first_dims == second_dims, 0,
      "Tensors must have same number of dimensions: got %d and %d",
      first_dims, second_dims);
  for (int dim = 0; dim < first_dims; dim++) {
    if (dim == dimension) {
      continue;
    }
    int64_t first_dim_size = first->size(dim);
    int64_t second_dim_size = second->size(dim);
    THArgCheck(first_dim_size == second_dim_size, 0,
        "Sizes of tensors must match except in dimension %d. Got %lld and %lld in dimension %d",
        dimension, (long long)first_dim_size, (long long)second_dim_size, dim);
  }
}

void THTensor_(catArray)(THTensor *result, THTensor **inputs, int numInputs, int dimension)
{
  // previously, size [0] tensors were the only possible empty tensors; thus, it wasn't possible
  // to cat empty tensors unless all the other tensors were 1-dimensional, so we allowed these tensors
  // to be "skipped".  We maintain this behavior for backwards compatibility, but only for this specific
  // size (i.e. other empty sizes are not skipped).
  // FIXME: warn if this is the case
  bool allSkipped= true;
  int64_t nDims = 0;
  THTensor *notSkippedTensor;  // non-owning reference
  auto should_skip = [](THTensor *t) { return t->is_empty() && t->dim() == 1; };
  for (int i = 0; i < numInputs; i++) {
    if (should_skip(inputs[i])) {
      continue;
    }
    // We've found a non-empty tensor
    allSkipped = false;
    notSkippedTensor = inputs[i];
    nDims = notSkippedTensor->dim();
    break;
  }
  if (allSkipped) {
    return;
  }

  // Compute cat_dimension based on the non-empty tensor
  THArgCheck(dimension < nDims, 4, "invalid dimension %d", dimension);
  THArgCheck(numInputs > 0, 3, "invalid number of inputs %d", numInputs);

  // Compute size of the result in the cat dimension
  int64_t cat_dim_size = 0;
  for (int i = 0; i < numInputs; i++) {
    THTensor *tensor = inputs[i];
    if (should_skip(tensor)) {
      continue;
    }
    THTensor_(check_shape_except_dim)(notSkippedTensor, tensor, dimension);
    cat_dim_size += tensor->size(dimension);
  }

  // Compute the size of the result
  std::vector<int64_t> size(nDims);
  for (int dim = 0; dim < nDims; dim++) {
    int64_t result_dim_size = notSkippedTensor->size(dim);
    if (dim == dimension) {
      result_dim_size = cat_dim_size;
    }
    size[dim] = result_dim_size;
  }
  THTensor_(resize)(result, size, {});

  // Check contiguity of all inputs and result
  bool allContiguous = true;
  for (int i = 0; i < numInputs; i++) {
    if(!should_skip(inputs[i])) {
      allContiguous = allContiguous && THTensor_(isContiguous)(inputs[i]);
    }
  }
  allContiguous = allContiguous && THTensor_(isContiguous)(result);

  // First path is for contiguous inputs
  // Second path for non-contiguous
  int64_t offset;
  if (allContiguous) {
    int64_t outer = 1, inner = 1;

    // Outer is the product of dimensions from the left up to (and not
    // including the concatenation dimension). This becomes the number of times
    // we have to replicate the memcpy call.
    for (int i = 0; i < dimension; ++i) {
      outer *= size[i];
    }

    // The product of dimensions to the right of the concatenation dimension.
    // We go on to multiply this by the size of the concat dimension for
    // each input tensor.
    for (int i = dimension + 1; i < int(size.size()); ++i) {
      inner *= size[i];
    }

    scalar_t* result_data = THStorage_(data)(THTensor_getStoragePtr(result)) + result->storage_offset();
    offset = 0;
    for (int o = 0; o < outer; ++o) {
      for (int j = 0; j < numInputs; ++j) {
        if (!should_skip(inputs[j])) {
          THTensor* input0 = inputs[j];
          scalar_t* input0_data = THStorage_(data)(THTensor_getStoragePtr(input0)) + input0->storage_offset();
          int64_t local_inner = inner * input0->size(dimension);
          if (local_inner != 0) {
            memcpy(result_data + offset, input0_data + o*local_inner, local_inner*sizeof(scalar_t));
          } // input0_size != 0
          offset += local_inner;
        }  // should_skip
      } // for j
    } // for i
  } else {
    offset = 0;
    for (int j = 0; j < numInputs; j++) {
      if (!should_skip(inputs[j])) {
        int64_t dimSize = inputs[j]->size(dimension);
        THTensor *nt = THTensor_(newWithTensor)(result);
        THTensor_(narrow)(nt, NULL, dimension, offset, dimSize);
        at::Tensor nt__wrap = THTensor_wrap(nt);
        at::Tensor inputs_wrap = THTensor_wrap(inputs[j]);
        at::native::copy_(nt__wrap, inputs_wrap, false);
        c10::raw::intrusive_ptr::decref(nt);
        offset += dimSize;
      }
    }
  }
}

THDescBuff THTensor_(desc)(const THTensor *tensor) {
  const int L = TH_DESC_BUFF_LEN;
  THDescBuff buf;
  char *str = buf.str;
  int n = 0;
#define _stringify(x) #x
  n += snprintf(str, L-n, "torch." _stringify(x) "Tensor of size ");
#undef _stringify
  int i;
  for(i = 0; i < THTensor_nDimension(tensor); i++) {
    if(n >= L) break;
    n += snprintf(str+n, L-n, "%" PRId64, tensor->size(i));
    if(i < THTensor_nDimension(tensor)-1) {
      n += snprintf(str+n, L-n, "x");
    }
  }
  if(n >= L) {
    snprintf(str+L-4, 4, "...");
  }
  return buf;
}

THDescBuff THTensor_(sizeDesc)(const THTensor *tensor) {
  THDescBuff buf = _THSizeDesc(tensor->sizes().data(), tensor->sizes().size());
  return buf;
}

#endif<|MERGE_RESOLUTION|>--- conflicted
+++ resolved
@@ -359,31 +359,6 @@
   self->set_size(dimension2, z);
 }
 
-<<<<<<< HEAD
-/* we have to handle the case where the result is a number */
-void THTensor_(squeeze)(THTensor *self, THTensor *src)
-{
-  if(!src)
-    src = self;
-
-  THTensor_(set)(self, src);
-
-  std::vector<int64_t> newSize;
-  std::vector<int64_t> newStride;
-  for(int d = 0; d < src->dim(); ++d)
-  {
-    if(src->size(d) != 1)
-    {
-      newSize.push_back(src->size(d));
-      newStride.push_back(src->stride(d));
-    }
-  }
-
-  self->set_sizes_and_strides(newSize, newStride);
-}
-
-=======
->>>>>>> 3990e9d1
 void THTensor_(squeeze1d)(THTensor *self, THTensor *src, int dimension)
 {
   int d;
