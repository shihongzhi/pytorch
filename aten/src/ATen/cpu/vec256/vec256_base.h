--- conflicted
+++ resolved
@@ -395,7 +395,7 @@
     }
     return ret;
   }
-<<<<<<< HEAD
+  
   Vec256<T> fmod(const Vec256<T> &b) const {
     Vec256<T> ret;
     for (int64_t i = 0; i < size(); i++) {
@@ -403,26 +403,7 @@
     }
     return ret;
   }
-#define DEFINE_COMP(binary_pred)                                              \
-  Vec256<T> operator binary_pred(const Vec256<T> &other) const {              \
-    Vec256<T> vec;                                                            \
-    for (int64_t i = 0; i != size(); i++) {                                   \
-      if (values[i] binary_pred other.values[i]) {                            \
-        std::memset(static_cast<void*>(vec.values + i), 0xFF, sizeof(T));     \
-      } else {                                                                \
-        std::memset(static_cast<void*>(vec.values + i), 0, sizeof(T));        \
-      }                                                                       \
-    }                                                                         \
-    return vec;                                                               \
-  }
-  DEFINE_COMP(==)
-  DEFINE_COMP(!=)
-  DEFINE_COMP(>=)
-  DEFINE_COMP(<=)
-  DEFINE_COMP(>)
-  DEFINE_COMP(<)
-#undef DEFINE_COMP
-=======
+
 private:
   template <typename Op>
   inline Vec256<T> binary_pred(const Vec256<T>& other, Op op) const {
@@ -436,7 +417,6 @@
     }
     return vec;
   }
->>>>>>> f5f1e5e7
 
 public:
   Vec256<T> operator==(const Vec256<T>& other) const { return binary_pred(other, std::equal_to<T>()); }
