#pragma once

#include <ATen/core/dispatch/DispatchTable.h>
#include <c10/util/Exception.h>
#include <mutex>
#include <list>

namespace c10 {

class CAFFE2_API OperatorHandle;

/**
 * This class represents an operator kernel, i.e. an operator *after* it was
 * dispatched to a certain device. You can use it to call the kernel.
 *
 * You can keep this OpKernel instance around to avoid future dispatch
 * when you know it'd dispatch to the same kernel anyhow.
 *
 * Also, keeping around the OpKernel instance will keep around a local cache
 * that is used by some kernels to get better performance when they're called
 * multiple times (mostly Caffe2 kernels do that).
 *
 * OpKernel is not threadsafe.
 */
class CAFFE2_API OpKernel final {
public:
  OpKernel(OpKernel&&) = default;
  OpKernel& operator=(OpKernel&&) = default;
  OpKernel(const OpKernel&) = delete;
  OpKernel& operator=(const OpKernel&) = delete;

  /**
   * Call the operator kernel with the given arguments.
   */
  void call(Stack* stack) const {
    if (cache_.get() == nullptr) {
      AT_ASSERT(cache_creator_ != nullptr);
      cache_ = (*cache_creator_)();
    }
    return (*kernel_)(stack, cache_.get());
  }

private:
  explicit OpKernel(KernelFunction* kernel, KernelCacheCreatorFunction* cache_creator)
  : kernel_(kernel), cache_creator_(cache_creator) {}
  friend class Dispatcher;

  KernelFunction* kernel_;

  KernelCacheCreatorFunction* cache_creator_;
  mutable std::unique_ptr<c10::KernelCache> cache_;
};

/**
 * Top-level dispatch interface for dispatching via the dynamic dispatcher.
 */
class CAFFE2_API Dispatcher final {
private:
  struct OperatorDef final {
    explicit OperatorDef(FunctionSchema schema_)
    : dispatchTable(schema_)
    , schema(std::move(schema_)) {}

    DispatchTable dispatchTable;
    FunctionSchema schema;
  };
  friend class OperatorHandle;

<<<<<<< HEAD
/**
 * Implement this interface and register your instance with the dispatcher
 * to get notified when operators are registered or deregistered with
 * the dispatcher.
 */
class CAFFE2_API OpRegistrationListener {
public:
  virtual ~OpRegistrationListener() = default;

  virtual void onOperatorRegistered(const OperatorHandle& op) = 0;
  virtual void onOperatorDeregistered(const OperatorHandle& op) = 0;
};

namespace detail {
class RegistrationListenerList;
}

/**
 * Top-level dispatch interface for dispatching via the dynamic dispatcher.
 */
class CAFFE2_API Dispatcher final {
=======
>>>>>>> a8cbebec
public:
  ~Dispatcher();

  // Implementation note: this class abstracts over the fact that we have per-operator
  // dispatch tables.  This could be easily adjusted to have a single global hash
  // table.

  static Dispatcher& singleton();

  /**
   * Register a new operator schema. The handle returned can be used to register
   * kernels to this operator or to call it.
   */
  OperatorHandle registerSchema(FunctionSchema schema);

  /**
<<<<<<< HEAD
   * Remove a previously registered schema.
   */
  void deregisterSchema(OperatorHandle op);
=======
   * Remove an operator from the dispatcher. Make sure you removed
   * all kernels for this operatorbefore calling this.
   */
  void deregisterSchema(const OperatorHandle& op);
>>>>>>> a8cbebec

  /**
   * Register an operator to the dispatch table for an operator.
   */
  void registerKernel(const OperatorHandle& op, TensorTypeId dispatch_key, KernelFunction* kernel_func, KernelCacheCreatorFunction* cache_creator_func);

  /**
   * Remove an operator from the dispatch table for an operator.
   */
  void deregisterKernel(const OperatorHandle& op, TensorTypeId dispatch_key);

  /**
   * Perform a dynamic dispatch and get the kernel for an operator.
   */
  OpKernel lookup(const OperatorHandle& op, const Stack* stack) const;
<<<<<<< HEAD

  /**
   * Add a listener that gets called whenever a new op is registered or an existing
   * op is deregistered. Immediately after registering, this listener gets called
   * for all previously registered ops, so it can be used to keep track of ops
   * registered with this dispatcher.
   */
  void addRegistrationListener(std::unique_ptr<OpRegistrationListener> listener);

private:
  Dispatcher();

  std::list<DispatchTable> operators_;
  std::unique_ptr<detail::RegistrationListenerList> listeners_;
  std::mutex mutex_;
};

inline OpKernel Dispatcher::lookup(const OperatorHandle& op, const Stack* stack) const {
  // note: this doesn't need the mutex because write operations on the list keep iterators intact.
  const DispatchTableEntry& kernel = op.dispatchTable_->lookup(stack);
=======

private:
  std::list<OperatorDef> operators_;
  std::mutex mutex_;
};

/**
 * This is a handle to an operator schema registered with the dispatcher.
 * This handle can be used to register kernels with the dispatcher or
 * to lookup a kernel for a certain set of arguments.
 */
class CAFFE2_API OperatorHandle final {
public:
  OperatorHandle(OperatorHandle&&) = default;
  OperatorHandle& operator=(OperatorHandle&&) = default;
  OperatorHandle(const OperatorHandle&) = default;
  OperatorHandle& operator=(const OperatorHandle&) = default;

  const FunctionSchema& schema() const {
    return operatorDefIterator_->schema;
  }

private:
  explicit OperatorHandle(std::list<Dispatcher::OperatorDef>::iterator operatorDefIterator)
  : operatorDefIterator_(std::move(operatorDefIterator)) {}
  friend class Dispatcher;

  std::list<Dispatcher::OperatorDef>::iterator operatorDefIterator_;
};



inline OperatorHandle Dispatcher::registerSchema(FunctionSchema schema) {
  // we need a lock to avoid concurrent writes
  std::lock_guard<std::mutex> lock(mutex_);

  operators_.emplace_back(std::move(schema));
  return OperatorHandle(--operators_.end());
}

inline void Dispatcher::deregisterSchema(const OperatorHandle& op) {
  // we need a lock to avoid concurrent writes
  std::lock_guard<std::mutex> lock(mutex_);

  if (!op.operatorDefIterator_->dispatchTable.isEmpty()) {
    AT_ERROR("Tried to deregister op schema that still has kernels registered");
  }
  operators_.erase(op.operatorDefIterator_);
}

inline void Dispatcher::registerKernel(const OperatorHandle& op, TensorTypeId dispatch_key, KernelFunction* kernel_func, KernelCacheCreatorFunction* cache_creator_func) {
  // note: this doesn't need the mutex because write operations on the list keep iterators intact.
  op.operatorDefIterator_->dispatchTable.registerKernel(std::move(dispatch_key), DispatchTableEntry{kernel_func, cache_creator_func});
}

inline void Dispatcher::deregisterKernel(const OperatorHandle& op, TensorTypeId dispatch_key) {
  // note: this doesn't need the mutex because write operations on the list keep iterators intact.
  op.operatorDefIterator_->dispatchTable.deregisterKernel(dispatch_key);
}

inline OpKernel Dispatcher::lookup(const OperatorHandle& op, const Stack* stack) const {
  // note: this doesn't need the mutex because write operations on the list keep iterators intact.
  const DispatchTableEntry& kernel = op.operatorDefIterator_->dispatchTable.lookup(stack);
>>>>>>> a8cbebec
  return OpKernel(kernel.kernel_func, kernel.cache_creator_func);
}

} // namespace c10<|MERGE_RESOLUTION|>--- conflicted
+++ resolved
@@ -52,22 +52,6 @@
 };
 
 /**
- * Top-level dispatch interface for dispatching via the dynamic dispatcher.
- */
-class CAFFE2_API Dispatcher final {
-private:
-  struct OperatorDef final {
-    explicit OperatorDef(FunctionSchema schema_)
-    : dispatchTable(schema_)
-    , schema(std::move(schema_)) {}
-
-    DispatchTable dispatchTable;
-    FunctionSchema schema;
-  };
-  friend class OperatorHandle;
-
-<<<<<<< HEAD
-/**
  * Implement this interface and register your instance with the dispatcher
  * to get notified when operators are registered or deregistered with
  * the dispatcher.
@@ -88,8 +72,17 @@
  * Top-level dispatch interface for dispatching via the dynamic dispatcher.
  */
 class CAFFE2_API Dispatcher final {
-=======
->>>>>>> a8cbebec
+private:
+  struct OperatorDef final {
+    explicit OperatorDef(FunctionSchema schema_)
+    : dispatchTable(schema_)
+    , schema(std::move(schema_)) {}
+
+    DispatchTable dispatchTable;
+    FunctionSchema schema;
+  };
+  friend class OperatorHandle;
+
 public:
   ~Dispatcher();
 
@@ -106,16 +99,10 @@
   OperatorHandle registerSchema(FunctionSchema schema);
 
   /**
-<<<<<<< HEAD
-   * Remove a previously registered schema.
-   */
-  void deregisterSchema(OperatorHandle op);
-=======
    * Remove an operator from the dispatcher. Make sure you removed
    * all kernels for this operatorbefore calling this.
    */
   void deregisterSchema(const OperatorHandle& op);
->>>>>>> a8cbebec
 
   /**
    * Register an operator to the dispatch table for an operator.
@@ -131,7 +118,6 @@
    * Perform a dynamic dispatch and get the kernel for an operator.
    */
   OpKernel lookup(const OperatorHandle& op, const Stack* stack) const;
-<<<<<<< HEAD
 
   /**
    * Add a listener that gets called whenever a new op is registered or an existing
@@ -144,18 +130,8 @@
 private:
   Dispatcher();
 
-  std::list<DispatchTable> operators_;
+  std::list<OperatorDef> operators_;
   std::unique_ptr<detail::RegistrationListenerList> listeners_;
-  std::mutex mutex_;
-};
-
-inline OpKernel Dispatcher::lookup(const OperatorHandle& op, const Stack* stack) const {
-  // note: this doesn't need the mutex because write operations on the list keep iterators intact.
-  const DispatchTableEntry& kernel = op.dispatchTable_->lookup(stack);
-=======
-
-private:
-  std::list<OperatorDef> operators_;
   std::mutex mutex_;
 };
 
@@ -216,7 +192,6 @@
 inline OpKernel Dispatcher::lookup(const OperatorHandle& op, const Stack* stack) const {
   // note: this doesn't need the mutex because write operations on the list keep iterators intact.
   const DispatchTableEntry& kernel = op.operatorDefIterator_->dispatchTable.lookup(stack);
->>>>>>> a8cbebec
   return OpKernel(kernel.kernel_func, kernel.cache_creator_func);
 }
 
