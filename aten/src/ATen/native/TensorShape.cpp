--- conflicted
+++ resolved
@@ -1409,32 +1409,6 @@
   return self.as_strided(new_size, new_stride);
 }
 
-<<<<<<< HEAD
-Tensor trace(const Tensor& self) {
-  Tensor result = at::empty({1}, self.options());
-  AT_DISPATCH_ALL_TYPES(self.scalar_type(), "trace", [&] {
-    scalar_t sum = 0;
-    auto t_data = self.data_ptr<scalar_t>();
-    auto r_data = result.data_ptr<scalar_t>();
-
-    int64_t i = 0;
-    int64_t t_stride_0, t_stride_1, t_diag_size;
-
-    TORCH_CHECK(self.dim() == 2, "expected a matrix");
-
-    t_stride_0 = self.stride(0);
-    t_stride_1 = self.stride(1);
-
-    t_diag_size = std::min(self.size(0), self.size(1));
-    while(i < t_diag_size) {
-      sum += t_data[i * (t_stride_0 + t_stride_1)];
-      i++;
-    }
-
-    r_data[0] = sum;
-  });
-
-=======
 template <typename scalar_t>
 void apply_diag(Tensor& result, const Tensor& self, int64_t dimension) {
   TORCH_CHECK(self.dim() == 1 || self.dim() == 2, "matrix or a vector expected");
@@ -1488,7 +1462,33 @@
   AT_DISPATCH_ALL_TYPES(self.scalar_type(), "diag", [&] {
     apply_diag<scalar_t>(result, self, dimension);
   });
->>>>>>> dc2c4d02
+  return result;
+}
+
+Tensor trace(const Tensor& self) {
+  Tensor result = at::empty({1}, self.options());
+  AT_DISPATCH_ALL_TYPES(self.scalar_type(), "trace", [&] {
+    scalar_t sum = 0;
+    auto t_data = self.data_ptr<scalar_t>();
+    auto r_data = result.data_ptr<scalar_t>();
+
+    int64_t i = 0;
+    int64_t t_stride_0, t_stride_1, t_diag_size;
+
+    TORCH_CHECK(self.dim() == 2, "expected a matrix");
+
+    t_stride_0 = self.stride(0);
+    t_stride_1 = self.stride(1);
+
+    t_diag_size = std::min(self.size(0), self.size(1));
+    while(i < t_diag_size) {
+      sum += t_data[i * (t_stride_0 + t_stride_1)];
+      i++;
+    }
+
+    r_data[0] = sum;
+  });
+
   return result;
 }
 
