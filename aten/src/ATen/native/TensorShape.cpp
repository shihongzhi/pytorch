--- conflicted
+++ resolved
@@ -1468,18 +1468,11 @@
 
 template <typename scalar_t>
 void apply_renorm(Tensor &res, const Tensor& src, scalar_t value, int64_t dimension, scalar_t maxnorm) {
-<<<<<<< HEAD
-  TORCH_CHECK(dimension >= 0 && dimension < src.dim(), "invalid dimension %d",
-      dimension);
-  TORCH_CHECK(value > 0, "non-positive-norm not supported");
-  TORCH_CHECK(src.dim() > 1, "need at least 2 dimensions, got %d dimensions", src.dim());
-=======
   dimension = at::maybe_wrap_dim(dimension, src);
   TORCH_CHECK(dimension >= 0 && dimension < src.dim(), "invalid dimension ",
       dimension);
   TORCH_CHECK(value > 0, "non-positive-norm not supported");
   TORCH_CHECK(src.dim() > 1, "need at least 2 dimensions, got ", src.dim(), " dimensions");
->>>>>>> cca0af90
 
   Tensor rowR = at::empty({0}, src.options());
   Tensor rowS = at::empty({0}, src.options());
@@ -1494,20 +1487,6 @@
     rowR = res.select(dimension, i);
     scalar_t* rowS_data = rowS.data_ptr<scalar_t>();
     scalar_t* rowR_data = rowR.data_ptr<scalar_t>();
-<<<<<<< HEAD
-    for (int64_t j = 0; j < rowS.numel(); j++) {
-      if (value == 1) {
-        norm += std::abs(rowS_data[j]);
-      } else if (value == 2) {
-        scalar_t z = rowS_data[j];
-        norm += z * z;
-      } else if (value == INFINITY) {
-        norm = std::max(norm, std::abs(rowS_data[j]));
-      } else {
-        norm += std::pow(std::abs(rowS_data[j]), value);
-      }
-    }
-=======
 
     at::parallel_for(0, rowS.numel(), 1, [&](int64_t j_begin, int64_t j_end) {
       for(int64_t j = j_begin; j < j_end; j++) {
@@ -1523,7 +1502,6 @@
         }
       }
     });
->>>>>>> cca0af90
 
     if (value != INFINITY) {
       norm = std::pow(norm, 1 / value);
@@ -1531,18 +1509,11 @@
 
     if (norm > maxnorm) {
       new_norm = maxnorm / (norm + 1e-7);
-<<<<<<< HEAD
-
-      for (int64_t j = 0; j < rowR.numel(); j++) {
-        rowR_data[i] = rowS_data[i] * new_norm;
-      }
-=======
       at::parallel_for(0, rowR.numel(), 1, [&](int64_t j_begin, int64_t j_end) {
         for(int64_t j = j_begin; j < j_end; j++) {
           rowR_data[j] = rowS_data[j] * new_norm;
         }
       });
->>>>>>> cca0af90
     } else {
       rowR.copy_(rowS);
     }
@@ -1562,11 +1533,7 @@
 
 Tensor& renorm_out(Tensor &result, const Tensor& self, Scalar p, int64_t dim, Scalar maxnorm) {
   AT_DISPATCH_FLOATING_TYPES(self.scalar_type(), "renorm", [&] {
-<<<<<<< HEAD
-    apply_renorm<scalar_t>(result, self, p.to<scalar_t>(), dim, maxnorm.to<scalar_t>());
-=======
     apply_renorm<scalar_t>(result.contiguous(), self.contiguous(), p.to<scalar_t>(), dim, maxnorm.to<scalar_t>());
->>>>>>> cca0af90
   });
   return result;
 }
