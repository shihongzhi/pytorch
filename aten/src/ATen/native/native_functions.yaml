# See README.md in this directory for more guidance


# Temporary type cast operators. These are needed to trace type-casts now since
# Type's are not supported in the IR. Instead, we call down to these
# specialized operators for each datatype.
# TODO: remove when we have Type support in the IR
- func: _cast_Byte(Tensor self, bool non_blocking=False) -> Tensor
  use_c10_dispatcher: full
  variants: function

- func: _cast_Char(Tensor self, bool non_blocking=False) -> Tensor
  use_c10_dispatcher: full
  variants: function

- func: _cast_Double(Tensor self, bool non_blocking=False) -> Tensor
  use_c10_dispatcher: full
  variants: function

- func: _cast_Float(Tensor self, bool non_blocking=False) -> Tensor
  use_c10_dispatcher: full
  variants: function

- func: _cast_Int(Tensor self, bool non_blocking=False) -> Tensor
  use_c10_dispatcher: full
  variants: function

- func: _cast_Long(Tensor self, bool non_blocking=False) -> Tensor
  use_c10_dispatcher: full
  variants: function

- func: _cast_Short(Tensor self, bool non_blocking=False) -> Tensor
  use_c10_dispatcher: full
  variants: function

- func: _cast_Half(Tensor self, bool non_blocking=False) -> Tensor
  use_c10_dispatcher: full
  variants: function

# Computes the gradient of current tensor w.r.t. graph leaves.
- func: backward(Tensor self, Tensor? gradient=None, bool keep_graph=False, bool create_graph=False) -> ()
  manual_kernel_registration: True
  variants: method

# DEPRECATED. Sets the tensor data held by this `Variable` to be the same as
# `new_data`.  It requires that `new_data` and `Variable` have compatible tensor
# type, by checking `_has_compatible_shallow_copy_type(this, new_data)`.
#
# This function is deprecated because it doesn't really make sense in a world
# where Variables *are* Tensors (as opposed to them containing tensors, which
# is what the previous interpretation was.)
- func: set_data(Tensor(a!) self, Tensor new_data) -> ()
  use_c10_dispatcher: full
  manual_kernel_registration: True
  variants: method

- func: data(Tensor self) -> Tensor
  use_c10_dispatcher: full
  manual_kernel_registration: True
  variants: method

# True if this `Variable` is a leaf and thus does not have a `grad_fn`.
- func: is_leaf(Tensor self) -> bool
  use_c10_dispatcher: full
  manual_kernel_registration: True
  variants: method

# Returns the output index of this variable from the forward operation that
# produced it.  Conversely, it returns the input index of the gradient `Node` to
# which this `Variable` is connected (because in the gradient computation,
# inputs and outputs switch meaning).  For example:
#
#   y0, y1, y2 = f(x)
#   assert y0.output_nr == 0
#   assert y1.output_nr == 1
#   assert y2.output_nr == 2
#
- func: output_nr(Tensor self) -> int
  use_c10_dispatcher: full
  manual_kernel_registration: True
  variants: method
  supports_named_tensor: True

- func: _version(Tensor self) -> int
  use_c10_dispatcher: full
  manual_kernel_registration: True
  variants: method

- func: requires_grad_(Tensor(a!) self, bool _requires_grad=True) -> Tensor(a!)
  manual_kernel_registration: True
  variants: method

# Enables .grad attribute for non-leaf Tensors.
- func: retain_grad(Tensor(a!) self) -> ()
  use_c10_dispatcher: full
  manual_kernel_registration: True
  variants: method

- func: rename_(Tensor(a!) self, Dimname[]? names) -> Tensor(a!)
  variants: method
  supports_named_tensor: True

- func: rename(Tensor(a) self, Dimname[]? names) -> Tensor(a)
  variants: method
  supports_named_tensor: True

- func: align_to(Tensor(a) self, Dimname[] names) -> Tensor(a)
  variants: method
  supports_named_tensor: True

- func: align_to.ellipsis_idx(Tensor(a) self, Dimname[] order, int ellipsis_idx) -> Tensor(a)
  variants: method
  supports_named_tensor: True

- func: align_as(Tensor self, Tensor other) -> Tensor
  variants: method
  supports_named_tensor: True

- func: align_tensors(Tensor[] tensors) -> Tensor[]
  supports_named_tensor: True

- func: refine_names(Tensor(a) self, Dimname[] names) -> Tensor(a)
  variants: method
  supports_named_tensor: True

- func: unflatten.Dimname(Tensor self, Dimname dim, int[] sizes, Dimname[] names) -> Tensor
  variants: method
  supports_named_tensor: True

- func: unflatten.int(Tensor self, int dim, int[] sizes, Dimname[] names) -> Tensor
  variants: method
  supports_named_tensor: True


- func: _use_cudnn_ctc_loss(Tensor log_probs, Tensor targets, int[] input_lengths, int[] target_lengths, int blank) -> bool
  dispatch:
    CUDA: _use_cudnn_ctc_loss

- func: _cudnn_ctc_loss(Tensor log_probs, Tensor targets, int[] input_lengths, int[] target_lengths, int blank, bool deterministic, bool zero_infinity) -> (Tensor, Tensor)
  dispatch:
    CUDA: _cudnn_ctc_loss

- func: _cudnn_rnn_flatten_weight(Tensor[] weight_arr, int weight_stride0, int input_size, int mode, int hidden_size, int num_layers, bool batch_first, bool bidirectional) -> Tensor
  dispatch:
    CUDA: _cudnn_rnn_flatten_weight

- func: _cudnn_rnn(Tensor input, Tensor[] weight, int weight_stride0, Tensor? weight_buf, Tensor hx, Tensor? cx, int mode, int hidden_size, int num_layers, bool batch_first, float dropout, bool train, bool bidirectional, int[] batch_sizes, Tensor? dropout_state) -> (Tensor, Tensor, Tensor, Tensor, Tensor)
  dispatch:
    CUDA: _cudnn_rnn

- func: _cudnn_rnn_backward(Tensor input, Tensor[] weight, int weight_stride0, Tensor weight_buf, Tensor hx, Tensor? cx, Tensor output, Tensor? grad_output, Tensor? grad_hy, Tensor? grad_cy, int mode, int hidden_size, int num_layers, bool batch_first, float dropout, bool train, bool bidirectional, int[] batch_sizes, Tensor? dropout_state, Tensor reserve, bool[4] output_mask) -> (Tensor, Tensor, Tensor, Tensor[])
  dispatch:
    CUDA: _cudnn_rnn_backward

- func: _cudnn_init_dropout_state(float dropout, bool train, int dropout_seed, *, ScalarType dtype, Layout layout, Device device, bool pin_memory=False) -> Tensor
  dispatch:
    CUDA: _cudnn_init_dropout_state

- func: _debug_has_internal_overlap(Tensor self) -> int
  use_c10_dispatcher: full
  variants: function

- func: _fused_dropout(Tensor self, float p, Generator? generator=None) -> (Tensor, Tensor)
  variants: function
  dispatch:
     CUDA: fused_dropout_cuda
  supports_named_tensor: True

- func: _masked_scale(Tensor self, Tensor mask, float scale) -> Tensor
  use_c10_dispatcher: full
  variants: function
  dispatch:
     CUDA: masked_scale_cuda

- func: _sobol_engine_draw(Tensor quasi, int n, Tensor sobolstate, int dimension, int num_generated, ScalarType? dtype) -> (Tensor, Tensor)

- func: _sobol_engine_ff_(Tensor(a!) self, int n, Tensor sobolstate, int dimension, int num_generated) -> Tensor(a!)


- func: _sobol_engine_scramble_(Tensor(a!) self, Tensor ltm, int dimension) -> Tensor(a!)


- func: _sobol_engine_initialize_state_(Tensor(a!) self, int dimension) -> Tensor(a!)


- func: _reshape_from_tensor(Tensor self, Tensor shape) -> Tensor
  use_c10_dispatcher: full

- func: _shape_as_tensor(Tensor self) -> Tensor
  use_c10_dispatcher: full

- func: dropout(Tensor input, float p, bool train) -> Tensor
  use_c10_dispatcher: full
  supports_named_tensor: True

- func: dropout_(Tensor(a!) self, float p, bool train) -> Tensor(a!)
  supports_named_tensor: True

- func: feature_dropout(Tensor input, float p, bool train) -> Tensor
  use_c10_dispatcher: full

- func: feature_dropout_(Tensor(a!) self, float p, bool train) -> Tensor(a!)

- func: alpha_dropout(Tensor input, float p, bool train) -> Tensor
  use_c10_dispatcher: full

- func: alpha_dropout_(Tensor(a!) self, float p, bool train) -> Tensor(a!)


- func: feature_alpha_dropout(Tensor input, float p, bool train) -> Tensor
  use_c10_dispatcher: full

- func: feature_alpha_dropout_(Tensor(a!) self, float p, bool train) -> Tensor(a!)


- func: abs(Tensor self) -> Tensor
  use_c10_dispatcher: full
  variants: function, method
  supports_named_tensor: True

- func: abs_(Tensor(a!) self) -> Tensor(a!)
  variants: function, method
  supports_named_tensor: True

- func: abs.out(Tensor self, *, Tensor(a!) out) -> Tensor(a!)
  supports_named_tensor: True

- func: angle(Tensor self) -> Tensor
  use_c10_dispatcher: full
  variants: function, method
  supports_named_tensor: True

- func: angle.out(Tensor self, *, Tensor(a!) out) -> Tensor(a!)
  supports_named_tensor: True

- func: real(Tensor self) -> Tensor
  use_c10_dispatcher: full
  variants: function, method
  supports_named_tensor: True

- func: real.out(Tensor self, *, Tensor(a!) out) -> Tensor(a!)
  supports_named_tensor: True

- func: imag(Tensor self) -> Tensor
  use_c10_dispatcher: full
  variants: function, method
  supports_named_tensor: True

- func: imag.out(Tensor self, *, Tensor(a!) out) -> Tensor(a!)
  supports_named_tensor: True

- func: conj(Tensor self) -> Tensor
  use_c10_dispatcher: full
  variants: function, method
  supports_named_tensor: True

- func: conj.out(Tensor self, *, Tensor(a!) out) -> Tensor(a!)
  supports_named_tensor: True

- func: acos(Tensor self) -> Tensor
  use_c10_dispatcher: full
  supports_named_tensor: True
  variants: function, method

- func: acos_(Tensor(a!) self) -> Tensor(a!)
  supports_named_tensor: True
  variants: function, method

- func: acos.out(Tensor self, *, Tensor(a!) out) -> Tensor(a!)
  supports_named_tensor: True

- func: avg_pool1d(Tensor self, int[1] kernel_size, int[1] stride=[], int[1] padding=0, bool ceil_mode=False, bool count_include_pad=True) -> Tensor

- func: adaptive_avg_pool1d(Tensor self, int[1] output_size) -> Tensor

# Return: (Tensor output, Tensor indices)
- func: adaptive_max_pool1d(Tensor self, int[1] output_size) -> (Tensor, Tensor)

- func: add.Tensor(Tensor self, Tensor other, *, Scalar alpha=1) -> Tensor
  use_c10_dispatcher: full
  variants: function, method
  dispatch:
    CPU: add
    CUDA: add
    SparseCPU: add_sparse
    SparseCUDA: add_sparse
    MkldnnCPU: mkldnn_add
  supports_named_tensor: True

- func: add_.Tensor(Tensor(a!) self, Tensor other, *, Scalar alpha=1) -> Tensor(a!)
  variants: method
  dispatch:
    CPU: add_
    CUDA: add_
    SparseCPU: add_sparse_
    SparseCUDA: add_sparse_
    MkldnnCPU: mkldnn_add_
  supports_named_tensor: True

- func: add.out(Tensor self, Tensor other, *, Scalar alpha=1, Tensor(a!) out) -> Tensor(a!)
  dispatch:
    CPU: add_out
    CUDA: add_out
    SparseCPU: add_out_sparse_cpu
    SparseCUDA: add_out_sparse_cuda
    MkldnnCPU: mkldnn_add_out
  supports_named_tensor: True

# For C++ only, until we have conversion from C++ numbers to Tensor
- func: add.Scalar(Tensor self, Scalar other, Scalar alpha=1) -> Tensor
  use_c10_dispatcher: full
  variants: function, method
  supports_named_tensor: True

- func: add_.Scalar(Tensor(a!) self, Scalar other, Scalar alpha=1) -> Tensor(a!)
  variants: method
  supports_named_tensor: True

- func: addmv(Tensor self, Tensor mat, Tensor vec, *, Scalar beta=1, Scalar alpha=1) -> Tensor
  use_c10_dispatcher: full
  variants: function, method
  dispatch:
    CPU: legacy::cpu::_th_addmv
    CUDA: legacy::cuda::_th_addmv
  supports_named_tensor: True

- func: addmv_(Tensor(a!) self, Tensor mat, Tensor vec, *, Scalar beta=1, Scalar alpha=1) -> Tensor(a!)
  variants: function, method
  dispatch:
    CPU: legacy::cpu::_th_addmv_
    CUDA: legacy::cuda::_th_addmv_
  supports_named_tensor: True

- func: addmv.out(Tensor self, Tensor mat, Tensor vec, *, Scalar beta=1, Scalar alpha=1, Tensor(a!) out) -> Tensor(a!)
  dispatch:
    CPU: legacy::cpu::_th_addmv_out
    CUDA: legacy::cuda::_th_addmv_out
  supports_named_tensor: True

- func: addr(Tensor self, Tensor vec1, Tensor vec2, *, Scalar beta=1, Scalar alpha=1) -> Tensor
  use_c10_dispatcher: full
  variants: function, method

- func: addr_(Tensor(a!) self, Tensor vec1, Tensor vec2, *, Scalar beta=1, Scalar alpha=1) -> Tensor(a!)
  variants: method

- func: addr.out(Tensor self, Tensor vec1, Tensor vec2, *, Scalar beta=1, Scalar alpha=1, Tensor(a!) out) -> Tensor(a!)

- func: affine_grid_generator(Tensor theta, int[] size, bool align_corners) -> Tensor
  variants: function

- func: affine_grid_generator_backward(Tensor grad, int[] size, bool align_corners) -> Tensor
  variants: function

- func: all.dim(Tensor self, int dim, bool keepdim=False) -> Tensor
  use_c10_dispatcher: full
  variants: function, method

- func: all.out(Tensor self, int dim, bool keepdim=False, *, Tensor(a!) out) -> Tensor(a!)

- func: all.dimname(Tensor self, Dimname dim, bool keepdim=False) -> Tensor
  variants: function, method

- func: all.dimname_out(Tensor self, Dimname dim, bool keepdim=False, *, Tensor(a!) out) -> Tensor(a!)

- func: allclose(Tensor self, Tensor other, float rtol=1e-05, float atol=1e-08, bool equal_nan=False) -> bool
  use_c10_dispatcher: full
  variants: function, method

- func: any.dim(Tensor self, int dim, bool keepdim=False) -> Tensor
  use_c10_dispatcher: full
  variants: function, method

- func: any.out(Tensor self, int dim, bool keepdim=False, *, Tensor(a!) out) -> Tensor(a!)

- func: any.dimname(Tensor self, Dimname dim, bool keepdim=False) -> Tensor
  variants: function, method

- func: any.dimname_out(Tensor self, Dimname dim, bool keepdim=False, *, Tensor(a!) out) -> Tensor(a!)

- func: arange(Scalar end, *, ScalarType? dtype=None, Layout? layout=None, Device? device=None, bool? pin_memory=None) -> Tensor

- func: arange.start(Scalar start, Scalar end, *, ScalarType? dtype=None, Layout? layout=None, Device? device=None, bool? pin_memory=None) -> Tensor

- func: arange.start_step(Scalar start, Scalar end, Scalar step, *, ScalarType? dtype=None, Layout? layout=None, Device? device=None, bool? pin_memory=None) -> Tensor

- func: arange.out(Scalar end, *, Tensor(a!) out) -> Tensor(a!)

- func: arange.start_out(Scalar start, Scalar end, Scalar step=1, *, Tensor(a!) out) -> Tensor(a!)
  dispatch:
    CPU: arange_cpu_out
    CUDA: arange_cuda_out

# This function is a temporary hack to allow tracing of arange like constructs with dynamic
# bounds on arange.  Normal arange is not traceable because it does not take any tensor inputs;
# if the range you need is based on another tensor, calling this function directly will
# preserve tracing.  Get rid of this when arange can directly take tensors for bounds
# (so that it can be traced directly).
- func: _dim_arange(Tensor like, int dim) -> Tensor
  use_c10_dispatcher: full

- func: argmax(Tensor self, int? dim=None, bool keepdim=False) -> Tensor
  variants: function, method
  dispatch:
    CPU: argmax
    CUDA: argmax

- func: argmin(Tensor self, int? dim=None, bool keepdim=False) -> Tensor
  variants: function, method
  dispatch:
    CPU: argmin
    CUDA: argmin

- func: as_strided(Tensor(a) self, int[] size, int[] stride, int? storage_offset=None) -> Tensor(a)
  variants: function, method
  dispatch:
    CPU: as_strided_tensorimpl
    CUDA: as_strided_tensorimpl
    QuantizedCPU: as_strided_qtensorimpl
  device_guard: False
  supports_named_tensor: True

- func: as_strided_(Tensor(a!) self, int[] size, int[] stride, int? storage_offset=None) -> Tensor(a!)
  variants: function, method
  device_guard: False

- func: asin(Tensor self) -> Tensor
  use_c10_dispatcher: full
  supports_named_tensor: True
  variants: function, method

- func: asin_(Tensor(a!) self) -> Tensor(a!)
  supports_named_tensor: True
  variants: function, method

- func: asin.out(Tensor self, *, Tensor(a!) out) -> Tensor(a!)
  supports_named_tensor: True

- func: atan(Tensor self) -> Tensor
  use_c10_dispatcher: full
  supports_named_tensor: True
  variants: function, method

- func: atan_(Tensor(a!) self) -> Tensor(a!)
  supports_named_tensor: True
  variants: function, method
  dispatch:
    CPU: _atan__cpu
    CUDA: _atan__cuda

- func: atan.out(Tensor self, *, Tensor(a!) out) -> Tensor(a!)
  supports_named_tensor: True
  dispatch:
    CPU: _atan_out_cpu
    CUDA: _atan_out_cuda

- func: baddbmm(Tensor self, Tensor batch1, Tensor batch2, *, Scalar beta=1, Scalar alpha=1) -> Tensor
  use_c10_dispatcher: full
  variants: function, method
  dispatch:
    CPU: baddbmm_cpu
    CUDA: baddbmm_cuda

- func: baddbmm_(Tensor(a!) self, Tensor batch1, Tensor batch2, *, Scalar beta=1, Scalar alpha=1) -> Tensor(a!)
  variants: method
  dispatch:
    CPU: baddbmm__cpu
    CUDA: baddbmm__cuda

- func: _baddbmm_mkl_(Tensor(a!) self, Tensor batch1, Tensor batch2, *, Scalar beta=1, Scalar alpha=1) -> Tensor(a!)
  variants: function

- func: baddbmm.out(Tensor self, Tensor batch1, Tensor batch2, *, Scalar beta=1, Scalar alpha=1, Tensor(a!) out) -> Tensor(a!)
  variants: function
  dispatch:
    CPU: baddbmm_out_cpu
    CUDA: baddbmm_out_cuda

- func: bartlett_window(int window_length, *, ScalarType? dtype=None, Layout? layout=None, Device? device=None, bool? pin_memory=None) -> Tensor

- func: bartlett_window.periodic(int window_length, bool periodic, *, ScalarType? dtype=None, Layout? layout=None, Device? device=None, bool? pin_memory=None) -> Tensor

- func: batch_norm(Tensor input, Tensor? weight, Tensor? bias, Tensor? running_mean, Tensor? running_var, bool training, float momentum, float eps, bool cudnn_enabled) -> Tensor

- func: quantized_batch_norm(Tensor input, Tensor? weight, Tensor? bias, Tensor mean, Tensor var, float eps, float output_scale, int output_zero_point) -> Tensor
  requires_tensor: True
  dispatch:
    QuantizedCPU: quantized_batch_norm

- func: _batch_norm_impl_index(Tensor input, Tensor? weight, Tensor? bias, Tensor? running_mean, Tensor? running_var, bool training, float momentum, float eps, bool cudnn_enabled) -> (Tensor, Tensor, Tensor, Tensor, int)

- func: _batch_norm_impl_index_backward(int impl_index, Tensor input, Tensor grad_output, Tensor? weight, Tensor? running_mean, Tensor? running_var, Tensor? save_mean, Tensor? save_var_transform, bool train, float eps, bool[3] output_mask, Tensor reservedSpace) -> (Tensor, Tensor, Tensor)

# Sample bernoulli with values in `self` as probability.
- func: bernoulli(Tensor self, *, Generator? generator=None) -> Tensor
  variants: function, method
  supports_named_tensor: True

- func: bernoulli.out(Tensor self, *, Generator? generator=None, Tensor(a!) out) -> Tensor(a!)
  variants: function
  supports_named_tensor: True

- func: bernoulli_.Tensor(Tensor(a!) self, Tensor p, *, Generator? generator=None) -> Tensor(a!)
  variants: method
  dispatch:
    CPU: bernoulli_tensor_cpu_
    CUDA: bernoulli_tensor_cuda_
  supports_named_tensor: True

- func: bernoulli_.float(Tensor(a!) self, float p=0.5, *, Generator? generator=None) -> Tensor(a!)
  variants: method
  dispatch:
    CPU: bernoulli_scalar_cpu_
    CUDA: bernoulli_scalar_cuda_
  supports_named_tensor: True

# This out-of-place version isn't used explicitly, but needed by jit.
# There is no default valid on `p` here because it would introduce ambiguity
# with `bernoulli(Tensor self, *, Generator? generator=None)` declaration.
- func: bernoulli.p(Tensor self, float p, *, Generator? generator=None) -> Tensor
  variants: function, method

- func: bilinear(Tensor input1, Tensor input2, Tensor weight, Tensor? bias) -> Tensor

- func: binary_cross_entropy(Tensor self, Tensor target, Tensor? weight=None, int reduction=Mean) -> Tensor
  python_module: nn
  variants: function
  dispatch:
    CPU: binary_cross_entropy_cpu
    CUDA: binary_cross_entropy_cuda

- func: binary_cross_entropy.out(Tensor self, Tensor target, Tensor? weight=None, int reduction=Mean, *, Tensor(a!) out) -> Tensor(a!)
  python_module: nn
  variants: function
  dispatch:
    CPU: binary_cross_entropy_out_cpu
    CUDA: binary_cross_entropy_out_cuda

- func: binary_cross_entropy_backward(Tensor grad_output, Tensor self, Tensor target, Tensor? weight=None, int reduction=Mean) -> Tensor
  python_module: nn
  variants: function
  dispatch:
    CPU: binary_cross_entropy_backward_cpu
    CUDA: binary_cross_entropy_backward_cuda

- func: binary_cross_entropy_backward.grad_input(Tensor grad_output, Tensor self, Tensor target, Tensor? weight=None, int reduction=Mean, *, Tensor(a!) grad_input) -> Tensor(a!)
  python_module: nn
  variants: function
  dispatch:
    CPU: binary_cross_entropy_backward_out_cpu
    CUDA: binary_cross_entropy_backward_out_cuda

- func: binary_cross_entropy_with_logits(Tensor self, Tensor target, Tensor? weight=None, Tensor? pos_weight=None, int reduction=Mean) -> Tensor
  variants: function

- func: binary_cross_entropy_with_logits_backward(Tensor grad_output, Tensor self, Tensor target, Tensor? weight=None, Tensor? pos_weight=None, int reduction=Mean) -> Tensor
  variants: function

- func: bincount(Tensor self, Tensor? weights=None, int minlength=0) -> Tensor
  variants: function, method
  dispatch:
    CPU: _bincount_cpu
    CUDA: _bincount_cuda

- func: bitwise_not(Tensor self) -> Tensor
  use_c10_dispatcher: full
  supports_named_tensor: True
  variants: function, method

- func: bitwise_not_(Tensor(a!) self) -> Tensor(a!)
  supports_named_tensor: True
  variants: method

- func: bitwise_not.out(Tensor self, *, Tensor(a!) out) -> Tensor(a!)
  supports_named_tensor: True
  dispatch:
    CPU: bitwise_not_out
    CUDA: bitwise_not_out

- func: logical_not(Tensor self) -> Tensor
  supports_named_tensor: True
  variants: function, method

- func: logical_not_(Tensor(a!) self) -> Tensor(a!)
  supports_named_tensor: True
  variants: method

- func: logical_not.out(Tensor self, *, Tensor(a!) out) -> Tensor(a!)
  supports_named_tensor: True
  dispatch:
    CPU: logical_not_out
    CUDA: logical_not_out

- func: logical_xor(Tensor self, Tensor other) -> Tensor
  variants: function, method
  supports_named_tensor: True

- func: logical_xor_(Tensor(a!) self, Tensor other) -> Tensor(a!)
  variants: method
  supports_named_tensor: True

- func: logical_xor.out(Tensor self, Tensor other, *, Tensor(a!) out) -> Tensor(a!)
  dispatch:
    CPU: logical_xor_out
    CUDA: logical_xor_out
  supports_named_tensor: True

- func: logical_and(Tensor self, Tensor other) -> Tensor
  variants: function, method
  supports_named_tensor: True

- func: logical_and_(Tensor(a!) self, Tensor other) -> Tensor(a!)
  variants: method
  supports_named_tensor: True

- func: logical_and.out(Tensor self, Tensor other, *, Tensor(a!) out) -> Tensor(a!)
  dispatch:
    CPU: logical_and_out
    CUDA: logical_and_out
  supports_named_tensor: True

- func: logical_or(Tensor self, Tensor other) -> Tensor
  variants: function, method
  supports_named_tensor: True

- func: logical_or_(Tensor(a!) self, Tensor other) -> Tensor(a!)
  variants: method
  supports_named_tensor: True

- func: logical_or.out(Tensor self, Tensor other, *, Tensor(a!) out) -> Tensor(a!)
  dispatch:
    CPU: logical_or_out
    CUDA: logical_or_out
  supports_named_tensor: True

- func: blackman_window(int window_length, *, ScalarType? dtype=None, Layout? layout=None, Device? device=None, bool? pin_memory=None) -> Tensor

- func: blackman_window.periodic(int window_length, bool periodic, *, ScalarType? dtype=None, Layout? layout=None, Device? device=None, bool? pin_memory=None) -> Tensor

- func: bmm(Tensor self, Tensor mat2) -> Tensor
  use_c10_dispatcher: full
  variants: function, method
  dispatch:
    CPU: bmm_cpu
    CUDA: bmm_cuda
  supports_named_tensor: True

- func: bmm.out(Tensor self, Tensor mat2, *, Tensor(a!) out) -> Tensor(a!)
  variants: function
  dispatch:
    CPU: bmm_out_cpu
    CUDA: bmm_out_cuda
  supports_named_tensor: True

- func: broadcast_tensors(Tensor[] tensors) -> Tensor[]
  device_guard: False

- func: cat(Tensor[] tensors, int dim=0) -> Tensor
  supports_named_tensor: True

- func: cat.out(Tensor[] tensors, int dim=0, *, Tensor(a!) out) -> Tensor(a!)
  supports_named_tensor: True

- func: cat.names(Tensor[] tensors, Dimname dim) -> Tensor
  supports_named_tensor: True

- func: cat.names_out(Tensor[] tensors, Dimname dim, *, Tensor(a!) out) -> Tensor(a!)
  supports_named_tensor: True

- func: ceil(Tensor self) -> Tensor
  use_c10_dispatcher: full
  supports_named_tensor: True
  variants: function, method

- func: ceil_(Tensor(a!) self) -> Tensor(a!)
  supports_named_tensor: True
  variants: function, method

- func: ceil.out(Tensor self, *, Tensor(a!) out) -> Tensor(a!)
  supports_named_tensor: True
  dispatch:
    CPU: ceil_out
    CUDA: ceil_out

- func: chain_matmul(Tensor[] matrices) -> Tensor
  variants: function

- func: chunk(Tensor(a) self, int chunks, int dim=0) -> Tensor(a)[]
  variants: function, method
  device_guard: False
  supports_named_tensor: True

- func: clamp(Tensor self, Scalar? min=None, Scalar? max=None) -> Tensor
  use_c10_dispatcher: full
  supports_named_tensor: True
  variants: function, method
  dispatch:
    CPU: clamp
    CUDA: clamp
    QuantizedCPU: quantized_clamp

- func: clamp_(Tensor(a!) self, Scalar? min=None, Scalar? max=None) -> Tensor(a!)
  supports_named_tensor: True
  variants: function, method
  dispatch:
    CPU: _clamp__cpu
    CUDA: _clamp__cuda

- func: clamp.out(Tensor self, Scalar? min=None, Scalar? max=None, *, Tensor(a!) out) -> Tensor(a!)
  supports_named_tensor: True
  dispatch:
    CPU: _clamp_out_cpu
    CUDA: _clamp_out_cuda

- func: clamp_max(Tensor self, Scalar max) -> Tensor
  use_c10_dispatcher: full
  supports_named_tensor: True
  variants: function, method

- func: clamp_max_(Tensor(a!) self, Scalar max) -> Tensor(a!)
  supports_named_tensor: True
  variants: function, method
  dispatch:
    CPU: _clamp_max__cpu
    CUDA: _clamp_max__cuda

- func: clamp_max.out(Tensor self, Scalar max, *, Tensor(a!) out) -> Tensor(a!)
  supports_named_tensor: True
  dispatch:
    CPU: _clamp_max_out_cpu
    CUDA: _clamp_max_out_cuda

- func: clamp_min(Tensor self, Scalar min) -> Tensor
  use_c10_dispatcher: full
  supports_named_tensor: True
  variants: function, method

- func: clamp_min_(Tensor(a!) self, Scalar min) -> Tensor(a!)
  supports_named_tensor: True
  variants: function, method
  dispatch:
    CPU: _clamp_min__cpu
    CUDA: _clamp_min__cuda

- func: clamp_min.out(Tensor self, Scalar min, *, Tensor(a!) out) -> Tensor(a!)
  supports_named_tensor: True
  dispatch:
    CPU: _clamp_min_out_cpu
    CUDA: _clamp_min_out_cuda

- func: cudnn_is_acceptable(Tensor self) -> bool
  use_c10_dispatcher: full
  device_guard: False

- func: constant_pad_nd(Tensor self, int[] pad, Scalar value=0) -> Tensor
  variants: function

- func: contiguous(Tensor self, *, MemoryFormat memory_format=contiguous_format) -> Tensor
  variants: method
  supports_named_tensor: True

- func: convolution(Tensor input, Tensor weight, Tensor? bias, int[] stride, int[] padding, int[] dilation, bool transposed, int[] output_padding, int groups) -> Tensor

- func: convolution_overrideable(Tensor input, Tensor weight, Tensor? bias, int[] stride, int[] padding, int[] dilation, bool transposed, int[] output_padding, int groups) -> Tensor

- func: convolution_backward_overrideable(Tensor grad_output, Tensor input, Tensor weight, int[] stride, int[] padding, int[] dilation, bool transposed, int[] output_padding, int groups, bool[3] output_mask) -> (Tensor grad_input, Tensor grad_weight, Tensor grad_bias)

- func: _convolution(Tensor input, Tensor weight, Tensor? bias, int[] stride, int[] padding, int[] dilation, bool transposed, int[] output_padding, int groups, bool benchmark, bool deterministic, bool cudnn_enabled) -> Tensor

- func: _convolution_nogroup(Tensor input, Tensor weight, Tensor? bias, int[] stride, int[] padding, int[] dilation, bool transposed, int[] output_padding) -> Tensor

- func: _convolution_double_backward(Tensor? ggI, Tensor? ggW, Tensor? ggb, Tensor gO, Tensor weight, Tensor self, int[] stride, int[] padding, int[] dilation, bool transposed, int[] output_padding, int groups, bool benchmark, bool deterministic, bool cudnn_enabled, bool[3] output_mask) -> (Tensor, Tensor, Tensor)

- func: conv1d(Tensor input, Tensor weight, Tensor? bias=None, int[1] stride=1, int[1] padding=0, int[1] dilation=1, int groups=1) -> Tensor

- func: conv2d(Tensor input, Tensor weight, Tensor? bias=None, int[2] stride=1, int[2] padding=0, int[2] dilation=1, int groups=1) -> Tensor

- func: _conv2d_prepack(Tensor weight, Tensor? bias=None, int[2] stride=1, int[2] padding=0, int[2] dilation=1, int groups=1, float? output_min=None, float? output_max=None) -> Tensor

- func: _conv2d_packed(Tensor packed_weight, Tensor input) -> Tensor

- func: conv3d(Tensor input, Tensor weight, Tensor? bias=None, int[3] stride=1, int[3] padding=0, int[3] dilation=1, int groups=1) -> Tensor

- func: conv_tbc(Tensor self, Tensor weight, Tensor bias, int pad=0) -> Tensor
  use_c10_dispatcher: full

- func: conv_tbc_backward(Tensor self, Tensor input, Tensor weight, Tensor bias, int pad) -> (Tensor, Tensor, Tensor)

# NB: we inherit the goofy argument order from PyTorch torch.nn.functional
- func: conv_transpose1d(Tensor input, Tensor weight, Tensor? bias=None, int[1] stride=1, int[1] padding=0, int[1] output_padding=0, int groups=1, int[1] dilation=1) -> Tensor

- func: conv_transpose2d.input(Tensor input, Tensor weight, Tensor? bias=None, int[2] stride=1, int[2] padding=0, int[2] output_padding=0, int groups=1, int[2] dilation=1) -> Tensor

- func: conv_transpose3d.input(Tensor input, Tensor weight, Tensor? bias=None, int[3] stride=1, int[3] padding=0, int[3] output_padding=0, int groups=1, int[3] dilation=1) -> Tensor

- func: copy_(Tensor(a!) self, Tensor src, bool non_blocking=False) -> Tensor(a!)
  manual_kernel_registration: True
  variants: method
  device_guard: False
  supports_named_tensor: True

- func: _copy_from(Tensor self, Tensor dst, bool non_blocking=False) -> Tensor
  use_c10_dispatcher: full
  dispatch: {}

- func: cos(Tensor self) -> Tensor
  use_c10_dispatcher: full
  supports_named_tensor: True
  variants: function, method

- func: cos_(Tensor(a!) self) -> Tensor(a!)
  supports_named_tensor: True
  variants: function, method
  dispatch:
    CPU: _cos__cpu
    CUDA: _cos__cuda

- func: cos.out(Tensor self, *, Tensor(a!) out) -> Tensor(a!)
  supports_named_tensor: True
  dispatch:
    CPU: _cos_out_cpu
    CUDA: _cos_out_cuda

- func: cosh(Tensor self) -> Tensor
  use_c10_dispatcher: full
  supports_named_tensor: True
  variants: function, method

- func: cosh_(Tensor(a!) self) -> Tensor(a!)
  supports_named_tensor: True
  variants: function, method
  dispatch:
    CPU: _cosh__cpu
    CUDA: _cosh__cuda

- func: cosh.out(Tensor self, *, Tensor(a!) out) -> Tensor(a!)
  supports_named_tensor: True
  dispatch:
    CPU: _cosh_out_cpu
    CUDA: _cosh_out_cuda

- func: cosine_embedding_loss(Tensor input1, Tensor input2, Tensor target, float margin=0.0, int reduction=Mean) -> Tensor
  use_c10_dispatcher: full

- func: cudnn_affine_grid_generator(Tensor theta, int N, int C, int H, int W) -> Tensor grid
  use_c10_dispatcher: full
  dispatch:
    CUDA: cudnn_affine_grid_generator_forward

# TODO: Why do I have to call this grad?!
- func: cudnn_affine_grid_generator_backward(Tensor grad, int N, int C, int H, int W) -> Tensor grad_theta
  use_c10_dispatcher: full
  dispatch:
    CUDA: cudnn_affine_grid_generator_backward

- func: cudnn_batch_norm(Tensor input, Tensor weight, Tensor? bias, Tensor? running_mean, Tensor? running_var, bool training, float exponential_average_factor, float epsilon) -> (Tensor, Tensor, Tensor, Tensor)
  dispatch:
    CUDA: cudnn_batch_norm

# NB: You can only use this if you used cudnn_batch_norm training=True
- func: cudnn_batch_norm_backward(Tensor input, Tensor grad_output, Tensor weight, Tensor? running_mean, Tensor? running_var, Tensor? save_mean, Tensor? save_var, float epsilon, Tensor reserveSpace) -> (Tensor, Tensor, Tensor)
  dispatch:
    CUDA: cudnn_batch_norm_backward

- func: cudnn_convolution.deprecated(Tensor self, Tensor weight, Tensor? bias, int[] padding, int[] stride, int[] dilation, int groups, bool benchmark, bool deterministic) -> Tensor
  dispatch:
    CUDA: cudnn_convolution_deprecated

- func: cudnn_convolution(Tensor self, Tensor weight, int[] padding, int[] stride, int[] dilation, int groups, bool benchmark, bool deterministic) -> Tensor
  dispatch:
    CUDA: cudnn_convolution

- func: cudnn_convolution_backward_input(int[] self_size, Tensor grad_output, Tensor weight, int[] padding, int[] stride, int[] dilation, int groups, bool benchmark, bool deterministic) -> Tensor
  dispatch:
    CUDA: cudnn_convolution_backward_input

- func: cudnn_convolution_backward(Tensor self, Tensor grad_output, Tensor weight, int[] padding, int[] stride, int[] dilation, int groups, bool benchmark, bool deterministic, bool[2] output_mask) -> (Tensor, Tensor)
  dispatch:
    CUDA: cudnn_convolution_backward

- func: cudnn_convolution_backward_weight(int[] weight_size, Tensor grad_output, Tensor self, int[] padding, int[] stride, int[] dilation, int groups, bool benchmark, bool deterministic) -> Tensor
  dispatch:
    CUDA: cudnn_convolution_backward_weight

- func: cudnn_convolution_transpose.deprecated(Tensor self, Tensor weight, Tensor? bias, int[] padding, int[] output_padding, int[] stride, int[] dilation, int groups, bool benchmark, bool deterministic) -> Tensor
  dispatch:
    CUDA: cudnn_convolution_transpose_deprecated

- func: cudnn_convolution_transpose(Tensor self, Tensor weight, int[] padding, int[] output_padding, int[] stride, int[] dilation, int groups, bool benchmark, bool deterministic) -> Tensor
  dispatch:
    CUDA: cudnn_convolution_transpose

# NB: output_padding not strictly needed here, but it's helpful for the float
# backwards
- func: cudnn_convolution_transpose_backward(Tensor self, Tensor grad_output, Tensor weight, int[] padding, int[] output_padding, int[] stride, int[] dilation, int groups, bool benchmark, bool deterministic, bool[2] output_mask) -> (Tensor, Tensor)
  dispatch:
    CUDA: cudnn_convolution_transpose_backward

- func: cudnn_convolution_transpose_backward_input(Tensor grad_output, Tensor weight, int[] padding, int[] stride, int[] dilation, int groups, bool benchmark, bool deterministic) -> Tensor
  dispatch:
    CUDA: cudnn_convolution_transpose_backward_input

- func: cudnn_convolution_transpose_backward_weight(int[] weight_size, Tensor grad_output, Tensor self, int[] padding, int[] stride, int[] dilation, int groups, bool benchmark, bool deterministic) -> Tensor
  dispatch:
    CUDA: cudnn_convolution_transpose_backward_weight

# NB: input is special cased in a way I don't quite understand
- func: cudnn_grid_sampler(Tensor self, Tensor grid) -> Tensor output
  use_c10_dispatcher: full
  dispatch:
    CUDA: cudnn_grid_sampler_forward

- func: cudnn_grid_sampler_backward(Tensor self, Tensor grid, Tensor grad_output) -> (Tensor grad_self, Tensor grad_grid)
  dispatch:
    CUDA: cudnn_grid_sampler_backward

- func: cummax(Tensor self, int dim) -> (Tensor values, Tensor indices)
  supports_named_tensor: True
  variants: function, method

- func: cummax.out(Tensor self, int dim, *, Tensor(a!) values, Tensor(b!) indices) -> (Tensor(a!) values, Tensor(b!) indices)
  supports_named_tensor: True

- func: cummax.dimname(Tensor self, Dimname dim) -> (Tensor values, Tensor indices)
  supports_named_tensor: True
  variants: function, method

- func: cummax.dimname_out(Tensor self, Dimname dim, *, Tensor(a!) values, Tensor(b!) indices) -> (Tensor(a!) values, Tensor(b!) indices)
  supports_named_tensor: True

- func: _cummax_helper(Tensor self, Tensor(a!) values, Tensor(b!) indices, int dim) -> ()
  variants: function
  dispatch:
    CPU: cummax_helper_cpu
    CUDA: cummax_helper_cuda

- func: cummin(Tensor self, int dim) -> (Tensor values, Tensor indices)
  supports_named_tensor: True
  variants: function, method

- func: cummin.out(Tensor self, int dim, *, Tensor(a!) values, Tensor(b!) indices) -> (Tensor(a!) values, Tensor(b!) indices)
  supports_named_tensor: True

- func: cummin.dimname(Tensor self, Dimname dim) -> (Tensor values, Tensor indices)
  supports_named_tensor: True
  variants: function, method

- func: cummin.dimname_out(Tensor self, Dimname dim, *, Tensor(a!) values, Tensor(b!) indices) -> (Tensor(a!) values, Tensor(b!) indices)
  supports_named_tensor: True

- func: _cummin_helper(Tensor self, Tensor(a!) values, Tensor(b!) indices, int dim) -> ()
  variants: function
  dispatch:
    CPU: cummin_helper_cpu
    CUDA: cummin_helper_cuda

- func: cumprod(Tensor self, int dim, *, ScalarType? dtype=None) -> Tensor
  supports_named_tensor: True
  variants: function, method

- func: cumprod.out(Tensor self, int dim, *, ScalarType? dtype=None, Tensor(a!) out) -> Tensor(a!)
  supports_named_tensor: True

- func: cumprod.dimname(Tensor self, Dimname dim, *, ScalarType? dtype=None) -> Tensor
  supports_named_tensor: True
  variants: function, method

- func: cumprod.dimname_out(Tensor self, Dimname dim, *, ScalarType? dtype=None, Tensor(a!) out) -> Tensor(a!)
  supports_named_tensor: True

- func: cumsum(Tensor self, int dim, *, ScalarType? dtype=None) -> Tensor
  supports_named_tensor: True
  variants: function, method

- func: cumsum.out(Tensor self, int dim, *, ScalarType? dtype=None, Tensor(a!) out) -> Tensor(a!)
  supports_named_tensor: True

- func: cumsum.dimname(Tensor self, Dimname dim, *, ScalarType? dtype=None) -> Tensor
  supports_named_tensor: True
  variants: function, method

- func: cumsum.dimname_out(Tensor self, Dimname dim, *, ScalarType? dtype=None, Tensor(a!) out) -> Tensor(a!)
  supports_named_tensor: True

- func: ctc_loss.IntList(Tensor log_probs, Tensor targets, int[] input_lengths, int[] target_lengths, int blank=0, int reduction=Mean, bool zero_infinity=False) -> Tensor

# convenience function that converts to intlists for you
- func: ctc_loss.Tensor(Tensor log_probs, Tensor targets, Tensor input_lengths, Tensor target_lengths, int blank=0, int reduction=Mean, bool zero_infinity=False) -> Tensor
  use_c10_dispatcher: full

- func: _ctc_loss(Tensor log_probs, Tensor targets, int[] input_lengths, int[] target_lengths, int blank=0, bool zero_infinity=False) -> (Tensor, Tensor)
  dispatch:
    CPU:  ctc_loss_cpu
    CUDA: ctc_loss_gpu

- func: _ctc_loss_backward(Tensor grad, Tensor log_probs, Tensor targets, int[] input_lengths, int[] target_lengths, Tensor neg_log_likelihood, Tensor log_alpha, int blank, bool zero_infinity=False) -> Tensor
  dispatch:
    CPU: ctc_loss_backward_cpu
    CUDA: ctc_loss_backward_gpu

- func: det(Tensor self) -> Tensor
  use_c10_dispatcher: full
  variants: function, method

- func: diag_embed(Tensor self, int offset=0, int dim1=-2, int dim2=-1) -> Tensor
  use_c10_dispatcher: full
  variants: function, method

- func: diagflat(Tensor self, int offset=0) -> Tensor
  use_c10_dispatcher: full
  variants: function, method

- func: diagonal(Tensor(a) self, int offset=0, int dim1=0, int dim2=1) -> Tensor(a)
  variants: function, method
  supports_named_tensor: True

- func: diagonal.Dimname(Tensor(a) self, *, Dimname outdim, Dimname dim1, Dimname dim2, int offset=0) -> Tensor(a)
  variants: function, method
  supports_named_tensor: True

- func: fill_diagonal_(Tensor(a!) self, Scalar fill_value, bool wrap=False) -> Tensor(a!)
  variants: method

- func: div.Tensor(Tensor self, Tensor other) -> Tensor
  use_c10_dispatcher: full
  variants: function, method
  dispatch:
    CPU: div
    CUDA: div
    SparseCPU: div_sparse
    SparseCUDA: div_sparse
  supports_named_tensor: True

- func: div_.Tensor(Tensor(a!) self, Tensor other) -> Tensor(a!)
  variants: method
  dispatch:
    CPU: div_
    CUDA: div_
    SparseCPU: div_sparse_
    SparseCUDA: div_sparse_
  supports_named_tensor: True

- func: div.out(Tensor self, Tensor other, *, Tensor(a!) out) -> Tensor(a!)
  dispatch:
    CPU: div_out
    CUDA: div_out
    SparseCPU: div_out_sparse_zerodim
    SparseCUDA: div_out_sparse_zerodim
  supports_named_tensor: True

# For C++ only, until we have conversion from C++ numbers to Tensor
- func: div.Scalar(Tensor self, Scalar other) -> Tensor
  use_c10_dispatcher: full
  variants: function, method
  supports_named_tensor: True

- func: div_.Scalar(Tensor(a!) self, Scalar other) -> Tensor(a!)
  variants: method
  supports_named_tensor: True

- func: dot(Tensor self, Tensor tensor) -> Tensor
  use_c10_dispatcher: full
  variants: function, method
  dispatch:
    CPU: legacy::cpu::_th_dot
    CUDA: legacy::cuda::_th_dot
  supports_named_tensor: True

- func: dot.out(Tensor self, Tensor tensor, *, Tensor(a!) out) -> Tensor(a!)
  supports_named_tensor: True

- func: einsum(str equation, Tensor[] tensors) -> Tensor

- func: embedding(Tensor weight, Tensor indices, int padding_idx=-1, bool scale_grad_by_freq=False, bool sparse=False) -> Tensor
  use_c10_dispatcher: full

- func: embedding_backward(Tensor grad, Tensor indices, int num_weights, int padding_idx, bool scale_grad_by_freq, bool sparse) -> Tensor
  use_c10_dispatcher: full

- func: embedding_dense_backward(Tensor grad_output, Tensor indices, int num_weights, int padding_idx, bool scale_grad_by_freq) -> Tensor
  use_c10_dispatcher: full
  dispatch:
    CPU: embedding_dense_backward_cpu
    CUDA: embedding_dense_backward_cuda

- func: embedding_renorm_(Tensor(a!) self, Tensor indices, float max_norm, float norm_type) -> Tensor(a!)
  dispatch:
    CPU: embedding_renorm_cpu_
    CUDA: embedding_renorm_cuda_

- func: embedding_sparse_backward(Tensor grad, Tensor indices, int num_weights, int padding_idx, bool scale_grad_by_freq) -> Tensor
  use_c10_dispatcher: full

# NOTE [ embedding_bag Native Functions ]
# The `_embedding_bag.*` variants assume that input tensors except for `weight`,
# e.g. `indices` and `offsets` (and `offset2bag`), are contiguous.
# We really only need to enforce this for `_embedding_bag` (the forward) because
# the backward inputs are the same as forward ones.
# The above `embedding_bag` wrapper is created to achieve this, e.g.,
# applying indices = indices.contiguous().
# The backward functions apply a check that these input tensors are contiguous.

- func: embedding_bag(Tensor weight, Tensor indices, Tensor offsets, bool scale_grad_by_freq=False, int mode=0, bool sparse=False, Tensor? per_sample_weights=None, bool include_last_offset=False) -> (Tensor, Tensor, Tensor, Tensor)

- func: _embedding_bag(Tensor weight, Tensor indices, Tensor offsets, bool scale_grad_by_freq=False, int mode=0, bool sparse=False, Tensor? per_sample_weights=None, bool include_last_offset=False) -> (Tensor, Tensor, Tensor, Tensor)
  dispatch:
    CPU: _embedding_bag_cpu
    CUDA: _embedding_bag_cuda

- func: _embedding_bag_backward(Tensor grad, Tensor indices, Tensor offsets, Tensor offset2bag, Tensor bag_size, Tensor maximum_indices, int num_weights, bool scale_grad_by_freq, int mode, bool sparse, Tensor? per_sample_weights) -> Tensor

- func: _embedding_bag_sparse_backward(Tensor grad, Tensor indices, Tensor offsets, Tensor offset2bag, Tensor bag_size, int num_weights, bool scale_grad_by_freq, int mode, Tensor? per_sample_weights) -> Tensor

- func: _embedding_bag_dense_backward(Tensor grad, Tensor indices, Tensor offsets, Tensor offset2bag, Tensor bag_size, Tensor maximum_indices, int num_weights, bool scale_grad_by_freq, int mode, Tensor? per_sample_weights) -> Tensor
  dispatch:
    CPU: _embedding_bag_dense_backward_cpu
    CUDA: _embedding_bag_dense_backward_cuda

- func: _embedding_bag_per_sample_weights_backward(Tensor grad, Tensor weight, Tensor indices, Tensor offsets, Tensor offset2bag, int mode) -> Tensor
  use_c10_dispatcher: full
  dispatch:
    CPU: _embedding_bag_per_sample_weights_backward_cpu
    CUDA: _embedding_bag_per_sample_weights_backward_cuda

- func: empty.names(int[] size, *, Dimname[]? names, ScalarType? dtype=None, Layout? layout=None, Device? device=None, bool? pin_memory=None, MemoryFormat? memory_format=None) -> Tensor
  device_guard: False

- func: empty.memory_format(int[] size, *, ScalarType? dtype=None, Layout? layout=None, Device? device=None, bool? pin_memory=None, MemoryFormat? memory_format=None) -> Tensor
  dispatch:
    CPU: empty_cpu
    CUDA: empty_cuda
    MkldnnCPU: empty_mkldnn
    SparseCPU: empty_sparse
    SparseCUDA: empty_sparse

- func: new_empty(Tensor self, int[] size, *, ScalarType? dtype=None, Layout? layout=None, Device? device=None, bool? pin_memory=None) -> Tensor
  variants: method

- func: new_full(Tensor self, int[] size, Scalar fill_value, *, ScalarType? dtype=None, Layout? layout=None, Device? device=None, bool? pin_memory=None) -> Tensor
  variants: method

- func: new_zeros(Tensor self, int[] size, *, ScalarType? dtype=None, Layout? layout=None, Device? device=None, bool? pin_memory=None) -> Tensor
  variants: method

# other overrides are to provide a more helpful error message that dtype is required
- func: _empty_affine_quantized(int[] size, *, ScalarType? dtype=None, Layout? layout=None, Device? device=None, bool? pin_memory=None, float scale=1, int zero_point=0, MemoryFormat? memory_format=contiguous_format) -> Tensor
  dispatch:
    CPU: empty_affine_quantized_other_backends_stub
    QuantizedCPU: empty_affine_quantized_cpu

# it's a factory function receiving a tensor argument, thus overriding explicitly
# other overrides are to provide a more helpful error message that dtype is required
- func: _empty_per_channel_affine_quantized(int[] size, *, Tensor scales, Tensor zero_points, int axis, ScalarType? dtype=None, Layout? layout=None, Device? device=None, bool? pin_memory=None, MemoryFormat? memory_format=contiguous_format) -> Tensor
  category_override: factory
  dispatch:
    CPU: empty_per_channel_affine_quantized_other_backends_stub
    QuantizedCPU: empty_per_channel_affine_quantized_cpu

- func: resize_(Tensor(a!) self, int[] size, *, MemoryFormat? memory_format=None) -> Tensor(a!)
  manual_kernel_registration: True
  supports_named_tensor: True
  variants: method
  device_guard: False

- func: empty.out(int[] size, *, MemoryFormat? memory_format=None, Tensor(a!) out) -> Tensor(a!)
  device_guard: False

- func: empty_like(Tensor self, *, MemoryFormat? memory_format=None) -> Tensor
  device_guard: False
  supports_named_tensor: True

- func: empty_like.dtype(Tensor self, *, ScalarType dtype, Layout layout, Device device, bool pin_memory=False, MemoryFormat? memory_format=None) -> Tensor
  device_guard: False
  supports_named_tensor: True

- func: empty_strided(int[] size, int[] stride, *, ScalarType? dtype=None, Layout? layout=None, Device? device=None, bool? pin_memory=None) -> Tensor
  dispatch:
    CPU: empty_strided_cpu
    CUDA: empty_strided_cuda

- func: erf(Tensor self) -> Tensor
  use_c10_dispatcher: full
  supports_named_tensor: True
  variants: function, method

- func: erf_(Tensor(a!) self) -> Tensor(a!)
  supports_named_tensor: True
  variants: function, method
  dispatch:
    CPU: _erf__cpu
    CUDA: _erf__cuda

- func: erf.out(Tensor self, *, Tensor(a!) out) -> Tensor(a!)
  supports_named_tensor: True
  dispatch:
    CPU: _erf_out_cpu
    CUDA: _erf_out_cuda

- func: erfc(Tensor self) -> Tensor
  use_c10_dispatcher: full
  supports_named_tensor: True
  variants: function, method

- func: erfc_(Tensor(a!) self) -> Tensor(a!)
  supports_named_tensor: True
  variants: function, method
  dispatch:
    CPU: _erfc__cpu
    CUDA: _erfc__cuda

- func: erfc.out(Tensor self, *, Tensor(a!) out) -> Tensor(a!)
  supports_named_tensor: True
  dispatch:
    CPU: _erfc_out_cpu
    CUDA: _erfc_out_cuda

- func: exp(Tensor self) -> Tensor
  use_c10_dispatcher: full
  supports_named_tensor: True
  variants: function, method

- func: exp_(Tensor(a!) self) -> Tensor(a!)
  supports_named_tensor: True
  variants: function, method
  dispatch:
    CPU: _exp__cpu
    CUDA: _exp__cuda

- func: exp.out(Tensor self, *, Tensor(a!) out) -> Tensor(a!)
  supports_named_tensor: True
  dispatch:
    CPU: _exp_out_cpu
    CUDA: _exp_out_cuda

- func: expm1(Tensor self) -> Tensor
  use_c10_dispatcher: full
  supports_named_tensor: True
  variants: function, method

- func: expm1_(Tensor(a!) self) -> Tensor(a!)
  supports_named_tensor: True
  variants: function, method

- func: expm1.out(Tensor self, *, Tensor(a!) out) -> Tensor(a!)
  supports_named_tensor: True
  dispatch:
    CPU: expm1_out
    CUDA: expm1_out

- func: expand(Tensor(a) self, int[] size, *, bool implicit=False) -> Tensor(a)
  variants: method  # This is method-only to match the previous tensor API. In the future we could make this a function too.
  device_guard: False
  supports_named_tensor: True

- func: expand_as(Tensor self, Tensor other) -> Tensor
  use_c10_dispatcher: full
  variants: method  # This is method-only to match the previous tensor API. In the future we could make this a function too.
  device_guard: False

- func: eye(int n, *, ScalarType? dtype=None, Layout? layout=None, Device? device=None, bool? pin_memory=None) -> Tensor

- func: eye.m(int n, int m, *, ScalarType? dtype=None, Layout? layout=None, Device? device=None, bool? pin_memory=None) -> Tensor

- func: eye.out(int n, *, Tensor(a!) out) -> Tensor(a!)
  dispatch:
    CPU: eye_out_cpu
    CUDA: eye_out_cuda

- func: eye.m_out(int n, int m, *, Tensor(a!) out) -> Tensor(a!)
  dispatch:
    CPU: eye_out_cpu
    CUDA: eye_out_cuda

- func: flatten.using_ints(Tensor self, int start_dim=0, int end_dim=-1) -> Tensor
  use_c10_dispatcher: full
  variants: function, method
  supports_named_tensor: True

- func: flatten.named_out_dim(Tensor self, int start_dim, int end_dim, Dimname out_dim) -> Tensor
  variants: function, method
  supports_named_tensor: True

- func: flatten.using_names(Tensor self, Dimname start_dim, Dimname end_dim, Dimname out_dim) -> Tensor
  variants: function, method
  supports_named_tensor: True

- func: flatten.DimnameList(Tensor self, Dimname[] dims, Dimname out_dim) -> Tensor
  variants: function, method
  supports_named_tensor: True

- func: fill_.Scalar(Tensor(a!) self, Scalar value) -> Tensor(a!)
  supports_named_tensor: True
  variants: function, method

- func: fill_.Tensor(Tensor(a!) self, Tensor value) -> Tensor(a!)
  supports_named_tensor: True
  variants: function, method

- func: floor(Tensor self) -> Tensor
  use_c10_dispatcher: full
  supports_named_tensor: True
  variants: function, method

- func: floor_(Tensor(a!) self) -> Tensor(a!)
  supports_named_tensor: True
  variants: function, method

- func: floor.out(Tensor self, *, Tensor(a!) out) -> Tensor(a!)
  supports_named_tensor: True
  dispatch:
    CPU: floor_out
    CUDA: floor_out

- func: floor_divide(Tensor input, Tensor other) -> Tensor
  supports_named_tensor: True

- func: floor_divide.Scalar(Tensor input, Scalar other) -> Tensor
  supports_named_tensor: True

- func: frac(Tensor self) -> Tensor
  use_c10_dispatcher: full
  supports_named_tensor: True
  variants: function, method

- func: frac_(Tensor(a!) self) -> Tensor(a!)
  supports_named_tensor: True
  variants: function, method

- func: frac.out(Tensor self, *, Tensor(a!) out) -> Tensor(a!)
  supports_named_tensor: True

- func: full.names(int[] size, Scalar fill_value, *, Dimname[]? names, ScalarType? dtype=None, Layout? layout=None, Device? device=None, bool? pin_memory=None) -> Tensor
  device_guard: False

- func: full(int[] size, Scalar fill_value, *, ScalarType? dtype=None, Layout? layout=None, Device? device=None, bool? pin_memory=None) -> Tensor

- func: full.out(int[] size, Scalar fill_value, *, Tensor(a!) out) -> Tensor(a!)

- func: full_like(Tensor self, Scalar fill_value, *, MemoryFormat? memory_format=None) -> Tensor
  supports_named_tensor: True

- func: full_like.dtype(Tensor self, Scalar fill_value, *, ScalarType dtype, Layout layout, Device device, bool pin_memory=False, MemoryFormat? memory_format=None) -> Tensor
  supports_named_tensor: True

- func: from_file(str filename, bool? shared=None, int? size=0, *, ScalarType? dtype=None, Layout? layout=None, Device? device=None, bool? pin_memory=None) -> Tensor
  dispatch:
    CPU: from_file

# NOTE [ grid_sampler Native Functions ]
# `grid_sampler` does all the shape checking and then dispatches to one of
# `cudnn_grid_sampler`, `grid_sampler_2d`, or `grid_sampler_3d`, each of which
# has the corresponding backward defined as native functions as well. Therefore,
# in these functions and their backwards, no more shape checking is done.
#
# Additionally, arguments `padding_mode` and `interpolation_mode` are cast to
# enums defined in `native/GridSampler.h`. `cudnn_grid_sampler` doesn't take in
# `interpolation_mode` because it only supports Bilinear interpolation mode.
# Nor does it take in `align_corners` because it only supports the mode
# `align_corners = True`.
- func: grid_sampler(Tensor input, Tensor grid, int interpolation_mode, int padding_mode, bool align_corners) -> Tensor
  use_c10_dispatcher: full

- func: grid_sampler_2d(Tensor input, Tensor grid, int interpolation_mode, int padding_mode, bool align_corners) -> Tensor
  use_c10_dispatcher: full
  dispatch:
    CPU: grid_sampler_2d_cpu
    CUDA: grid_sampler_2d_cuda

- func: grid_sampler_2d_backward(Tensor grad_output, Tensor input, Tensor grid, int interpolation_mode, int padding_mode, bool align_corners) -> (Tensor, Tensor)
  dispatch:
    CPU: grid_sampler_2d_backward_cpu
    CUDA: grid_sampler_2d_backward_cuda

- func: grid_sampler_3d(Tensor input, Tensor grid, int interpolation_mode, int padding_mode, bool align_corners) -> Tensor
  use_c10_dispatcher: full
  dispatch:
    CPU: grid_sampler_3d_cpu
    CUDA: grid_sampler_3d_cuda

- func: grid_sampler_3d_backward(Tensor grad_output, Tensor input, Tensor grid, int interpolation_mode, int padding_mode, bool align_corners) -> (Tensor, Tensor)
  dispatch:
    CPU: grid_sampler_3d_backward_cpu
    CUDA: grid_sampler_3d_backward_cuda

- func: hann_window(int window_length, *, ScalarType? dtype=None, Layout? layout=None, Device? device=None, bool? pin_memory=None) -> Tensor

- func: hann_window.periodic(int window_length, bool periodic, *, ScalarType? dtype=None, Layout? layout=None, Device? device=None, bool? pin_memory=None) -> Tensor

- func: hamming_window(int window_length, *, ScalarType? dtype=None, Layout? layout=None, Device? device=None, bool? pin_memory=None) -> Tensor

- func: hamming_window.periodic(int window_length, bool periodic, *, ScalarType? dtype=None, Layout? layout=None, Device? device=None, bool? pin_memory=None) -> Tensor

- func: hamming_window.periodic_alpha(int window_length, bool periodic, float alpha, *, ScalarType? dtype=None, Layout? layout=None, Device? device=None, bool? pin_memory=None) -> Tensor

- func: hamming_window.periodic_alpha_beta(int window_length, bool periodic, float alpha, float beta, *, ScalarType? dtype=None, Layout? layout=None, Device? device=None, bool? pin_memory=None) -> Tensor

- func: hinge_embedding_loss(Tensor self, Tensor target, float margin=1.0, int reduction=Mean) -> Tensor
  use_c10_dispatcher: full

- func: ger(Tensor self, Tensor vec2) -> Tensor
  use_c10_dispatcher: full
  variants: function, method
  dispatch:
    CPU: legacy::cpu::_th_ger
    CUDA: legacy::cuda::_th_ger

- func: ger.out(Tensor self, Tensor vec2, *, Tensor(a!) out) -> Tensor(a!)
  dispatch:
    CPU: legacy::cpu::_th_ger_out
    CUDA: legacy::cuda::_th_ger_out

- func: group_norm(Tensor input, int num_groups, Tensor? weight=None, Tensor? bias=None, float eps=1e-05, bool cudnn_enabled=True) -> Tensor

# FFT

- func: fft(Tensor self, int signal_ndim, bool normalized=False) -> Tensor
  use_c10_dispatcher: full
  variants: function, method

- func: ifft(Tensor self, int signal_ndim, bool normalized=False) -> Tensor
  use_c10_dispatcher: full
  variants: function, method

- func: rfft(Tensor self, int signal_ndim, bool normalized=False, bool onesided=True) -> Tensor
  use_c10_dispatcher: full
  variants: function, method

- func: irfft(Tensor self, int signal_ndim, bool normalized=False, bool onesided=True, int[] signal_sizes=[]) -> Tensor
  variants: function, method

- func: _fft_with_size(Tensor self, int signal_ndim, bool complex_input, bool complex_output, bool inverse, int[] checked_signal_sizes, bool normalized, bool onesided, int[] output_sizes) -> Tensor
  variants: function
  dispatch:
    CPU: _fft_mkl
    CUDA: _fft_cufft

- func: _cufft_get_plan_cache_size(int device_index) -> int
  use_c10_dispatcher: full

- func: _cufft_get_plan_cache_max_size(int device_index) -> int
  use_c10_dispatcher: full

- func: _cufft_set_plan_cache_max_size(int device_index, int max_size) -> ()
  use_c10_dispatcher: unboxed_only

- func: _cufft_clear_plan_cache(int device_index) -> ()
  use_c10_dispatcher: unboxed_only

- func: index.Tensor(Tensor self, Tensor?[] indices) -> Tensor
  variants: function, method
  # NB: This function is special-cased in tools/autograd/gen_variable_type.py
  # NB: The following functions are declared in aten/src/ATen/templates/TensorBody.h and defined in aten/src/ATen/native/TensorIndexing.cpp:
  # - Tensor Tensor::index(ArrayRef<TensorIndex> indices)
  # - Tensor Tensor::index(std::initializer_list<TensorIndex> indices)

- func: index_copy_(Tensor(a!) self, int dim, Tensor index, Tensor source) -> Tensor(a!)
  variants: method

- func: index_copy(Tensor self, int dim, Tensor index, Tensor source) -> Tensor
  use_c10_dispatcher: full
  variants: function, method

- func: index_copy_.dimname(Tensor(a!) self, Dimname dim, Tensor index, Tensor source) -> Tensor(a!)
  variants: method

- func: index_copy.dimname(Tensor self, Dimname dim, Tensor index, Tensor source) -> Tensor
  variants: function, method

- func: index_put_(Tensor(a!) self, Tensor?[] indices, Tensor values, bool accumulate=False) -> Tensor(a!)
  variants: function, method
  # NB: The following functions are declared in aten/src/ATen/templates/TensorBody.h and defined in aten/src/ATen/native/TensorIndexing.cpp:
  # - Tensor & Tensor::index_put_(ArrayRef<TensorIndex> indices, Tensor const & rhs)
  # - Tensor & Tensor::index_put_(ArrayRef<TensorIndex> indices, Scalar v)
  # - Tensor & Tensor::index_put_(std::initializer_list<TensorIndex> indices, Tensor const & rhs)
  # - Tensor & Tensor::index_put_(std::initializer_list<TensorIndex> indices, Scalar v)

- func: index_put(Tensor self, Tensor?[] indices, Tensor values, bool accumulate=False) -> Tensor
  variants: function, method

- func: _index_put_impl_(Tensor(a!) self, Tensor?[] indices, Tensor values, bool accumulate=False, bool unsafe=False) -> Tensor(a!)
  variants: function

- func: instance_norm(Tensor input, Tensor? weight, Tensor? bias, Tensor? running_mean, Tensor? running_var, bool use_input_stats, float momentum, float eps, bool cudnn_enabled) -> Tensor
  variants: function

- func: inverse(Tensor self) -> Tensor
  use_c10_dispatcher: full
  variants: function, method

- func: inverse.out(Tensor self, *, Tensor(a!) out) -> Tensor(a!)

- func: _inverse_helper(Tensor self) -> Tensor
  use_c10_dispatcher: full
  variants: function
  dispatch:
    CPU: _inverse_helper_cpu
    CUDA: _inverse_helper_cuda

- func: isclose(Tensor self, Tensor other, float rtol=1e-05, float atol=1e-08, bool equal_nan=False) -> Tensor
  use_c10_dispatcher: full
  variants: function, method

- func: isnan(Tensor self) -> Tensor
  use_c10_dispatcher: full
  variants: function
  device_guard: False
  supports_named_tensor: True
  dispatch:
    CPU: isnan
    CUDA: isnan
    SparseCPU: isnan_sparse
    SparseCUDA: isnan_sparse

- func: is_distributed(Tensor self) -> bool
  use_c10_dispatcher: full
  variants: function, method
  device_guard: False

- func: is_floating_point(Tensor self) -> bool
  use_c10_dispatcher: full
  variants: function, method
  device_guard: False
  supports_named_tensor: True

- func: is_complex(Tensor self) -> bool
  use_c10_dispatcher: full
  variants: function, method
  device_guard: False
  supports_named_tensor: True

- func: is_nonzero(Tensor self) -> bool
  use_c10_dispatcher: full
  variants: function, method
  device_guard: False
  supports_named_tensor: True

- func: is_same_size(Tensor self, Tensor other) -> bool
  use_c10_dispatcher: full
  variants: function, method
  device_guard: False
  supports_named_tensor: True

- func: is_signed(Tensor self) -> bool
  use_c10_dispatcher: full
  variants: function, method
  device_guard: False
  supports_named_tensor: True

- func: kl_div(Tensor self, Tensor target, int reduction=Mean) -> Tensor
  use_c10_dispatcher: full

- func: kl_div_backward(Tensor grad_output, Tensor self, Tensor target, int reduction=Mean) -> Tensor
  use_c10_dispatcher: full
  dispatch:
    CPU: kl_div_backward_cpu
    CUDA: kl_div_backward_cuda

- func: kthvalue(Tensor self, int k, int dim=-1, bool keepdim=False) -> (Tensor values, Tensor indices)
  supports_named_tensor: True
  variants: function, method

- func: kthvalue.values(Tensor self, int k, int dim=-1, bool keepdim=False, *, Tensor(a!) values, Tensor(b!) indices) -> (Tensor(a!) values, Tensor(b!) indices)
  supports_named_tensor: True
  dispatch:
    CPU: kthvalue_out_cpu
    CUDA: kthvalue_out_cuda

- func: kthvalue.dimname(Tensor self, int k, Dimname dim, bool keepdim=False) -> (Tensor values, Tensor indices)
  supports_named_tensor: True
  variants: function, method

- func: kthvalue.dimname_out(Tensor self, int k, Dimname dim, bool keepdim=False, *, Tensor(a!) values, Tensor(b!) indices) -> (Tensor(a!) values, Tensor(b!) indices)
  supports_named_tensor: True

- func: layer_norm(Tensor input, int[] normalized_shape, Tensor? weight=None, Tensor? bias=None, float eps=1e-05, bool cudnn_enable=True) -> Tensor

- func: native_layer_norm(Tensor input, Tensor? weight, Tensor? bias, int M, int N, float eps) -> (Tensor, Tensor, Tensor)
  dispatch:
    CPU: layer_norm_cpu
    CUDA: layer_norm_cuda

- func: native_layer_norm_backward(Tensor grad_out, Tensor input, Tensor mean, Tensor rstd, Tensor? weight, int M, int N, bool[3] output_mask) -> (Tensor, Tensor, Tensor)
  dispatch:
    CPU: layer_norm_backward_cpu
    CUDA: layer_norm_backward_cuda

- func: linear(Tensor input, Tensor weight, Tensor? bias=None) -> Tensor
  python_module: nn

- func: _linear_prepack(Tensor weight, Tensor? bias=None, float? output_min=None, float? output_max=None) -> Tensor

- func: _linear_packed(Tensor packed_weight, Tensor input) -> Tensor

- func: mkldnn_linear(Tensor input, Tensor weight, Tensor? bias=None) -> Tensor
  python_module: nn
  dispatch:
    MkldnnCPU: mkldnn_linear

- func: fbgemm_linear_int8_weight_fp32_activation(Tensor input, Tensor weight, Tensor packed, Tensor col_offsets, Scalar weight_scale, Scalar weight_zero_point, Tensor bias) -> Tensor

- func: fbgemm_linear_int8_weight(Tensor input, Tensor weight, Tensor packed, Tensor col_offsets, Scalar weight_scale, Scalar weight_zero_point, Tensor bias) -> Tensor
  use_c10_dispatcher: full

- func: fbgemm_linear_quantize_weight(Tensor input) -> (Tensor, Tensor, float, int)

- func: fbgemm_pack_gemm_matrix_fp16(Tensor input) -> Tensor
  use_c10_dispatcher: full

- func: fbgemm_linear_fp16_weight_fp32_activation(Tensor input, Tensor packed_weight, Tensor bias) -> Tensor

- func: fbgemm_linear_fp16_weight(Tensor input, Tensor packed_weight, Tensor bias) -> Tensor
  use_c10_dispatcher: full

- func: fbgemm_pack_quantized_matrix(Tensor input) -> Tensor
  use_c10_dispatcher: full

- func: fbgemm_pack_quantized_matrix.KN(Tensor input, int K, int N) -> Tensor
  use_c10_dispatcher: full

- func: linspace(Scalar start, Scalar end, int steps=100, *, ScalarType? dtype=None, Layout? layout=None, Device? device=None, bool? pin_memory=None) -> Tensor

- func: linspace.out(Scalar start, Scalar end, int steps=100, *, Tensor(a!) out) -> Tensor(a!)
  dispatch:
    CPU: linspace_cpu_out
    CUDA: linspace_cuda_out

- func: log(Tensor self) -> Tensor
  use_c10_dispatcher: full
  supports_named_tensor: True
  variants: function, method

- func: log_(Tensor(a!) self) -> Tensor(a!)
  supports_named_tensor: True
  variants: function, method

- func: log.out(Tensor self, *, Tensor(a!) out) -> Tensor(a!)
  supports_named_tensor: True
  dispatch:
    CPU: log_out
    CUDA: log_out

- func: log10(Tensor self) -> Tensor
  use_c10_dispatcher: full
  supports_named_tensor: True
  variants: function, method

- func: log10_(Tensor(a!) self) -> Tensor(a!)
  supports_named_tensor: True
  variants: function, method

- func: log10.out(Tensor self, *, Tensor(a!) out) -> Tensor(a!)
  supports_named_tensor: True
  dispatch:
    CPU: log10_out
    CUDA: log10_out

- func: log1p(Tensor self) -> Tensor
  use_c10_dispatcher: full
  supports_named_tensor: True
  variants: function, method

- func: log1p_(Tensor(a!) self) -> Tensor(a!)
  supports_named_tensor: True
  variants: function, method
  dispatch:
    CPU: log1p_
    CUDA: log1p_
    SparseCPU: log1p_sparse_
    SparseCUDA: log1p_sparse_

- func: log1p.out(Tensor self, *, Tensor(a!) out) -> Tensor(a!)
  supports_named_tensor: True
  dispatch:
    CPU: log1p_out
    CUDA: log1p_out
    SparseCPU: log1p_out_sparse
    SparseCUDA: log1p_out_sparse

- func: log2(Tensor self) -> Tensor
  use_c10_dispatcher: full
  supports_named_tensor: True
  variants: function, method

- func: log2_(Tensor(a!) self) -> Tensor(a!)
  supports_named_tensor: True
  variants: function, method

- func: log2.out(Tensor self, *, Tensor(a!) out) -> Tensor(a!)
  supports_named_tensor: True
  dispatch:
    CPU: log2_out
    CUDA: log2_out

- func: logdet(Tensor self) -> Tensor
  use_c10_dispatcher: full
  variants: function, method

- func: logspace(Scalar start, Scalar end, int steps=100, float base=10.0, *, ScalarType? dtype=None, Layout? layout=None, Device? device=None, bool? pin_memory=None) -> Tensor

- func: logspace.out(Scalar start, Scalar end, int steps=100, float base=10.0, *, Tensor(a!) out) -> Tensor(a!)
  dispatch:
    CPU: logspace_cpu_out
    CUDA: logspace_cuda_out

# log_softmax allows positional dtype, unlike most operators, because kwonly is BC-breaking when loading jit models.
- func: log_softmax.int(Tensor self, int dim, ScalarType? dtype=None) -> Tensor
  variants: function, method
  supports_named_tensor: True

- func: log_softmax.Dimname(Tensor self, Dimname dim, *, ScalarType? dtype=None) -> Tensor
  variants: function, method
  supports_named_tensor: True

- func: _log_softmax(Tensor self, int dim, bool half_to_float) -> Tensor
  use_c10_dispatcher: full
  dispatch:
    CPU: log_softmax_cpu
    CUDA: log_softmax_cuda

- func: _log_softmax_backward_data(Tensor grad_output, Tensor output, int dim, Tensor self) -> Tensor
  use_c10_dispatcher: full
  dispatch:
    CPU: log_softmax_backward_cpu
    CUDA: log_softmax_backward_cuda

- func: logsumexp(Tensor self, int[1] dim, bool keepdim=False) -> Tensor
  supports_named_tensor: True
  variants: function, method

- func: logsumexp.out(Tensor self, int[1] dim, bool keepdim=False, *, Tensor(a!) out) -> Tensor(a!)
  supports_named_tensor: True

- func: logsumexp.names(Tensor self, Dimname[1] dim, bool keepdim=False) -> Tensor
  supports_named_tensor: True
  variants: function, method

- func: logsumexp.names_out(Tensor self, Dimname[1] dim, bool keepdim=False, *, Tensor(a!) out) -> Tensor(a!)
  supports_named_tensor: True

- func: margin_ranking_loss(Tensor input1, Tensor input2, Tensor target, float margin=0.0, int reduction=Mean) -> Tensor
  use_c10_dispatcher: full

- func: matmul(Tensor self, Tensor other) -> Tensor
  use_c10_dispatcher: full
  variants: function, method
  supports_named_tensor: True

- func: matmul.out(Tensor self, Tensor other, *, Tensor(a!) out) -> Tensor(a!)
  supports_named_tensor: True

- func: matrix_rank.tol(Tensor self, float tol, bool symmetric=False) -> Tensor
  use_c10_dispatcher: full

- func: matrix_rank(Tensor self, bool symmetric=False) -> Tensor
  use_c10_dispatcher: full

- func: matrix_power(Tensor self, int n) -> Tensor
  use_c10_dispatcher: full
  variants: function, method

- func: max.dim(Tensor self, int dim, bool keepdim=False) -> (Tensor values, Tensor indices)
  variants: function, method
  supports_named_tensor: True

- func: max.dim_max(Tensor self, int dim, bool keepdim=False, *, Tensor(a!) max, Tensor(b!) max_values) -> (Tensor(a!) values, Tensor(b!) indices)
  supports_named_tensor: True

- func: max_values(Tensor self, int[1] dim, bool keepdim=False) -> Tensor
  variants: function, method

- func: max.names_dim(Tensor self, Dimname dim, bool keepdim=False) -> (Tensor values, Tensor indices)
  variants: function, method
  supports_named_tensor: True

- func: max.names_dim_max(Tensor self, Dimname dim, bool keepdim=False, *, Tensor(a!) max, Tensor(b!) max_values) -> (Tensor(a!) values, Tensor(b!) indices)
  supports_named_tensor: True

- func: max_values.names(Tensor self, Dimname[1] dim, bool keepdim=False) -> Tensor
  variants: function, method

# Return: (Tensor output, Tensor indices)
- func: max_pool1d_with_indices(Tensor self, int[1] kernel_size, int[1] stride=[], int[1] padding=0, int[1] dilation=1, bool ceil_mode=False) -> (Tensor, Tensor)
  supports_named_tensor: True

- func: max_pool1d(Tensor self, int[1] kernel_size, int[1] stride=[], int[1] padding=0, int[1] dilation=1, bool ceil_mode=False) -> Tensor
  supports_named_tensor: True

- func: max_pool2d(Tensor self, int[2] kernel_size, int[2] stride=[], int[2] padding=0, int[2] dilation=1, bool ceil_mode=False) -> Tensor
  supports_named_tensor: True

- func: mkldnn_max_pool2d(Tensor self, int[2] kernel_size, int[2] stride=[], int[2] padding=0, int[2] dilation=1, bool ceil_mode=False) -> Tensor
  requires_tensor: True
  dispatch:
    MkldnnCPU: mkldnn_max_pool2d

- func: quantized_max_pool2d(Tensor self, int[2] kernel_size, int[2] stride=[], int[2] padding=0, int[2] dilation=1, bool ceil_mode=False) -> Tensor
  requires_tensor: True
  dispatch:
    QuantizedCPU: quantized_max_pool2d

- func: max_pool3d(Tensor self, int[3] kernel_size, int[3] stride=[], int[3] padding=0, int[3] dilation=1, bool ceil_mode=False) -> Tensor
  supports_named_tensor: True

# The CPU and GPU dispatch variants are named weirdly here because otherwise there
# are namespacing issues in C++
- func: mean(Tensor self, *, ScalarType? dtype=None) -> Tensor
  variants: function, method
  supports_named_tensor: True
  dispatch:
    CPU: mean_cpu_gpu
    CUDA: mean_cpu_gpu
    QuantizedCPU: quantized_mean_cpu

- func: mean.dim(Tensor self, int[1] dim, bool keepdim=False, *, ScalarType? dtype=None) -> Tensor
  variants: function, method
  supports_named_tensor: True
  dispatch:
    CPU: mean_cpu_gpu
    CUDA: mean_cpu_gpu
    QuantizedCPU: quantized_mean_cpu

- func: mean.out(Tensor self, int[1] dim, bool keepdim=False, *, ScalarType? dtype=None, Tensor(a!) out) -> Tensor(a!)
  supports_named_tensor: True
  dispatch:
    CPU: mean_out_cpu_gpu
    CUDA: mean_out_cpu_gpu
    QuantizedCPU: quantized_mean_out_cpu

- func: mean.names_dim(Tensor self, Dimname[1] dim, bool keepdim=False, *, ScalarType? dtype=None) -> Tensor
  variants: function, method
  supports_named_tensor: True

- func: mean.names_out(Tensor self, Dimname[1] dim, bool keepdim=False, *, ScalarType? dtype=None, Tensor(a!) out) -> Tensor(a!)
  supports_named_tensor: True

- func: median.dim(Tensor self, int dim, bool keepdim=False) -> (Tensor values, Tensor indices)
  supports_named_tensor: True
  variants: function, method

- func: median.dim_values(Tensor self, int dim, bool keepdim=False, *, Tensor(a!) values, Tensor(b!) indices) -> (Tensor(a!) values, Tensor(b!) indices)
  supports_named_tensor: True

- func: median.names_dim(Tensor self, Dimname dim, bool keepdim=False) -> (Tensor values, Tensor indices)
  supports_named_tensor: True
  variants: function, method

- func: median.names_dim_values(Tensor self, Dimname dim, bool keepdim=False, *, Tensor(a!) values, Tensor(b!) indices) -> (Tensor(a!) values, Tensor(b!) indices)
  supports_named_tensor: True

- func: min.dim(Tensor self, int dim, bool keepdim=False) -> (Tensor values, Tensor indices)
  variants: function, method
  supports_named_tensor: True

- func: min.dim_min(Tensor self, int dim, bool keepdim=False, *, Tensor(a!) min, Tensor(b!) min_indices) -> (Tensor(a!) values, Tensor(b!) indices)
  supports_named_tensor: True

- func: min_values(Tensor self, int[1] dim, bool keepdim=False) -> Tensor
  variants: function, method

- func: min.names_dim(Tensor self, Dimname dim, bool keepdim=False) -> (Tensor values, Tensor indices)
  variants: function, method
  supports_named_tensor: True

- func: min.names_dim_min(Tensor self, Dimname dim, bool keepdim=False, *, Tensor(a!) min, Tensor(b!) min_indices) -> (Tensor(a!) values, Tensor(b!) indices)
  supports_named_tensor: True

- func: min_values.names(Tensor self, Dimname[1] dim, bool keepdim=False) -> Tensor
  variants: function, method

- func: mkldnn_convolution(Tensor self, Tensor weight, Tensor? bias, int[] padding, int[] stride, int[] dilation, int groups) -> Tensor

- func: mkldnn_convolution_backward_input(int[] self_size, Tensor grad_output, Tensor weight, int[] padding, int[] stride, int[] dilation, int groups, bool bias_defined) -> Tensor

- func: mkldnn_convolution_backward_weights(int[] weight_size, Tensor grad_output, Tensor self, int[] padding, int[] stride, int[] dilation, int groups, bool bias_defined) -> (Tensor, Tensor)

- func: mkldnn_convolution_backward(Tensor self, Tensor grad_output, Tensor weight, int[] padding, int[] stride, int[] dilation, int groups, bool[3] output_mask) -> (Tensor, Tensor, Tensor)

- func: miopen_batch_norm(Tensor input, Tensor weight, Tensor? bias, Tensor? running_mean, Tensor? running_var, bool training, float exponential_average_factor, float epsilon) -> (Tensor, Tensor, Tensor)
  dispatch:
    CUDA: miopen_batch_norm

- func: miopen_batch_norm_backward(Tensor input, Tensor grad_output, Tensor weight, Tensor? running_mean, Tensor? running_var, Tensor? save_mean, Tensor? save_var, float epsilon) -> (Tensor, Tensor, Tensor)
  dispatch:
    CUDA: miopen_batch_norm_backward

- func: miopen_convolution(Tensor self, Tensor weight, Tensor? bias, int[] padding, int[] stride, int[] dilation, int groups, bool benchmark, bool deterministic) -> Tensor
  dispatch:
    CUDA: miopen_convolution

- func: miopen_convolution_backward_input(int[] self_size, Tensor grad_output, Tensor weight, int[] padding, int[] stride, int[] dilation, int groups, bool benchmark, bool deterministic) -> Tensor
  dispatch:
    CUDA: miopen_convolution_backward_input

- func: miopen_convolution_backward(Tensor self, Tensor grad_output, Tensor weight, int[] padding, int[] stride, int[] dilation, int groups, bool benchmark, bool deterministic, bool[3] output_mask) -> (Tensor, Tensor, Tensor)
  dispatch:
    CUDA: miopen_convolution_backward

- func: miopen_convolution_backward_bias(Tensor grad_output) -> Tensor
  use_c10_dispatcher: full
  dispatch:
    CUDA: miopen_convolution_backward_bias

- func: miopen_convolution_backward_weight(int[] weight_size, Tensor grad_output, Tensor self, int[] padding, int[] stride, int[] dilation, int groups, bool benchmark, bool deterministic) -> Tensor
  dispatch:
    CUDA: miopen_convolution_backward_weight

- func: miopen_convolution_transpose(Tensor self, Tensor weight, Tensor? bias, int[] padding, int[] output_padding, int[] stride, int[] dilation, int groups, bool benchmark, bool deterministic) -> Tensor
  dispatch:
    CUDA: miopen_convolution_transpose

# NB: output_padding not strictly needed here, but it's helpful for the float
# backwards
- func: miopen_convolution_transpose_backward(Tensor self, Tensor grad_output, Tensor weight, int[] padding, int[] output_padding, int[] stride, int[] dilation, int groups, bool benchmark, bool deterministic, bool[3] output_mask) -> (Tensor, Tensor, Tensor)
  dispatch:
    CUDA: miopen_convolution_transpose_backward

- func: miopen_convolution_transpose_backward_input(Tensor grad_output, Tensor weight, int[] padding, int[] stride, int[] dilation, int groups, bool benchmark, bool deterministic) -> Tensor
  dispatch:
    CUDA: miopen_convolution_transpose_backward_input

- func: miopen_convolution_transpose_backward_weight(int[] weight_size, Tensor grad_output, Tensor self, int[] padding, int[] stride, int[] dilation, int groups, bool benchmark, bool deterministic) -> Tensor
  dispatch:
    CUDA: miopen_convolution_transpose_backward_weight

- func: miopen_depthwise_convolution(Tensor self, Tensor weight, Tensor? bias, int[] padding, int[] stride, int[] dilation, int groups, bool benchmark, bool deterministic) -> Tensor
  dispatch:
    CUDA: miopen_depthwise_convolution

- func: miopen_depthwise_convolution_backward_input(int[] self_size, Tensor grad_output, Tensor weight, int[] padding, int[] stride, int[] dilation, int groups, bool benchmark, bool deterministic) -> Tensor
  dispatch:
    CUDA: miopen_depthwise_convolution_backward_input

- func: miopen_depthwise_convolution_backward(Tensor self, Tensor grad_output, Tensor weight, int[] padding, int[] stride, int[] dilation, int groups, bool benchmark, bool deterministic, bool[3] output_mask) -> (Tensor, Tensor, Tensor)
  dispatch:
    CUDA: miopen_depthwise_convolution_backward

- func: miopen_depthwise_convolution_backward_weight(int[] weight_size, Tensor grad_output, Tensor self, int[] padding, int[] stride, int[] dilation, int groups, bool benchmark, bool deterministic) -> Tensor
  dispatch:
    CUDA: miopen_depthwise_convolution_backward_weight

- func: miopen_rnn(Tensor input, Tensor[] weight, int weight_stride0, Tensor hx, Tensor? cx, int mode, int hidden_size, int num_layers, bool batch_first, float dropout, bool train, bool bidirectional, int[] batch_sizes, Tensor? dropout_state) -> (Tensor, Tensor, Tensor, Tensor, Tensor)
  dispatch:
    CUDA: miopen_rnn

- func: miopen_rnn_backward(Tensor input, Tensor[] weight, int weight_stride0, Tensor weight_buf, Tensor hx, Tensor? cx, Tensor output, Tensor? grad_output, Tensor? grad_hy, Tensor? grad_cy, int mode, int hidden_size, int num_layers, bool batch_first, float dropout, bool train, bool bidirectional, int[] batch_sizes, Tensor? dropout_state, Tensor reserve, bool[4] output_mask) -> (Tensor, Tensor, Tensor, Tensor[])
  dispatch:
    CUDA: miopen_rnn_backward

- func: mm(Tensor self, Tensor mat2) -> Tensor
  use_c10_dispatcher: full
  variants: function, method
  dispatch:
    CPU: mm_cpu
    CUDA: legacy::cuda::_th_mm
    SparseCPU: _sparse_mm
    SparseCUDA: _sparse_mm
  supports_named_tensor: True

- func: mm.out(Tensor self, Tensor mat2, *, Tensor(a!) out) -> Tensor(a!)
  dispatch:
    CPU: mm_cpu_out
    CUDA: legacy::cuda::_th_mm_out
    SparseCPU: _sparse_mm_out
    SparseCUDA: _sparse_mm_out
  supports_named_tensor: True

- func: _sparse_mm(Tensor sparse, Tensor dense) -> Tensor
  use_c10_dispatcher: full

- func: mode(Tensor self, int dim=-1, bool keepdim=False) -> (Tensor values, Tensor indices)
  supports_named_tensor: True
  variants: function, method

- func: mode.values(Tensor self, int dim=-1, bool keepdim=False, *, Tensor(a!) values, Tensor(b!) indices) -> (Tensor(a!) values, Tensor(b!) indices)
  supports_named_tensor: True

- func: mode.dimname(Tensor self, Dimname dim, bool keepdim=False) -> (Tensor values, Tensor indices)
  variants: function, method
  supports_named_tensor: True

- func: mode.dimname_out(Tensor self, Dimname dim, bool keepdim=False, *, Tensor(a!) values, Tensor(b!) indices) -> (Tensor(a!) values, Tensor(b!) indices)
  supports_named_tensor: True

- func: mul.Tensor(Tensor self, Tensor other) -> Tensor
  use_c10_dispatcher: full
  variants: function, method
  dispatch:
    CPU: mul
    CUDA: mul
    SparseCPU: mul_sparse
    SparseCUDA: mul_sparse
    MkldnnCPU: mkldnn_mul
  supports_named_tensor: True

- func: mul_.Tensor(Tensor(a!) self, Tensor other) -> Tensor(a!)
  variants: method
  dispatch:
    CPU: mul_
    CUDA: mul_
    SparseCPU: mul_sparse_
    SparseCUDA: mul_sparse_
    MkldnnCPU: mkldnn_mul_
  supports_named_tensor: True

- func: mul.out(Tensor self, Tensor other, *, Tensor(a!) out) -> Tensor(a!)
  dispatch:
    CPU: mul_out
    CUDA: mul_out
    SparseCPU: mul_out_sparse_cpu
    SparseCUDA: mul_out_sparse_cuda
    MkldnnCPU: mkldnn_mul_out
  supports_named_tensor: True

  # For C++ only, until we have conversion from C++ numbers to Tensor
- func: mul.Scalar(Tensor self, Scalar other) -> Tensor
  use_c10_dispatcher: full
  variants: function, method

- func: mul_.Scalar(Tensor(a!) self, Scalar other) -> Tensor(a!)
  variants: method

- func: mv(Tensor self, Tensor vec) -> Tensor
  use_c10_dispatcher: full
  variants: function, method
  dispatch:
    CPU: mv_cpu
    CUDA: legacy::cuda::_th_mv
  supports_named_tensor: True

- func: mv.out(Tensor self, Tensor vec, *, Tensor(a!) out) -> Tensor(a!)
  dispatch:
    CPU: mv_cpu_out
    CUDA: legacy::cuda::_th_mv_out
  supports_named_tensor: True

- func: mvlgamma(Tensor self, int p) -> Tensor
  use_c10_dispatcher: full
  variants: function, method

- func: mvlgamma_(Tensor(a!) self, int p) -> Tensor(a!)
  variants: method

- func: narrow_copy(Tensor self, int dim, int start, int length) -> Tensor
  use_c10_dispatcher: full
  variants: method
  dispatch:
    CPU: narrow_copy_dense
    CUDA: narrow_copy_dense
    SparseCPU: narrow_copy_sparse
    SparseCUDA: narrow_copy_sparse

- func: narrow(Tensor(a) self, int dim, int start, int length) -> Tensor(a)
  variants: function, method
  device_guard: False
  supports_named_tensor: True

- func: native_batch_norm(Tensor input, Tensor? weight, Tensor? bias, Tensor? running_mean, Tensor? running_var, bool training, float momentum, float eps) -> (Tensor, Tensor, Tensor)
  dispatch:
    CPU: batch_norm_cpu
    CUDA: batch_norm_cuda
    MkldnnCPU: mkldnn_batch_norm

- func: native_batch_norm.out(Tensor input, Tensor? weight, Tensor? bias, Tensor? running_mean, Tensor? running_var, bool training, float momentum, float eps, *, Tensor(a!) out, Tensor(b!) save_mean, Tensor(c!) save_invstd) -> (Tensor(a!), Tensor(b!), Tensor(c!))
  dispatch:
    CUDA: batch_norm_cuda_out

- func: batch_norm_stats(Tensor input, float eps) -> (Tensor, Tensor)
  dispatch:
    CUDA: batch_norm_stats_cuda

- func: batch_norm_elemt(Tensor input, Tensor? weight, Tensor? bias, Tensor mean, Tensor invstd, float eps) -> Tensor
  dispatch:
    CUDA: batch_norm_elemt_cuda

- func: batch_norm_elemt.out(Tensor input, Tensor? weight, Tensor? bias, Tensor mean, Tensor invstd, float eps, *, Tensor(a!) out) -> Tensor(a!)
  dispatch:
    CUDA: batch_norm_elemt_cuda_out

# for backward compatibility
- func: batch_norm_gather_stats(Tensor input, Tensor mean, Tensor invstd, Tensor? running_mean, Tensor? running_var, float momentum, float eps, int count) -> (Tensor, Tensor)
  dispatch:
    CUDA: batch_norm_gather_stats_cuda

- func: batch_norm_gather_stats_with_counts(Tensor input, Tensor mean, Tensor invstd, Tensor? running_mean, Tensor? running_var, float momentum, float eps, int[] counts) -> (Tensor, Tensor)
  dispatch:
    CUDA: batch_norm_gather_stats_with_counts_cuda

- func: native_batch_norm_backward(Tensor grad_out, Tensor input, Tensor? weight, Tensor? running_mean, Tensor? running_var, Tensor? save_mean, Tensor? save_invstd, bool train, float eps, bool[3] output_mask) -> (Tensor, Tensor, Tensor)
  dispatch:
    CPU: batch_norm_backward_cpu
    CUDA: batch_norm_backward_cuda

- func: batch_norm_backward_reduce(Tensor grad_out, Tensor input, Tensor mean, Tensor invstd, Tensor? weight, bool input_g, bool weight_g, bool bias_g) -> (Tensor, Tensor, Tensor, Tensor)
  dispatch:
    CUDA: batch_norm_backward_reduce_cuda

- func: batch_norm_backward_elemt(Tensor grad_out, Tensor input, Tensor mean, Tensor invstd, Tensor? weight, Tensor mean_dy, Tensor mean_dy_xmu) -> Tensor
  dispatch:
    CUDA: batch_norm_backward_elemt_cuda

- func: batch_norm_update_stats(Tensor input, Tensor? running_mean, Tensor? running_var, float momentum) -> (Tensor, Tensor)
  dispatch:
    CPU: batch_norm_update_stats_cpu
    CUDA: batch_norm_update_stats_cuda

- func: _nnpack_available() -> bool
  use_c10_dispatcher: full

- func: _nnpack_spatial_convolution(Tensor input, Tensor weight, Tensor? bias, int[2] padding, int[2] stride=1) -> Tensor
  variants: function

- func: _nnpack_spatial_convolution_backward(Tensor input, Tensor grad_output, Tensor weight, int[2] padding, bool[3] output_mask) -> (Tensor, Tensor, Tensor)
  variants: function

- func: _nnpack_spatial_convolution_backward_input(Tensor input, Tensor grad_output, Tensor weight, int[2] padding) -> Tensor
  variants: function

- func: _nnpack_spatial_convolution_backward_weight(Tensor input, int[] weightsize, Tensor grad_output, int[2] padding) -> Tensor
  variants: function

- func: ones.names(int[] size, *, Dimname[]? names, ScalarType? dtype=None, Layout? layout=None, Device? device=None, bool? pin_memory=None) -> Tensor
  device_guard: False

- func: ones(int[] size, *, ScalarType? dtype=None, Layout? layout=None, Device? device=None, bool? pin_memory=None) -> Tensor

- func: ones.out(int[] size, *, Tensor(a!) out) -> Tensor(a!)

- func: ones_like(Tensor self, *, MemoryFormat? memory_format=None) -> Tensor
  supports_named_tensor: True

- func: ones_like.dtype(Tensor self, *, ScalarType dtype, Layout layout, Device device, bool pin_memory=False, MemoryFormat? memory_format=None) -> Tensor
  supports_named_tensor: True

- func: pairwise_distance(Tensor x1, Tensor x2, float p=2, float eps=1e-06, bool keepdim=False) -> Tensor
  use_c10_dispatcher: full

- func: cdist(Tensor x1, Tensor x2, float p=2, int? compute_mode=None) -> Tensor
  supports_named_tensor: True

- func: _cdist_forward(Tensor x1, Tensor x2, float p, int? compute_mode) -> Tensor
  use_c10_dispatcher: full
  supports_named_tensor: True

- func: _cdist_backward(Tensor grad, Tensor x1, Tensor x2, float p, Tensor cdist) -> Tensor
  use_c10_dispatcher: full

- func: pdist(Tensor self, float p=2) -> Tensor
  use_c10_dispatcher: full

- func: _pdist_forward(Tensor self, float p=2) -> Tensor
  use_c10_dispatcher: full

- func: _pdist_backward(Tensor grad, Tensor self, float p, Tensor pdist) -> Tensor
  use_c10_dispatcher: full

- func: cosine_similarity(Tensor x1, Tensor x2, int dim=1, float eps=1e-08) -> Tensor
  use_c10_dispatcher: full
  variants: function

- func: permute(Tensor(a) self, int[] dims) -> Tensor(a)
  variants: method  # This is method-only to match the previous tensor API. In the future we could make this a function too.

# Only exposed from C++ -- in Python,
# we expose it as an attribute `T`, not a function.
#
# I'd like to name this "T" in C++ too, but
# calling a native function "T" causes undefined
# behavior on Windows, for reasons I don't understand
# (maybe related to capital letter collation somehow...)
- func: numpy_T(Tensor(a) self) -> Tensor(a)
  variants: method

- func: pixel_shuffle(Tensor self, int upscale_factor) -> Tensor
  use_c10_dispatcher: full

- func: is_pinned(Tensor self) -> bool
  use_c10_dispatcher: full
  variants: method
  supports_named_tensor: True

- func: pin_memory(Tensor self) -> Tensor
  use_c10_dispatcher: full
  variants: method

- func: pinverse(Tensor self, float rcond=1e-15) -> Tensor
  use_c10_dispatcher: full
  variants: function, method

- func: poisson_nll_loss(Tensor input, Tensor target, bool log_input, bool full, float eps, int reduction) -> Tensor
  use_c10_dispatcher: full
  variants: function

- func: scalar_tensor(Scalar s, *, ScalarType? dtype=None, Layout? layout=None, Device? device=None, bool? pin_memory=None) -> Tensor

- func: rand.names(int[] size, *, Dimname[]? names, ScalarType? dtype=None, Layout? layout=None, Device? device=None, bool? pin_memory=None) -> Tensor
  device_guard: False

- func: rand.generator_with_names(int[] size, *, Generator? generator, Dimname[]? names, ScalarType? dtype=None, Layout? layout=None, Device? device=None, bool? pin_memory=None) -> Tensor
  device_guard: False

- func: rand(int[] size, *, ScalarType? dtype=None, Layout? layout=None, Device? device=None, bool? pin_memory=None) -> Tensor

- func: rand.generator(int[] size, *, Generator? generator, ScalarType? dtype=None, Layout? layout=None, Device? device=None, bool? pin_memory=None) -> Tensor

- func: rand.out(int[] size, *, Tensor(a!) out) -> Tensor(a!)

- func: rand.generator_out(int[] size, *, Generator? generator, Tensor(a!) out) -> Tensor(a!)

- func: rand_like(Tensor self, *, MemoryFormat? memory_format=None) -> Tensor
  supports_named_tensor: True

- func: rand_like.dtype(Tensor self, *, ScalarType dtype, Layout layout, Device device, bool pin_memory=False, MemoryFormat? memory_format=None) -> Tensor
  supports_named_tensor: True

- func: randint(int high, int[] size, *, ScalarType? dtype=None, Layout? layout=None, Device? device=None, bool? pin_memory=None) -> Tensor

- func: randint.generator(int high, int[] size, *, Generator? generator, ScalarType? dtype=None, Layout? layout=None, Device? device=None, bool? pin_memory=None) -> Tensor

- func: randint.low(int low, int high, int[] size, *, ScalarType? dtype=None, Layout? layout=None, Device? device=None, bool? pin_memory=None) -> Tensor

- func: randint.low_generator(int low, int high, int[] size, *, Generator? generator, ScalarType? dtype=None, Layout? layout=None, Device? device=None, bool? pin_memory=None) -> Tensor

- func: randint.out(int high, int[] size, *, Tensor(a!) out) -> Tensor(a!)

- func: randint.generator_out(int high, int[] size, *, Generator? generator, Tensor(a!) out) -> Tensor(a!)

- func: randint.low_out(int low, int high, int[] size, *, Tensor(a!) out) -> Tensor(a!)

- func: randint.low_generator_out(int low, int high, int[] size, *, Generator? generator, Tensor(a!) out) -> Tensor(a!)

- func: randint_like(Tensor self, int high, *, MemoryFormat? memory_format=None) -> Tensor

- func: randint_like.low(Tensor self, int low, int high, *, MemoryFormat? memory_format=None) -> Tensor

- func: randint_like.dtype(Tensor self, int high, *, ScalarType dtype, Layout layout, Device device, bool pin_memory=False, MemoryFormat? memory_format=None) -> Tensor

- func: randint_like.low_dtype(Tensor self, int low, int high, *, ScalarType dtype, Layout layout, Device device, bool pin_memory=False, MemoryFormat? memory_format=None) -> Tensor

- func: randn(int[] size, *, ScalarType? dtype=None, Layout? layout=None, Device? device=None, bool? pin_memory=None) -> Tensor

- func: randn.generator(int[] size, *, Generator? generator, ScalarType? dtype=None, Layout? layout=None, Device? device=None, bool? pin_memory=None) -> Tensor

- func: randn.names(int[] size, *, Dimname[]? names, ScalarType? dtype=None, Layout? layout=None, Device? device=None, bool? pin_memory=None) -> Tensor
  device_guard: False

- func: randn.generator_with_names(int[] size, *, Generator? generator, Dimname[]? names, ScalarType? dtype=None, Layout? layout=None, Device? device=None, bool? pin_memory=None) -> Tensor
  device_guard: False

- func: randn.out(int[] size, *, Tensor(a!) out) -> Tensor(a!)

- func: randn.generator_out(int[] size, *, Generator? generator, Tensor(a!) out) -> Tensor(a!)

- func: randn_like(Tensor self, *, MemoryFormat? memory_format=None) -> Tensor
  supports_named_tensor: True

- func: randn_like.dtype(Tensor self, *, ScalarType dtype, Layout layout, Device device, bool pin_memory=False, MemoryFormat? memory_format=None) -> Tensor
  supports_named_tensor: True

- func: randperm(int n, *, ScalarType? dtype=None, Layout? layout=None, Device? device=None, bool? pin_memory=None) -> Tensor

- func: randperm.generator(int n, *, Generator? generator, ScalarType? dtype=None, Layout? layout=None, Device? device=None, bool? pin_memory=None) -> Tensor

- func: randperm.out(int n, *, Tensor(a!) out) -> Tensor(a!)

- func: randperm.generator_out(int n, *, Generator? generator, Tensor(a!) out) -> Tensor(a!)
  dispatch:
    CPU: randperm_out_cpu
    CUDA: randperm_out_cuda

- func: range.step(Scalar start, Scalar end, Scalar step=1, *, ScalarType? dtype=None, Layout? layout=None, Device? device=None, bool? pin_memory=None) -> Tensor

- func: range(Scalar start, Scalar end, *, ScalarType? dtype=None, Layout? layout=None, Device? device=None, bool? pin_memory=None) -> Tensor

- func: range.out(Scalar start, Scalar end, Scalar step=1, *, Tensor(a!) out) -> Tensor(a!)
  dispatch:
    CPU: range_cpu_out
    CUDA: range_cuda_out

- func: reciprocal(Tensor self) -> Tensor
  use_c10_dispatcher: full
  supports_named_tensor: True
  variants: function, method

- func: reciprocal_(Tensor(a!) self) -> Tensor(a!)
  supports_named_tensor: True
  variants: function, method

- func: reciprocal.out(Tensor self, *, Tensor(a!) out) -> Tensor(a!)
  supports_named_tensor: True

- func: neg(Tensor self) -> Tensor
  use_c10_dispatcher: full
  supports_named_tensor: True
  variants: function, method

- func: neg_(Tensor(a!) self) -> Tensor(a!)
  supports_named_tensor: True
  variants: function, method

- func: neg.out(Tensor self, *, Tensor(a!) out) -> Tensor(a!)
  supports_named_tensor: True
  dispatch:
    CPU: neg_out
    CUDA: neg_out

- func: repeat(Tensor self, int[] repeats) -> Tensor
  variants: method  # This is method-only to match the previous tensor API. In the future we could make this a function too.

- func: repeat_interleave.Tensor(Tensor repeats) -> Tensor
  use_c10_dispatcher: full
  variants: function
  dispatch:
    CPU: repeat_interleave_cpu
    CUDA: repeat_interleave_cuda

- func: repeat_interleave.self_Tensor(Tensor self, Tensor repeats, int? dim=None) -> Tensor
  use_c10_dispatcher: full
  variants: function, method

- func: repeat_interleave.self_int(Tensor self, int repeats, int? dim=None) -> Tensor
  use_c10_dispatcher: full
  variants: function, method

- func: reshape(Tensor self, int[] shape) -> Tensor
  variants: function, method
  device_guard: False
  supports_named_tensor: True

- func: _mkldnn_reshape(Tensor self, int[] shape) -> Tensor
  device_guard: False
  requires_tensor: True
  dispatch:
    MkldnnCPU: mkldnn_reshape

- func: reshape_as(Tensor self, Tensor other) -> Tensor
  use_c10_dispatcher: full
  variants: method
  device_guard: False

- func: round(Tensor self) -> Tensor
  use_c10_dispatcher: full
  supports_named_tensor: True
  variants: function, method

- func: round_(Tensor(a!) self) -> Tensor(a!)
  supports_named_tensor: True
  variants: function, method

- func: round.out(Tensor self, *, Tensor(a!) out) -> Tensor(a!)
  supports_named_tensor: True
  dispatch:
    CPU: round_out
    CUDA: round_out

- func: rrelu(Tensor self, Scalar lower=0.125, Scalar upper=0.3333333333333333, bool training=False, Generator? generator=None) -> Tensor

- func: rrelu_(Tensor(a!) self, Scalar lower=0.125, Scalar upper=0.3333333333333333, bool training=False, Generator? generator=None) -> Tensor(a!)

- func: relu(Tensor self) -> Tensor
  use_c10_dispatcher: full
  variants: function, method
  dispatch:
    CPU: relu
    CUDA: relu
    MkldnnCPU: mkldnn_relu
    QuantizedCPU: quantized_relu
  supports_named_tensor: True

- func: relu_(Tensor(a!) self) -> Tensor(a!)
  supports_named_tensor: True
  variants: function, method
  dispatch:
    CPU: relu_
    CUDA: relu_
    MkldnnCPU: mkldnn_relu_
    QuantizedCPU: quantized_relu_

- func: prelu(Tensor self, Tensor weight) -> Tensor
  use_c10_dispatcher: full
  variants: function, method
  dispatch:
    CPU: prelu_cpu
    CUDA: prelu_cuda

- func: prelu_backward(Tensor grad_output, Tensor self, Tensor weight) -> (Tensor, Tensor)
  variants: function, method
  dispatch:
    CPU: prelu_backward_cpu
    CUDA: prelu_backward_cuda

- func: gelu(Tensor self) -> Tensor
  use_c10_dispatcher: full
  python_module: nn
  dispatch:
    CPU: gelu_cpu
    CUDA: gelu_cuda

- func: gelu_backward(Tensor grad, Tensor self) -> Tensor
  use_c10_dispatcher: full
  python_module: nn
  dispatch:
    CPU: gelu_backward_cpu
    CUDA: gelu_backward_cuda

- func: hardshrink(Tensor self, Scalar lambd=0.5) -> Tensor
  use_c10_dispatcher: full
  variants: function, method

- func: hardshrink_backward(Tensor grad_out, Tensor self, Scalar lambd) -> Tensor
  use_c10_dispatcher: full
  variants: function, method

- func: rsqrt(Tensor self) -> Tensor
  use_c10_dispatcher: full
  supports_named_tensor: True
  variants: function, method

- func: rsqrt_(Tensor(a!) self) -> Tensor(a!)
  supports_named_tensor: True
  variants: function, method

- func: rsqrt.out(Tensor self, *, Tensor(a!) out) -> Tensor(a!)
  supports_named_tensor: True
  dispatch:
    CPU: rsqrt_out
    CUDA: rsqrt_out

- func: select.Dimname(Tensor(a) self, Dimname dim, int index) -> Tensor(a)
  variants: function, method
  device_guard: False
  supports_named_tensor: True

- func: select.int(Tensor(a) self, int dim, int index) -> Tensor(a)
  variants: function, method
  device_guard: False
  supports_named_tensor: True

- func: selu(Tensor self) -> Tensor
  use_c10_dispatcher: full

- func: selu_(Tensor(a!) self) -> Tensor(a!)

- func: celu(Tensor self, Scalar alpha=1.0) -> Tensor
  use_c10_dispatcher: full

- func: celu_(Tensor(a!) self, Scalar alpha=1.0) -> Tensor(a!)


- func: sigmoid(Tensor self) -> Tensor
  use_c10_dispatcher: full
  supports_named_tensor: True
  variants: function, method
  dispatch:
    CPU: sigmoid
    CUDA: sigmoid
    QuantizedCPU: quantized_sigmoid
    MkldnnCPU: mkldnn_sigmoid

- func: sigmoid_(Tensor(a!) self) -> Tensor(a!)
  supports_named_tensor: True
  variants: function, method
  dispatch:
    CPU: sigmoid_
    CUDA: sigmoid_
    MkldnnCPU: mkldnn_sigmoid_

- func: sigmoid.out(Tensor self, *, Tensor(a!) out) -> Tensor(a!)
  supports_named_tensor: True

- func: sin(Tensor self) -> Tensor
  use_c10_dispatcher: full
  supports_named_tensor: True
  variants: function, method

- func: sin_(Tensor(a!) self) -> Tensor(a!)
  supports_named_tensor: True
  variants: function, method

- func: sin.out(Tensor self, *, Tensor(a!) out) -> Tensor(a!)
  supports_named_tensor: True
  dispatch:
    CPU: sin_out
    CUDA: sin_out

- func: sinh(Tensor self) -> Tensor
  use_c10_dispatcher: full
  supports_named_tensor: True
  variants: function, method

- func: sinh_(Tensor(a!) self) -> Tensor(a!)
  supports_named_tensor: True
  variants: function, method

- func: sinh.out(Tensor self, *, Tensor(a!) out) -> Tensor(a!)
  supports_named_tensor: True

# Returns a copy of this `Variable` that is detached from its autograd graph.
# This method is OK to call if the `Variable` is a view.
#
# NOTE: Previously, if we change the tensor metadata (e.g. sizes / strides /
# storage / storage_offset) of a tensor created from `detach()`, those metadata
# in the original tensor will also be updated. However, the new behavior is that
# those metadata changes to the detached tensor will not update the original tensor
# anymore, and in the `detach()` function we need to set `allow_tensor_metadata_change_`
# to false to make such changes explicitly illegal, in order to prevent users from
# changing metadata of the detached tensor and expecting the original tensor to also
# be updated.
- func: detach(Tensor self) -> Tensor
  use_c10_dispatcher: full
  manual_kernel_registration: True
  supports_named_tensor: True
  variants: function, method

# Like `detach()`, but modifies this `Variable` in-place. This method may
# only be called on non-view `Variable`s. You can use `is_view()` to check
# this. If this `Variable` is a view, throws an `std::runtime_error()`.
- func: detach_(Tensor(a!) self) -> Tensor(a!)
  manual_kernel_registration: True
  supports_named_tensor: True
  variants: function, method

- func: size.int(Tensor self, int dim) -> int
  use_c10_dispatcher: full
  variants: function, method
  device_guard: False
  supports_named_tensor: True

- func: size.Dimname(Tensor self, Dimname dim) -> int
  variants: function, method
  device_guard: False
  supports_named_tensor: True

- func: slice.Tensor(Tensor(a) self, int dim=0, int start=0, int end=9223372036854775807, int step=1) -> Tensor(a)
  variants: function, method
  device_guard: False
  supports_named_tensor: True

- func: slogdet(Tensor self) -> (Tensor sign, Tensor logabsdet)
  variants: function, method

- func: smm(Tensor self, Tensor mat2) -> Tensor
  use_c10_dispatcher: full
  variants: function, method

# softmax allows positional dtype, unlike most operators, because kwonly is BC-breaking when loading jit models.
- func: softmax.int(Tensor self, int dim, ScalarType? dtype=None) -> Tensor
  variants: function, method
  supports_named_tensor: True

- func: softmax.Dimname(Tensor self, Dimname dim, *, ScalarType? dtype=None) -> Tensor
  variants: function, method
  supports_named_tensor: True

- func: _softmax(Tensor self, int dim, bool half_to_float) -> Tensor
  use_c10_dispatcher: full
  dispatch:
    CPU: softmax_cpu
    CUDA: softmax_cuda
    MkldnnCPU: mkldnn_softmax

- func: _softmax_backward_data(Tensor grad_output, Tensor output, int dim, Tensor self) -> Tensor
  use_c10_dispatcher: full
  dispatch:
    CPU: softmax_backward_cpu
    CUDA: softmax_backward_cuda

- func: split.Tensor(Tensor(a) self, int split_size, int dim=0) -> Tensor(a)[]
  variants: function, method
  device_guard: False
  supports_named_tensor: True

- func: split_with_sizes(Tensor self, int[] split_sizes, int dim=0) -> Tensor[]
  variants: function, method
  device_guard: False
  supports_named_tensor: True

- func: squeeze(Tensor(a) self) -> Tensor(a)
  supports_named_tensor: True
  variants: function, method
  device_guard: False

- func: squeeze.dim(Tensor(a) self, int dim) -> Tensor(a)
  supports_named_tensor: True
  variants: function, method
  device_guard: False

- func: squeeze.dimname(Tensor(a) self, Dimname dim) -> Tensor(a)
  supports_named_tensor: True
  variants: function, method
  device_guard: False

- func: squeeze_(Tensor(a!) self) -> Tensor(a!)
  variants: method
  device_guard: False

- func: squeeze_.dim(Tensor(a!) self, int dim) -> Tensor(a!)
  variants: method
  device_guard: False

- func: squeeze_.dimname(Tensor(a!) self, Dimname dim) -> Tensor(a!)
  variants: method
  device_guard: False

- func: sspaddmm(Tensor self, Tensor mat1, Tensor mat2, *, Scalar beta=1, Scalar alpha=1) -> Tensor
  use_c10_dispatcher: full
  variants: function, method

- func: sspaddmm.out(Tensor self, Tensor mat1, Tensor mat2, *, Scalar beta=1, Scalar alpha=1, Tensor(a!) out) -> Tensor(a!)
  dispatch:
    CPU: _sspaddmm_out_only_sparse
    CUDA: _sspaddmm_out_only_sparse_cuda
    SparseCPU: _sspaddmm_out_cpu
    SparseCUDA: _sspaddmm_out_cuda

- func: stack(Tensor[] tensors, int dim=0) -> Tensor

- func: stack.out(Tensor[] tensors, int dim=0, *, Tensor(a!) out) -> Tensor(a!)

# The signature is designed to be consistent with librosa except that it is
# missing the `pad_mode` and `center` arguments, which are taken care of at
# `torch.functional.py`. They shall be moved here once we have mapping between
# Python strings and C++ Enum in codegen.
- func: stft(Tensor self, int n_fft, int? hop_length=None, int? win_length=None, Tensor? window=None, bool normalized=False, bool onesided=True) -> Tensor
  variants: function, method

- func: stride.int(Tensor self, int dim) -> int
  use_c10_dispatcher: full
  variants: function, method
  device_guard: False
  supports_named_tensor: True

- func: stride.Dimname(Tensor self, Dimname dim) -> int
  variants: function, method
  device_guard: False
  supports_named_tensor: True

- func: sum(Tensor self, *, ScalarType? dtype=None) -> Tensor
  variants: function, method
  supports_named_tensor: True

- func: sum.dim_IntList(Tensor self, int[1] dim, bool keepdim=False, *, ScalarType? dtype=None) -> Tensor
  variants: function, method
  supports_named_tensor: True

- func: sum.dim_DimnameList(Tensor self, Dimname[1] dim, bool keepdim=False, *, ScalarType? dtype=None) -> Tensor
  variants: function, method
  supports_named_tensor: True

- func: sum.IntList_out(Tensor self, int[1] dim, bool keepdim=False, *, ScalarType? dtype=None, Tensor(a!) out) -> Tensor(a!)
  supports_named_tensor: True

- func: sum.DimnameList_out(Tensor self, Dimname[1] dim, bool keepdim=False, *, ScalarType? dtype=None, Tensor(a!) out) -> Tensor(a!)
  supports_named_tensor: True

- func: sum_to_size(Tensor self, int[] size) -> Tensor
  variants: method
  device_guard: False

- func: sqrt(Tensor self) -> Tensor
  use_c10_dispatcher: full
  supports_named_tensor: True
  variants: function, method

- func: sqrt_(Tensor(a!) self) -> Tensor(a!)
  supports_named_tensor: True
  variants: function, method

- func: sqrt.out(Tensor self, *, Tensor(a!) out) -> Tensor(a!)
  supports_named_tensor: True

- func: square(Tensor self) -> Tensor
  use_c10_dispatcher: full
  supports_named_tensor: True
  variants: function, method

- func: square_(Tensor(a!) self) -> Tensor(a!)
  supports_named_tensor: True
  variants: function, method

- func: std(Tensor self, bool unbiased=True) -> Tensor
  use_c10_dispatcher: full
  variants: function, method
  supports_named_tensor: True

- func: std.dim(Tensor self, int[1] dim, bool unbiased=True, bool keepdim=False) -> Tensor
  variants: function, method
  supports_named_tensor: True

- func: std_mean(Tensor self, bool unbiased=True) -> (Tensor, Tensor)
  variants: function
  supports_named_tensor: True

- func: std_mean.dim(Tensor self, int[1] dim, bool unbiased=True, bool keepdim=False) -> (Tensor, Tensor)
  variants: function
  supports_named_tensor: True

- func: std_mean.names_dim(Tensor self, Dimname[1] dim, bool unbiased=True, bool keepdim=False) -> (Tensor, Tensor)
  variants: function
  supports_named_tensor: True

- func: std.out(Tensor self, int[1] dim, bool unbiased=True, bool keepdim=False, *, Tensor(a!) out) -> Tensor(a!)
  supports_named_tensor: True

- func: std.names_dim(Tensor self, Dimname[1] dim, bool unbiased=True, bool keepdim=False) -> Tensor
  variants: function, method
  supports_named_tensor: True

- func: std.names_out(Tensor self, Dimname[1] dim, bool unbiased=True, bool keepdim=False, *, Tensor(a!) out) -> Tensor(a!)
  supports_named_tensor: True

- func: prod(Tensor self, *, ScalarType? dtype=None) -> Tensor
  variants: function, method
  supports_named_tensor: True

- func: prod.dim_int(Tensor self, int dim, bool keepdim=False, *, ScalarType? dtype=None) -> Tensor
  variants: function, method
  supports_named_tensor: True

- func: prod.int_out(Tensor self, int dim, bool keepdim=False, *, ScalarType? dtype=None, Tensor(a!) out) -> Tensor(a!)
  supports_named_tensor: True

- func: prod.dim_Dimname(Tensor self, Dimname dim, bool keepdim=False, *, ScalarType? dtype=None) -> Tensor
  variants: function, method
  supports_named_tensor: True

- func: prod.Dimname_out(Tensor self, Dimname dim, bool keepdim=False, *, ScalarType? dtype=None, Tensor(a!) out) -> Tensor(a!)
  supports_named_tensor: True


- func: t(Tensor(a) self) -> Tensor(a)
  device_guard: False
  variants: function, method
  supports_named_tensor: True

- func: t_(Tensor(a!) self) -> Tensor(a!)
  device_guard: False
  variants: method

- func: tan(Tensor self) -> Tensor
  use_c10_dispatcher: full
  supports_named_tensor: True
  variants: function, method

- func: tan_(Tensor(a!) self) -> Tensor(a!)
  supports_named_tensor: True
  variants: function, method
  dispatch:
    CPU: _tan__cpu
    CUDA: _tan__cuda

- func: tan.out(Tensor self, *, Tensor(a!) out) -> Tensor(a!)
  supports_named_tensor: True
  dispatch:
    CPU: _tan_out_cpu
    CUDA: _tan_out_cuda

- func: tanh(Tensor self) -> Tensor
  use_c10_dispatcher: full
  supports_named_tensor: True
  variants: function, method
  dispatch:
    CPU: tanh
    CUDA: tanh
    QuantizedCPU: quantized_tanh

- func: tanh_(Tensor(a!) self) -> Tensor(a!)
  supports_named_tensor: True
  variants: function, method
  dispatch:
    CPU: _tanh__cpu
    CUDA: _tanh__cuda

- func: tanh.out(Tensor self, *, Tensor(a!) out) -> Tensor(a!)
  supports_named_tensor: True
  dispatch:
    CPU: _tanh_out_cpu
    CUDA: _tanh_out_cuda

- func: tensordot(Tensor self, Tensor other, int[] dims_self, int[] dims_other) -> Tensor
  variants: function

# TODO: namespace threshold in 'nn'
- func: threshold(Tensor self, Scalar threshold, Scalar value) -> Tensor
  use_c10_dispatcher: full
  variants: function
  supports_named_tensor: True
  dispatch:
    CPU: threshold
    CUDA: threshold_cuda

- func: threshold_(Tensor(a!) self, Scalar threshold, Scalar value) -> Tensor(a!)
  variants: function
  supports_named_tensor: True
  dispatch:
    CPU: threshold_
    CUDA: threshold__cuda

- func: threshold.out(Tensor self, Scalar threshold, Scalar value, *, Tensor(a!) out) -> Tensor(a!)
  supports_named_tensor: True
  dispatch:
    CPU: threshold_out
    CUDA: threshold_out_cuda

- func: threshold_backward(Tensor grad_output, Tensor self, Scalar threshold) -> Tensor
  use_c10_dispatcher: full
  variants: function
  dispatch:
    CPU: threshold_backward
    CUDA: threshold_backward_cuda

- func: transpose.int(Tensor(a) self, int dim0, int dim1) -> Tensor(a)
  variants: function, method
  device_guard: False
  supports_named_tensor: True

- func: transpose.Dimname(Tensor(a) self, Dimname dim0, Dimname dim1) -> Tensor(a)
  variants: function, method
  device_guard: False
  supports_named_tensor: True

- func: _mkldnn_transpose(Tensor self, int dim0, int dim1) -> Tensor
  use_c10_dispatcher: full
  device_guard: False
  requires_tensor: True
  dispatch:
    MkldnnCPU: mkldnn_transpose

- func: transpose_(Tensor(a!) self, int dim0, int dim1) -> Tensor(a!)
  variants: method
  device_guard: False

- func: _mkldnn_transpose_(Tensor(a!) self, int dim0, int dim1) -> Tensor(a!)
  device_guard: False
  requires_tensor: True
  dispatch:
    MkldnnCPU: mkldnn_transpose_

- func: one_hot(Tensor self, int num_classes=-1) -> Tensor
  use_c10_dispatcher: full
  python_module: nn
  variants: function

- func: flip(Tensor self, int[] dims) -> Tensor
  variants: function, method
  dispatch:
    CPU: flip_cpu
    CUDA: flip_cuda

- func: roll(Tensor self, int[1] shifts, int[1] dims=[]) -> Tensor
  variants: function, method
  dispatch:
    CPU: roll_cpu
    CUDA: roll_cuda

# default int[] value [0,1] should not add space after comma, since native_parse.py uses ', ' to split args

- func: rot90(Tensor self, int k=1, int[] dims=[0,1]) -> Tensor
  variants: function, method

- func: trapz.x(Tensor y, Tensor x, *, int dim=-1) -> Tensor
  use_c10_dispatcher: full

- func: trapz.dx(Tensor y, *, float dx=1, int dim=-1) -> Tensor
  use_c10_dispatcher: full

- func: _trilinear(Tensor i1, Tensor i2, Tensor i3, int[] expand1, int[] expand2, int[] expand3, int[] sumdim, int unroll_dim=1) -> Tensor

- func: triplet_margin_loss(Tensor anchor, Tensor positive, Tensor negative, float margin=1.0, float p=2, float eps=1e-06, bool swap=False, int reduction=Mean) -> Tensor
  use_c10_dispatcher: full

- func: trunc(Tensor self) -> Tensor
  use_c10_dispatcher: full
  supports_named_tensor: True
  variants: function, method

- func: trunc_(Tensor(a!) self) -> Tensor(a!)
  supports_named_tensor: True
  variants: function, method

- func: trunc.out(Tensor self, *, Tensor(a!) out) -> Tensor(a!)
  supports_named_tensor: True
  dispatch:
    CPU: trunc_out
    CUDA: trunc_out

- func: type_as(Tensor self, Tensor other) -> Tensor
  use_c10_dispatcher: full
  variants: method

- func: _has_compatible_shallow_copy_type(Tensor self, Tensor from) -> bool
  use_c10_dispatcher: full
  variants: function

- func: _unique(Tensor self, bool sorted=True, bool return_inverse=False) -> (Tensor, Tensor)
  variants: function
  dispatch:
    CPU: _unique_cpu
    CUDA: _unique_cuda

- func: unique_dim(Tensor self, int dim, bool sorted=True, bool return_inverse=False, bool return_counts=False) -> (Tensor, Tensor, Tensor)
  variants: function
  dispatch:
    CPU: unique_dim_cpu
    CUDA: unique_dim_cuda

- func: unique_consecutive(Tensor self, bool return_inverse=False, bool return_counts=False, int? dim=None) -> (Tensor, Tensor, Tensor)
  variants: function
  dispatch:
    CPU: unique_consecutive_cpu
    CUDA: unique_consecutive_cuda

- func: unique_dim_consecutive(Tensor self, int dim, bool return_inverse=False, bool return_counts=False) -> (Tensor, Tensor, Tensor)
  variants: function
  dispatch:
    CPU: unique_dim_consecutive_cpu
    CUDA: unique_dim_consecutive_cuda

# _unique and _unique_dim are fragile and modifying them easily cause internal break
# the below operator is a temporary hack for adding return_counts support
# Please don't rely on these two operators, they will be removed soon

- func: _unique2(Tensor self, bool sorted=True, bool return_inverse=False, bool return_counts=False) -> (Tensor, Tensor, Tensor)
  variants: function
  dispatch:
    CPU: _unique2_cpu
    CUDA: _unique2_cuda

- func: _unsafe_view(Tensor self, int[] size) -> Tensor

- func: unsqueeze(Tensor(a) self, int dim) -> Tensor(a)
  variants: function, method
  device_guard: False

- func: unsqueeze_(Tensor(a!) self, int dim) -> Tensor(a!)
  variants: method
  device_guard: False

- func: var(Tensor self, bool unbiased=True) -> Tensor
  use_c10_dispatcher: full
  variants: function, method
  supports_named_tensor: True

- func: var.dim(Tensor self, int[1] dim, bool unbiased=True, bool keepdim=False) -> Tensor
  variants: function, method
  supports_named_tensor: True

- func: var.out(Tensor self, int[1] dim, bool unbiased=True, bool keepdim=False, *, Tensor(a!) out) -> Tensor(a!)
  supports_named_tensor: True

- func: var.names_dim(Tensor self, Dimname[1] dim, bool unbiased=True, bool keepdim=False) -> Tensor
  variants: function, method
  supports_named_tensor: True

- func: var.names_out(Tensor self, Dimname[1] dim, bool unbiased=True, bool keepdim=False, *, Tensor(a!) out) -> Tensor(a!)
  supports_named_tensor: True

- func: var_mean(Tensor self, bool unbiased=True) -> (Tensor, Tensor)
  variants: function
  supports_named_tensor: True

- func: var_mean.dim(Tensor self, int[1] dim, bool unbiased=True, bool keepdim=False) -> (Tensor, Tensor)
  variants: function
  supports_named_tensor: True

- func: var_mean.names_dim(Tensor self, Dimname[1] dim, bool unbiased=True, bool keepdim=False) -> (Tensor, Tensor)
  variants: function
  supports_named_tensor: True

- func: view_as(Tensor self, Tensor other) -> Tensor
  use_c10_dispatcher: full
  variants: method
  device_guard: False

# we define both of these because 'where' does the broadcast and '_s_where' doesn't;
# this allows us to implicitly calculate the broadcast derivative, while only dealing with the
# _s_where derivative.
- func: where.self(Tensor condition, Tensor self, Tensor other) -> Tensor
  use_c10_dispatcher: full
  variants: function, method

- func: where(Tensor condition) -> Tensor[]
  variants: function

- func: _s_where(Tensor condition, Tensor self, Tensor other) -> Tensor
  use_c10_dispatcher: full
  variants: function

- func: norm_except_dim(Tensor v, int pow=2, int dim=0) -> Tensor
  variants: function

# VariableType::_weight_norm does not want to be given a gap in the autograd graph,
# so we don't define "dispatch" variants for it.
- func: _weight_norm(Tensor v, Tensor g, int dim=0) -> Tensor
  use_c10_dispatcher: full
  variants: function

- func: _weight_norm_cuda_interface(Tensor v, Tensor g, int dim=0) -> (Tensor, Tensor)
  variants: function
  dispatch:
    CUDA: weight_norm_cuda

- func: _weight_norm_cuda_interface_backward(Tensor grad_w, Tensor saved_v, Tensor saved_g, Tensor saved_norms, int dim) -> (Tensor, Tensor)
  variants: function
  dispatch:
    CUDA: weight_norm_cuda_backward

- func: _weight_norm_differentiable_backward(Tensor grad_w, Tensor saved_v, Tensor saved_g, Tensor saved_norms, int dim) -> (Tensor, Tensor)
  variants: function

- func: zeros.names(int[] size, *, Dimname[]? names, ScalarType? dtype=None, Layout? layout=None, Device? device=None, bool? pin_memory=None) -> Tensor
  device_guard: False

- func: zeros(int[] size, *, ScalarType? dtype=None, Layout? layout=None, Device? device=None, bool? pin_memory=None) -> Tensor

- func: zeros.out(int[] size, *, Tensor(a!) out) -> Tensor(a!)

- func: zeros_like(Tensor self, *, MemoryFormat? memory_format=None) -> Tensor
  supports_named_tensor: True

- func: zeros_like.dtype(Tensor self, *, ScalarType dtype, Layout layout, Device device, bool pin_memory=False, MemoryFormat? memory_format=None) -> Tensor
  supports_named_tensor: True

- func: _standard_gamma_grad(Tensor self, Tensor output) -> Tensor
  use_c10_dispatcher: full
  variants: function
  dispatch:
    CPU: _standard_gamma_grad_cpu
    CUDA: _standard_gamma_grad_cuda

- func: _standard_gamma(Tensor self, Generator? generator=None) -> Tensor
  variants: function
  dispatch:
    CPU: _s_gamma_cpu
    CUDA: _s_gamma_cuda

- func: _dirichlet_grad(Tensor x, Tensor alpha, Tensor total) -> Tensor
  use_c10_dispatcher: full
  dispatch:
    CPU: _dirichlet_grad_cpu
    CUDA: _dirichlet_grad_cuda

- func: _sample_dirichlet(Tensor self, Generator? generator=None) -> Tensor
  variants: function
  dispatch:
    CPU: _s_dirichlet_cpu
    CUDA: _s_dirichlet_cuda

- func: poisson(Tensor self, Generator? generator=None) -> Tensor
  dispatch:
    CPU: _s_poisson_cpu
    CUDA: _s_poisson_cuda

# When more variants get ported to native, this dispatch will get more
# complicated

- func: native_norm(Tensor self, Scalar p=2) -> Tensor
  use_c10_dispatcher: full
  dispatch:
    SparseCPU: norm_sparse
    SparseCUDA: norm_sparse

# TODO: reduce signatures down to one when optional args is available
- func: _sparse_sum(Tensor self) -> Tensor
  use_c10_dispatcher: full

- func: _sparse_sum.dtype(Tensor self, *, ScalarType dtype) -> Tensor

- func: _sparse_sum.dim(Tensor self, int[1] dim) -> Tensor

- func: _sparse_sum.dim_dtype(Tensor self, int[1] dim, *, ScalarType dtype) -> Tensor

- func: _sparse_sum_backward(Tensor grad, Tensor self, int[] dim) -> Tensor
  dispatch:
      SparseCPU: _sparse_sum_backward_cpu
      SparseCUDA: _sparse_sum_backward_cuda

- func: norm.ScalarOpt_dtype(Tensor self, Scalar? p, *, ScalarType dtype) -> Tensor
  variants: function, method

- func: norm.Scalar(Tensor self, Scalar p=2) -> Tensor
  use_c10_dispatcher: full
  variants: function, method

- func: norm.ScalarOpt_dim_dtype(Tensor self, Scalar? p, int[1] dim, bool keepdim, *, ScalarType dtype) -> Tensor
  variants: function, method

- func: norm.ScalarOpt_dim(Tensor self, Scalar? p, int[1] dim, bool keepdim=False) -> Tensor
  variants: function, method

- func: norm.dtype_out(Tensor self, Scalar? p, int[1] dim, bool keepdim, *, ScalarType dtype, Tensor(a!) out) -> Tensor(a!)

- func: norm.out(Tensor self, Scalar? p, int[1] dim, bool keepdim=False, *, Tensor(a!) out) -> Tensor(a!)

- func: norm.names_ScalarOpt_dim_dtype(Tensor self, Scalar? p, Dimname[1] dim, bool keepdim, *, ScalarType dtype) -> Tensor
  variants: function, method

- func: norm.names_ScalarOpt_dim(Tensor self, Scalar? p, Dimname[1] dim, bool keepdim=False) -> Tensor
  variants: function, method

- func: norm.names_dtype_out(Tensor self, Scalar? p, Dimname[1] dim, bool keepdim, *, ScalarType dtype, Tensor(a!) out) -> Tensor(a!)

- func: norm.names_out(Tensor self, Scalar? p, Dimname[1] dim, bool keepdim=False, *, Tensor(a!) out) -> Tensor(a!)

- func: frobenius_norm(Tensor self) -> Tensor
  use_c10_dispatcher: full
  variants: function

- func: frobenius_norm.dim(Tensor self, int[1] dim, bool keepdim=False) -> Tensor
  variants: function

- func: frobenius_norm.out(Tensor self, int[1] dim, bool keepdim=False, *, Tensor(a!) out) -> Tensor(a!)
  variants: function

- func: nuclear_norm(Tensor self, bool keepdim=False) -> Tensor
  use_c10_dispatcher: full
  variants: function

- func: nuclear_norm.out(Tensor self, bool keepdim=False, *, Tensor(a!) out) -> Tensor(a!)
  variants: function

- func: nuclear_norm.dim(Tensor self, int[2] dim, bool keepdim=False) -> Tensor
  variants: function

- func: nuclear_norm.dim_out(Tensor self, int[2] dim, bool keepdim=False, *, Tensor(a!) out) -> Tensor(a!)
  variants: function

- func: clone(Tensor self, *, MemoryFormat? memory_format=None) -> Tensor
  variants: function, method
  dispatch:
    CPU: clone
    CUDA: clone
    SparseCPU: clone_sparse
    SparseCUDA: clone_sparse
    MkldnnCPU: mkldnn_clone
    QuantizedCPU: quantized_clone
  supports_named_tensor: True

- func: resize_as_(Tensor(a!) self, Tensor the_template, *, MemoryFormat? memory_format=None) -> Tensor(a!)
  manual_kernel_registration: True
  supports_named_tensor: True
  variants: function, method

- func: pow.Tensor_Scalar_out(Tensor self, Scalar exponent, *, Tensor(a!) out) -> Tensor(a!)
  supports_named_tensor: True
  dispatch:
    CPU: pow_out
    CUDA: pow_out
    SparseCPU: pow_out_sparse_scalar
    SparseCUDA: pow_out_sparse_scalar

- func: pow.Tensor_Scalar(Tensor self, Scalar exponent) -> Tensor
  use_c10_dispatcher: full
  variants: function, method
  supports_named_tensor: True
  dispatch:
    CPU: pow
    CUDA: pow
    SparseCPU: pow_sparse_scalar
    SparseCUDA: pow_sparse_scalar

- func: zero_(Tensor(a!) self) -> Tensor(a!)
  supports_named_tensor: True
  variants: method, function
  dispatch:
    CPU: zero_
    CUDA: zero_
    SparseCPU: zero_sparse_
    SparseCUDA: zero_sparse_
    MkldnnCPU: mkldnn_zero_

- func: sub.out(Tensor self, Tensor other, *, Scalar alpha=1, Tensor(a!) out) -> Tensor(a!)
  dispatch:
    CPU: sub_out
    CUDA: sub_out
    SparseCPU: sub_out_sparse
    SparseCUDA: sub_out_sparse
  supports_named_tensor: True

- func: sub.Tensor(Tensor self, Tensor other, *, Scalar alpha=1) -> Tensor
  use_c10_dispatcher: full
  variants: function, method
  dispatch:
    CPU: sub
    CUDA: sub
    SparseCPU: sub_sparse
    SparseCUDA: sub_sparse
  supports_named_tensor: True

- func: sub_.Tensor(Tensor(a!) self, Tensor other, *, Scalar alpha=1) -> Tensor(a!)
  variants: method
  dispatch:
    CPU: sub_
    CUDA: sub_
    SparseCPU: sub_sparse_
    SparseCUDA: sub_sparse_
  supports_named_tensor: True

# For C++ only, until we have conversion from C++ numbers to Tensor
- func: sub.Scalar(Tensor self, Scalar other, Scalar alpha=1) -> Tensor
  use_c10_dispatcher: full
  variants: function, method
  supports_named_tensor: True

- func: sub_.Scalar(Tensor(a!) self, Scalar other, Scalar alpha=1) -> Tensor(a!)
  variants: method
  supports_named_tensor: True

- func: rsub.Tensor(Tensor self, Tensor other, *, Scalar alpha=1) -> Tensor
  use_c10_dispatcher: full
  variants: function
  supports_named_tensor: True

# For C++ only, until we have conversion from C++ numbers to Tensor
- func: rsub.Scalar(Tensor self, Scalar other, Scalar alpha=1) -> Tensor
  use_c10_dispatcher: full
  variants: function
  supports_named_tensor: True

# Functionally the same as addmm, but we give it a different derivative formula
# that doesn't propagate gradients to non-present entries on sparse.
- func: _sparse_addmm(Tensor self, Tensor sparse, Tensor dense, *, Scalar beta=1, Scalar alpha=1) -> Tensor
  use_c10_dispatcher: full
  named_guard: False

- func: addmm.out(Tensor self, Tensor mat1, Tensor mat2, *, Scalar beta=1, Scalar alpha=1, Tensor(a!) out) -> Tensor(a!)
  dispatch:
    CPU: legacy::cpu::_th_addmm_out
    CUDA: legacy::cuda::_th_addmm_out
    SparseCPU: addmm_out_sparse_dense_cpu
    SparseCUDA: addmm_out_sparse_dense_cuda
  supports_named_tensor: True

- func: addmm(Tensor self, Tensor mat1, Tensor mat2, *, Scalar beta=1, Scalar alpha=1) -> Tensor
  use_c10_dispatcher: full
  variants: function, method
  dispatch:
    CPU: legacy::cpu::_th_addmm
    CUDA: legacy::cuda::_th_addmm
    SparseCPU: addmm_sparse_dense_cpu
    SparseCUDA: addmm_sparse_dense_cuda
  supports_named_tensor: True

- func: addmm_(Tensor(a!) self, Tensor mat1, Tensor mat2, *, Scalar beta=1, Scalar alpha=1) -> Tensor(a!)
  variants: method
  dispatch:
    CPU: legacy::cpu::_th_addmm_
    CUDA: legacy::cuda::_th_addmm_
    # Warning!  For whatever reason, the inplace sparse addmm is NON
    # broadcasting
    SparseCPU: s_addmm_sparse_dense_cpu_
    SparseCUDA: s_addmm_sparse_dense_cuda_
  supports_named_tensor: True


# NOTE [ Sparse: autograd and API ]
#
#
# Sparse Tensor Constructors
# ~~~~~~~~~~~~~~~~~~~~~~~~~~
#
# The API entry points to sparse tensor construction should be
# `sparse_coo tensor` and `_sparse_coo_tensor_unsafe`. Depending on whether the
# indices and values tensors are given, they eventually dispatch to either
# `sparse_coo_tensor_with_dims` or `sparse_coo_tensor_with_dims_and_tensors`.
#
# The autograd support for ctor is implement on `sparse_coo_tensor_with_dims_and_tensors`.
#
# The API methods `sparse_coo tensor` and `_sparse_coo_tensor_unsafe`
# **must not** have specific type dispatches because otherwise codegen will
# consider them as abstract methods (see Note [Abstract ATen methods]), dispatch
# using **Tensor** type, and thus lose autograd tracking on the actual method
# they dispatch to, e.g., `sparse_coo_tensor_with_dims_and_tensors`.
#
# The actual ctors `sparse_coo_tensor_with_dims` and `sparse_coo_tensor_with_dims_and_tensors`,
# on the other hand, need to create `SparseTensorImpl` and know nothing about
# how `VariableType`s work. So they need to be dispatched using Tensor types.
# We thus put `requires_tensor=True` to ensure that `VariableType` will unwrap
# the given variables and call with the Tensor type.
#
#
# Sparse Methods API Design
# ~~~~~~~~~~~~~~~~~~~~~~~~~
#
# Goals: 1. Flexible API for users to write custom sparse ops
#        2. ctor and member accessor with autograd support
#
# To achieve 1, we need to provide a set of *dangerous* APIs (dangerous in the
# sense that misusing them will break sparse tensor invariant and may out in
# unexpected behavior, e.g., crash). These methods are all prefixed with
# underscore "_" to indicate that they should be used with care. We provide:
#
#   + `_indices()`: returns the *raw* indices within the sparse tensor (not just
#                   sharing storage). Any inplace operation will change the
#                   actual indices, including t_, set_, as_strided_, resize_,
#                   etc.
#   + `_values()`: returns the *raw* values within the sparse tensor. Similar
#                  semantics as `_indices()`
#   + `_nnz()`: returns the number of non-zero entries. This will always be
#               determined by the shapes of indices and values.
#   + `_coalesced_(bool)`: inplace sets whether the tensor is coalesced, and
#                          returns itself.
#
# These methods are very useful in writing new operations, e.g., a custom
# autograd Function.
#
# We also provide other public *safe* APIs:
#   + `indices()`: returns a **view** of the indices tensor if the sparse tensor
#                  is **coalesced**.
#   + `values()`: returns a **view** of the values tensor if the containing
#                 sparse tensor is **coalesced**.
#   + `sparse_dim()`: number of sparse dimensions
#   + `dense_dim()`: number of dense dimensions
#   + `is_coalesced()`: whether the sparse tensor is coalesced
#
# `_indices()` and `_values()` should returns the raw indices and values dense
# tensors within a sparse tensor. They can be quite unsafe with inplace
# operations like `t_()`, and exposes uncoalesced indices and values. The public
# recommended API is `indices()` and `values()`, both of which first check that
# the tensor is coalesced and return views on those tensors.
#
#
# Autograd Support
# ~~~~~~~~~~~~~~~~
#
# Autograd is supported on `values()` and sparse tensor ctor with indices and
# values tensors. E.g., `torch.sparse_coo_tensor(i, v).values().sum()` is
# differentiable w.r.t. `v`.
#
# NB: The `values()` and `_values()` operators are special in that they are
# layout-aware, i.e., the output depends not just on the data it represents, but
# also on the input layout details (in this case, the `indices` tensor). See
# NOTE [ as_strided Backward and layout-aware/agnostic autograd ] in Functions.cpp
# for discussion on layout-aware vs layout-agnostic autograd. Since PyTorch ops
# operate in the layout-agnostic mode, similar to `as_strided`, backward of
# these two operators need to consider them in a layout-agnostic way:
#   + `values()`:
#     Input is coalesced.
#     We just pretend having `input.indices()` as an additional argument
#     `input_indices`, then forward is similar to
#     `input.to(kStrided).index_select(input_indices)` regardless of the layout.
#     Note that `values()` normally is layout-aware even if we constrain
#     ourselves on sparse inputs since it may include all zeros values entries
#     as "present" entries.
#   + `_values()`:
#     Input may be uncoalesced.
#     It is not straightforward to construct a layout-agnostic version because
#     duplicate indices entries may exist and additional parameterization is
#     needed to distribute the value into different values entries. Furthermore,
#     this op is intended to provide ways to write custom sparse ops, rather
#     than being used in autograd graph, so it is marked as *non-differentiable*
#     in derivatives.yaml.
#
# Before reading the following, see NOTE [ Autograd Variable Views ] in
# variable.h for details on views that are tracked by autograd, and views that
# are not.
#
# Moreover, these methods return tensors that share storage with inputs, so we
# mark these methods as view ops to support autograd history tracking.
# The sparse tensor ctor output should technically be view of both input indices
# and values tensors, but currently we only support setting as view of a single
# Variable, so it is only view of the values tensor.
# TODO: clone indices in sparse tensor ctor.
#
# For other methods that return outputs that share storage with inputs, i.e.,
# `indices()` and `_indices()`. We mark their outputs as non-differentiable, so
# the view relation is not tracked by autograd, but the version counter is still
# shared. In other words, their outputs are non-differentiable views of the
# sparse tensor.


# FIXME: would be nicer if TensorOptions was optional based; not adding default arguments for options given
# the default would never make sense.
- func: sparse_coo_tensor.size(int[] size, *, ScalarType dtype, Layout layout, Device device, bool pin_memory=False) -> Tensor

- func: sparse_coo_tensor.indices(Tensor indices, Tensor values, *, ScalarType? dtype=None, Layout? layout=None, Device? device=None, bool? pin_memory=None) -> Tensor

- func: sparse_coo_tensor.indices_size(Tensor indices, Tensor values, int[] size, *, ScalarType? dtype=None, Layout? layout=None, Device? device=None, bool? pin_memory=None) -> Tensor

- func: _sparse_coo_tensor_unsafe(Tensor indices, Tensor values, int[] size, *, ScalarType? dtype=None, Layout? layout=None, Device? device=None, bool? pin_memory=None) -> Tensor

- func: _sparse_coo_tensor_with_dims(int sparse_dim, int dense_dim, int[] size, *, ScalarType dtype, Layout layout, Device device, bool pin_memory=False) -> Tensor
  dispatch:
    SparseCPU: new_with_dims_sparse
    SparseCUDA: new_with_dims_sparse
  requires_tensor: True

- func: _sparse_coo_tensor_with_dims_and_tensors(int sparse_dim, int dense_dim, int[] size, Tensor indices, Tensor values, *, ScalarType dtype, Layout layout, Device device, bool pin_memory=False) -> Tensor
  dispatch:
    SparseCPU: new_with_dims_and_tensor_sparse
    SparseCUDA: new_with_dims_and_tensor_sparse
  requires_tensor: True

- func: sparse_resize_(Tensor(a!) self, int[] size, int sparse_dim, int dense_dim) -> Tensor(a!)
  variants: method
  dispatch:
    SparseCPU: sparse_resize_
    SparseCUDA: sparse_resize_
  requires_tensor: True

- func: sparse_resize_and_clear_(Tensor(a!) self, int[] size, int sparse_dim, int dense_dim) -> Tensor(a!)
  variants: method
  dispatch:
    SparseCPU: sparse_resize_and_clear_
    SparseCUDA: sparse_resize_and_clear_
  requires_tensor: True


- func: sparse_mask(Tensor self, Tensor mask) -> Tensor
  use_c10_dispatcher: full
  variants: method
  dispatch:
    SparseCPU: sparse_mask_cpu
    SparseCUDA: sparse_mask_cuda
  requires_tensor: True


- func: to_dense(Tensor self) -> Tensor
  use_c10_dispatcher: full
  variants: method
  dispatch:
    SparseCPU: sparse_to_dense
    SparseCUDA: sparse_to_dense
    MkldnnCPU: mkldnn_to_dense
  requires_tensor: True

- func: to_dense_backward(Tensor grad, Tensor input) -> Tensor
  use_c10_dispatcher: full

- func: sparse_dim(Tensor self) -> int
  use_c10_dispatcher: full
  variants: method
  dispatch:
    SparseCPU: sparse_dim_sparse
    SparseCUDA: sparse_dim_sparse
  requires_tensor: True
  device_guard: False

# legacy method
- func: _dimI(Tensor self) -> int
  use_c10_dispatcher: full
  variants: method
  dispatch:
    SparseCPU: sparse_dim_sparse
    SparseCUDA: sparse_dim_sparse
  requires_tensor: True
  device_guard: False


- func: dense_dim(Tensor self) -> int
  use_c10_dispatcher: full
  variants: method
  dispatch:
    SparseCPU: dense_dim_sparse
    SparseCUDA: dense_dim_sparse
  requires_tensor: True
  device_guard: False

# legacy method
- func: _dimV(Tensor self) -> int
  use_c10_dispatcher: full
  variants: method
  dispatch:
    SparseCPU: dense_dim_sparse
    SparseCUDA: dense_dim_sparse
  requires_tensor: True
  device_guard: False


- func: _nnz(Tensor self) -> int
  use_c10_dispatcher: full
  variants: method
  dispatch:
    SparseCPU: _nnz_sparse
    SparseCUDA: _nnz_sparse
  requires_tensor: True
  device_guard: False


- func: coalesce(Tensor self) -> Tensor
  use_c10_dispatcher: full
  variants: method
  dispatch:
    SparseCPU: coalesce_sparse_cpu
    SparseCUDA: coalesce_sparse_cuda
  requires_tensor: True


- func: is_coalesced(Tensor self) -> bool
  use_c10_dispatcher: full
  variants: method
  dispatch:
    SparseCPU: is_coalesced_sparse
    SparseCUDA: is_coalesced_sparse
  requires_tensor: True
  device_guard: False
  supports_named_tensor: True


- func: _indices(Tensor(a) self) -> Tensor(a)
  variants: method
  dispatch:
    SparseCPU: _indices_sparse
    SparseCUDA: _indices_sparse
  requires_tensor: True
  device_guard: False

- func: _values(Tensor(a) self) -> Tensor(a)
  variants: method
  dispatch:
    SparseCPU: _values_sparse
    SparseCUDA: _values_sparse
  requires_tensor: True
  device_guard: False

# This method doesn't do any check but only directly sets the flag. So it can be
# a bit unsafe. Similar to _indices and _values, this is useful for implementing
# custom sparse operations in Python/C++ extension.
- func: _coalesced_(Tensor(a!) self, bool coalesced) -> Tensor(a!)
  variants: method
  dispatch:
    SparseCPU: _coalesced_sparse_
    SparseCUDA: _coalesced_sparse_
  requires_tensor: True
  device_guard: False

- func: indices(Tensor(a) self) -> Tensor(a)
  variants: method
  dispatch:
    SparseCPU: indices_sparse
    SparseCUDA: indices_sparse
  requires_tensor: True
  device_guard: False

- func: values(Tensor(a) self) -> Tensor(a)
  variants: method
  dispatch:
    SparseCPU: values_sparse
    SparseCUDA: values_sparse
  requires_tensor: True
  device_guard: False


- func: hspmm.out(Tensor mat1, Tensor mat2, *, Tensor(a!) out) -> Tensor(a!)
  dispatch:
    SparseCPU: hspmm_out_sparse_cpu
    SparseCUDA: hspmm_out_sparse_cuda
  requires_tensor: True

- func: hspmm(Tensor mat1, Tensor mat2) -> Tensor
  use_c10_dispatcher: full
  dispatch:
    SparseCPU: hspmm_sparse_cpu
    SparseCUDA: hspmm_sparse_cuda
  requires_tensor: True

- func: copy_sparse_to_sparse_(Tensor(a!) self, Tensor src, bool non_blocking=False) -> Tensor(a!)
  variants: function
  dispatch:
    SparseCPU: copy_sparse_
    SparseCUDA: copy_sparse_
  requires_tensor: True

- func: unbind.int(Tensor(a) self, int dim=0) -> Tensor(a)[]
  variants: function, method
  supports_named_tensor: True

- func: unbind.Dimname(Tensor(a) self, Dimname dim) -> Tensor(a)[]
  variants: function, method
  supports_named_tensor: True

- func: to_sparse.sparse_dim(Tensor self, int sparse_dim) -> Tensor
  use_c10_dispatcher: full
  variants: method
  dispatch:
    CPU: dense_to_sparse
    CUDA: dense_to_sparse

- func: to_sparse(Tensor self) -> Tensor
  use_c10_dispatcher: full
  variants: method
  dispatch:
    CPU: dense_to_sparse
    CUDA: dense_to_sparse

- func: to_mkldnn(Tensor self) -> Tensor
  use_c10_dispatcher: full
  variants: method
  dispatch:
    CPU: dense_to_mkldnn

- func: mkldnn_reorder_conv2d_weight(Tensor self, int[2] padding=0, int[2] stride=1, int[2] dilation=1, int groups=1) -> Tensor
  variants: function
  python_module: nn
  dispatch:
    MkldnnCPU: mkldnn_reorder_conv2d_weight

- func: to_mkldnn_backward(Tensor grad, Tensor input) -> Tensor
  use_c10_dispatcher: full

- func: quantize_per_tensor(Tensor self, float scale, int zero_point, ScalarType dtype) -> Tensor
  variants: function
  dispatch:
    CPU: quantize_per_tensor_cpu

- func: quantize_per_channel(Tensor self, Tensor scales, Tensor zero_points, int axis, ScalarType dtype) -> Tensor
  variants: function
  dispatch:
    CPU: quantize_per_channel_cpu

- func: dequantize(Tensor self) -> Tensor
  use_c10_dispatcher: full
  variants: function, method
  dispatch:
    QuantizedCPU: dequantize_quant

- func: q_scale(Tensor self) -> float
  use_c10_dispatcher: full
  variants: function, method
  dispatch:
    QuantizedCPU: q_scale_quant

- func: q_zero_point(Tensor self) -> int
  use_c10_dispatcher: full
  variants: function, method
  dispatch:
    QuantizedCPU: q_zero_point_quant

- func: q_per_channel_scales(Tensor self) -> Tensor
  variants: function, method
  dispatch:
    QuantizedCPU: q_per_channel_scales_quant

- func: q_per_channel_zero_points(Tensor self) -> Tensor
  variants: function, method
  dispatch:
    QuantizedCPU: q_per_channel_zero_points_quant

- func: q_per_channel_axis(Tensor self) -> int
  variants: function, method
  dispatch:
    QuantizedCPU: q_per_channel_axis_quant

- func: int_repr(Tensor self) -> Tensor
  use_c10_dispatcher: full
  variants: function, method
  dispatch:
    QuantizedCPU: int_repr_quant

- func: _make_per_tensor_quantized_tensor(Tensor self, float scale, int zero_point) -> Tensor
  use_c10_dispatcher: full
  dispatch:
    CPU: make_per_tensor_quantized_tensor_cpu

- func: _make_per_channel_quantized_tensor(Tensor self, Tensor scale, Tensor zero_point, int axis) -> Tensor
  dispatch:
    CPU: make_per_channel_quantized_tensor_cpu

- func: qscheme(Tensor self) -> QScheme
  use_c10_dispatcher: full
  variants: method
  dispatch:
    QuantizedCPU: qscheme_quant

- func: fake_quantize_per_tensor_affine(Tensor self, float scale, int zero_point, int quant_min, int quant_max) -> Tensor
  use_c10_dispatcher: full
  variants: function

- func: fake_quantize_per_tensor_affine_backward(Tensor grad, Tensor self, float scale, int zero_point, int quant_min, int quant_max) -> Tensor
  use_c10_dispatcher: full
  variants: function

- func: fake_quantize_per_channel_affine(Tensor self, Tensor scale, Tensor zero_point, int axis, int quant_min, int quant_max) -> Tensor
  use_c10_dispatcher: full
  variants: function

- func: fake_quantize_per_channel_affine_backward(Tensor grad, Tensor self, Tensor scale, Tensor zero_point, int axis, int quant_min, int quant_max) -> Tensor
  use_c10_dispatcher: full
  variants: function

# to(Device) must not exist because all constructors of Device also works for
# TensorOptions. Otherwise, an ambiguity error is thrown.
# See NOTE [ TensorOptions Constructors ].
- func: to.dtype_layout(Tensor self, *, ScalarType dtype, Layout layout, Device device, bool pin_memory=False, bool non_blocking=False, bool copy=False, MemoryFormat? memory_format=None) -> Tensor
  variants: method
  device_guard: False
  supports_named_tensor: True

- func: to.device(Tensor self, Device device, ScalarType dtype, bool non_blocking=False, bool copy=False, MemoryFormat? memory_format=None) -> Tensor
  variants: method
  device_guard: False
  supports_named_tensor: True

- func: to.dtype(Tensor self, ScalarType dtype, bool non_blocking=False, bool copy=False, MemoryFormat? memory_format=None) -> Tensor
  variants: method
  device_guard: False
  supports_named_tensor: True

- func: to.other(Tensor self, Tensor other, bool non_blocking=False, bool copy=False, MemoryFormat? memory_format=None) -> Tensor
  variants: method
  device_guard: False

- func: meshgrid(Tensor[] tensors) -> Tensor[]

- func: cartesian_prod(Tensor[] tensors) -> Tensor
  variants: function

- func: combinations(Tensor self, int r=2, bool with_replacement=False) -> Tensor
  use_c10_dispatcher: full
  variants: function

- func: item(Tensor self) -> Scalar
  use_c10_dispatcher: full
  variants: method
  supports_named_tensor: True

- func: result_type.Tensor(Tensor tensor, Tensor other) -> ScalarType
  variants: function

- func: result_type.Scalar(Tensor tensor, Scalar other) -> ScalarType
  variants: function

- func: result_type.Scalar_Tensor(Scalar scalar, Tensor tensor) -> ScalarType
  variants: function

- func: result_type.Scalar_Scalar(Scalar scalar1, Scalar scalar2) -> ScalarType

- func: can_cast(ScalarType from, ScalarType to) -> bool
  variants: function

- func: promote_types(ScalarType type1, ScalarType type2) -> ScalarType
  variants: function

# NB: Does NOT check precondition that numel == 1
- func: _local_scalar_dense(Tensor self) -> Scalar
  use_c10_dispatcher: full
  dispatch:
    CPU: _local_scalar_dense_cpu
    CUDA: _local_scalar_dense_cuda
  variants: function
  supports_named_tensor: True

# Fused RNN kernels
- func: _thnn_fused_lstm_cell(Tensor input_gates, Tensor hidden_gates, Tensor cx, Tensor? input_bias=None, Tensor? hidden_bias=None) -> (Tensor, Tensor, Tensor)
  dispatch:
    CUDA: _thnn_fused_lstm_cell_cuda

- func: _thnn_fused_lstm_cell_backward(Tensor? grad_hy, Tensor? grad_cy, Tensor cx, Tensor cy, Tensor workspace, bool has_bias) -> (Tensor, Tensor, Tensor, Tensor, Tensor)
  dispatch:
    CUDA: _thnn_fused_lstm_cell_backward_cuda

- func: _thnn_differentiable_lstm_cell_backward(Tensor? grad_hy, Tensor? grad_cy, Tensor input_gates, Tensor hidden_gates, Tensor? input_bias, Tensor? hidden_bias, Tensor cx, Tensor cy) -> (Tensor, Tensor, Tensor, Tensor, Tensor)

- func: _thnn_fused_gru_cell(Tensor input_gates, Tensor hidden_gates, Tensor hx, Tensor? input_bias=None, Tensor? hidden_bias=None) -> (Tensor, Tensor)
  dispatch:
    CUDA: _thnn_fused_gru_cell_cuda

- func: _thnn_fused_gru_cell_backward(Tensor grad_hy, Tensor workspace, bool has_bias) -> (Tensor, Tensor, Tensor, Tensor, Tensor)
  dispatch:
    CUDA: _thnn_fused_gru_cell_backward_cuda

- func: _thnn_differentiable_gru_cell_backward(Tensor grad_hy, Tensor input_gates, Tensor hidden_gates, Tensor hx, Tensor? input_bias, Tensor? hidden_bias) -> (Tensor, Tensor, Tensor, Tensor, Tensor)

# RNN cells and layers
- func: lstm.input(Tensor input, Tensor[] hx, Tensor[] params, bool has_biases, int num_layers, float dropout, bool train, bool bidirectional, bool batch_first) -> (Tensor, Tensor, Tensor)

- func: lstm.data(Tensor data, Tensor batch_sizes, Tensor[] hx, Tensor[] params, bool has_biases, int num_layers, float dropout, bool train, bool bidirectional) -> (Tensor, Tensor, Tensor)

- func: gru.input(Tensor input, Tensor hx, Tensor[] params, bool has_biases, int num_layers, float dropout, bool train, bool bidirectional, bool batch_first) -> (Tensor, Tensor)

- func: gru.data(Tensor data, Tensor batch_sizes, Tensor hx, Tensor[] params, bool has_biases, int num_layers, float dropout, bool train, bool bidirectional) -> (Tensor, Tensor)

- func: rnn_tanh.input(Tensor input, Tensor hx, Tensor[] params, bool has_biases, int num_layers, float dropout, bool train, bool bidirectional, bool batch_first) -> (Tensor, Tensor)

- func: rnn_tanh.data(Tensor data, Tensor batch_sizes, Tensor hx, Tensor[] params, bool has_biases, int num_layers, float dropout, bool train, bool bidirectional) -> (Tensor, Tensor)

- func: rnn_relu.input(Tensor input, Tensor hx, Tensor[] params, bool has_biases, int num_layers, float dropout, bool train, bool bidirectional, bool batch_first) -> (Tensor, Tensor)

- func: rnn_relu.data(Tensor data, Tensor batch_sizes, Tensor hx, Tensor[] params, bool has_biases, int num_layers, float dropout, bool train, bool bidirectional) -> (Tensor, Tensor)

- func: lstm_cell(Tensor input, Tensor[] hx, Tensor w_ih, Tensor w_hh, Tensor? b_ih=None, Tensor? b_hh=None) -> (Tensor, Tensor)

- func: gru_cell(Tensor input, Tensor hx, Tensor w_ih, Tensor w_hh, Tensor? b_ih=None, Tensor? b_hh=None) -> Tensor

- func: rnn_tanh_cell(Tensor input, Tensor hx, Tensor w_ih, Tensor w_hh, Tensor? b_ih=None, Tensor? b_hh=None) -> Tensor

- func: rnn_relu_cell(Tensor input, Tensor hx, Tensor w_ih, Tensor w_hh, Tensor? b_ih=None, Tensor? b_hh=None) -> Tensor

# Quantized RNN layers
- func: quantized_lstm(Tensor input, Tensor[] hx, Tensor[] params, bool has_biases, int num_layers, float dropout, bool train, bool bidirectional, bool batch_first, *, ScalarType? dtype=None, bool use_dynamic=False) -> (Tensor, Tensor, Tensor)

- func: quantized_lstm.data(Tensor data, Tensor batch_sizes, Tensor[] hx, Tensor[] params, bool has_biases, int num_layers, float dropout, bool train, bool bidirectional, *, ScalarType? dtype=None, bool use_dynamic=False) -> (Tensor, Tensor, Tensor)

# Quantized GRU layers

- func: quantized_gru.input(Tensor input, Tensor hx, Tensor[] params, bool has_biases, int num_layers, float dropout, bool train, bool bidirectional, bool batch_first) -> (Tensor, Tensor)

- func: quantized_gru.data(Tensor data, Tensor batch_sizes, Tensor hx, Tensor[] params, bool has_biases, int num_layers, float dropout, bool train, bool bidirectional) -> (Tensor, Tensor)

# Quantized RNN cells
- func: quantized_lstm_cell(Tensor input, Tensor[] hx, Tensor w_ih, Tensor w_hh, Tensor b_ih, Tensor b_hh, Tensor packed_ih, Tensor packed_hh, Tensor col_offsets_ih, Tensor col_offsets_hh, Scalar scale_ih, Scalar scale_hh, Scalar zero_point_ih, Scalar zero_point_hh) -> (Tensor, Tensor)

- func: quantized_gru_cell(Tensor input, Tensor hx, Tensor w_ih, Tensor w_hh, Tensor b_ih, Tensor b_hh, Tensor packed_ih, Tensor packed_hh, Tensor col_offsets_ih, Tensor col_offsets_hh, Scalar scale_ih, Scalar scale_hh, Scalar zero_point_ih, Scalar zero_point_hh) -> Tensor
  use_c10_dispatcher: full

- func: quantized_rnn_relu_cell(Tensor input, Tensor hx, Tensor w_ih, Tensor w_hh, Tensor b_ih, Tensor b_hh, Tensor packed_ih, Tensor packed_hh, Tensor col_offsets_ih, Tensor col_offsets_hh, Scalar scale_ih, Scalar scale_hh, Scalar zero_point_ih, Scalar zero_point_hh) -> Tensor
  use_c10_dispatcher: full

- func: quantized_rnn_tanh_cell(Tensor input, Tensor hx, Tensor w_ih, Tensor w_hh, Tensor b_ih, Tensor b_hh, Tensor packed_ih, Tensor packed_hh, Tensor col_offsets_ih, Tensor col_offsets_hh, Scalar scale_ih, Scalar scale_hh, Scalar zero_point_ih, Scalar zero_point_hh) -> Tensor
  use_c10_dispatcher: full

# PackedSequence utilities
- func: _pack_padded_sequence(Tensor input, Tensor lengths, bool batch_first) -> (Tensor, Tensor)

- func: _pack_padded_sequence_backward(Tensor grad, int[] input_size, Tensor batch_sizes, bool batch_first) -> Tensor

- func: _pad_packed_sequence(Tensor data, Tensor batch_sizes, bool batch_first, Scalar padding_value, int total_length) -> (Tensor, Tensor)

# wrappers for legacy TH methods

- func: set_.source_Storage(Tensor(a!) self, Storage source) -> Tensor(a!)
  variants: method
  device_guard: False
  dispatch:
    CPU: set_
    CUDA: set_

- func: set_.source_Storage_storage_offset(Tensor(a!) self, Storage source, int storage_offset, int[] size, int[] stride=[]) -> Tensor(a!)
  variants: method
  device_guard: False
  dispatch:
    CPU: legacy::cpu::_th_set_
    CUDA: legacy::cuda::_th_set_
    QuantizedCPU: set_storage

- func: set_.source_Tensor(Tensor(a!) self, Tensor source) -> Tensor(a!)
  variants: method
  device_guard: False
  dispatch:
    CPU: set_tensor_
    CUDA: set_tensor_

- func: set_(Tensor(a!) self) -> Tensor(a!)
  variants: method
  dispatch:
    CPU: set_cpu_
    CUDA: set_cuda_

- func: set_quantizer_(Tensor(a!) self, ConstQuantizerPtr quantizer) -> Tensor(a!)
  variants: method
  dispatch:
    QuantizedCPU: set_quantizer_

- func: is_set_to(Tensor self, Tensor tensor) -> bool
  use_c10_dispatcher: full
  variants: method
  device_guard: False
  dispatch:
    CPU: is_set_to
    CUDA: is_set_to

- func: masked_fill_.Scalar(Tensor(a!) self, Tensor mask, Scalar value) -> Tensor(a!)
  variants: method
  dispatch:
    CPU: masked_fill__cpu
    CUDA: masked_fill__cuda
  supports_named_tensor: True

- func: masked_fill.Scalar(Tensor self, Tensor mask, Scalar value) -> Tensor
  use_c10_dispatcher: full
  variants: function, method
  supports_named_tensor: True

- func: masked_fill_.Tensor(Tensor(a!) self, Tensor mask, Tensor value) -> Tensor(a!)
  variants: method
  dispatch:
    CPU: masked_fill__cpu
    CUDA: masked_fill__cuda
  supports_named_tensor: True

- func: masked_fill.Tensor(Tensor self, Tensor mask, Tensor value) -> Tensor
  use_c10_dispatcher: full
  variants: function, method
  supports_named_tensor: True

- func: masked_scatter_(Tensor(a!) self, Tensor mask, Tensor source) -> Tensor(a!)
  variants: method
  dispatch:
    CPU: masked_scatter__cpu
    CUDA: masked_scatter__cuda

- func: masked_scatter(Tensor self, Tensor mask, Tensor source) -> Tensor
  use_c10_dispatcher: full
  variants: function, method

- func: view(Tensor(a) self, int[] size) -> Tensor(a)
  variants: method
  device_guard: False
  dispatch:
    CPU: view
    CUDA: view
    MkldnnCPU: mkldnn_view
    QuantizedCPU: view

- func: put_(Tensor(a!) self, Tensor index, Tensor source, bool accumulate=False) -> Tensor(a!)
  variants: method
  dispatch:
    CPU: legacy::cpu::_th_put_
    CUDA: legacy::cuda::_th_put_

- func: index_add_(Tensor(a!) self, int dim, Tensor index, Tensor source) -> Tensor(a!)
  variants: method
  dispatch:
    CPU: index_add_cpu_
    CUDA: legacy::cuda::_th_index_add_

- func: index_add(Tensor self, int dim, Tensor index, Tensor source) -> Tensor
  use_c10_dispatcher: full
  variants: function, method

- func: index_add.dimname(Tensor self, Dimname dim, Tensor index, Tensor source) -> Tensor
  variants: function, method

- func: index_fill_.int_Scalar(Tensor(a!) self, int dim, Tensor index, Scalar value) -> Tensor(a!)
  variants: method
  supports_named_tensor: True
  dispatch:
    CPU: legacy::cpu::_th_index_fill_
    CUDA: legacy::cuda::_th_index_fill_

- func: index_fill.int_Scalar(Tensor self, int dim, Tensor index, Scalar value) -> Tensor
  use_c10_dispatcher: full
  supports_named_tensor: True
  variants: function, method

- func: index_fill_.int_Tensor(Tensor(a!) self, int dim, Tensor index, Tensor value) -> Tensor(a!)
  variants: method
  dispatch:
    CPU: index_fill_
    CUDA: index_fill_
  supports_named_tensor: True

- func: index_fill.int_Tensor(Tensor self, int dim, Tensor index, Tensor value) -> Tensor
  use_c10_dispatcher: full
  variants: function, method
  supports_named_tensor: True

- func: index_fill_.Dimname_Scalar(Tensor(a!) self, Dimname dim, Tensor index, Scalar value) -> Tensor(a!)
  variants: method
  supports_named_tensor: True

- func: index_fill_.Dimname_Tensor(Tensor(a!) self, Dimname dim, Tensor index, Tensor value) -> Tensor(a!)
  variants: method
  supports_named_tensor: True

- func: index_fill.Dimname_Scalar(Tensor self, Dimname dim, Tensor index, Scalar value) -> Tensor
  variants: function, method
  supports_named_tensor: True

- func: index_fill.Dimname_Tensor(Tensor self, Dimname dim, Tensor index, Tensor value) -> Tensor
  variants: function, method
  supports_named_tensor: True

- func: scatter_.src(Tensor(a!) self, int dim, Tensor index, Tensor src) -> Tensor(a!)
  variants: method
  dispatch:
    CPU: scatter_cpu_
    CUDA: legacy::cuda::_th_scatter_

- func: scatter.src(Tensor self, int dim, Tensor index, Tensor src) -> Tensor
  use_c10_dispatcher: full
  variants: function, method

- func: scatter_.value(Tensor(a!) self, int dim, Tensor index, Scalar value) -> Tensor(a!)
  variants: method
  dispatch:
    CPU: scatter_fill_cpu_
    CUDA: legacy::cuda::_th_scatter_

- func: scatter.value(Tensor self, int dim, Tensor index, Scalar value) -> Tensor
  use_c10_dispatcher: full
  variants: function, method

- func: scatter.dimname_src(Tensor self, Dimname dim, Tensor index, Tensor src) -> Tensor
  variants: function, method

- func: scatter.dimname_value(Tensor self, Dimname dim, Tensor index, Scalar value) -> Tensor
  variants: function, method

- func: scatter_add_(Tensor(a!) self, int dim, Tensor index, Tensor src) -> Tensor(a!)
  variants: method
  dispatch:
    CPU: scatter_add_cpu_
    CUDA: legacy::cuda::_th_scatter_add_

- func: scatter_add(Tensor self, int dim, Tensor index, Tensor src) -> Tensor
  use_c10_dispatcher: full
  variants: function, method

- func: scatter_add.dimname(Tensor self, Dimname dim, Tensor index, Tensor src) -> Tensor
  variants: function, method

- func: lt_.Scalar(Tensor(a!) self, Scalar other) -> Tensor(a!)
  variants: method

- func: lt_.Tensor(Tensor(a!) self, Tensor other) -> Tensor(a!)
  variants: method

- func: gt_.Scalar(Tensor(a!) self, Scalar other) -> Tensor(a!)
  variants: method

- func: gt_.Tensor(Tensor(a!) self, Tensor other) -> Tensor(a!)
  variants: method

- func: le_.Scalar(Tensor(a!) self, Scalar other) -> Tensor(a!)
  variants: method

- func: le_.Tensor(Tensor(a!) self, Tensor other) -> Tensor(a!)
  variants: method

- func: ge_.Scalar(Tensor(a!) self, Scalar other) -> Tensor(a!)
  variants: method

- func: ge_.Tensor(Tensor(a!) self, Tensor other) -> Tensor(a!)
  variants: method

- func: eq_.Scalar(Tensor(a!) self, Scalar other) -> Tensor(a!)
  variants: method

- func: eq_.Tensor(Tensor(a!) self, Tensor other) -> Tensor(a!)
  variants: method

- func: ne_.Scalar(Tensor(a!) self, Scalar other) -> Tensor(a!)
  variants: method

- func: ne_.Tensor(Tensor(a!) self, Tensor other) -> Tensor(a!)
  variants: method

- func: bitwise_and.Tensor_out(Tensor self, Tensor other, *, Tensor(a!) out) -> Tensor(a!)
  variants: function
  dispatch:
    CPU: bitwise_and_out
    CUDA: bitwise_and_out

- func: bitwise_and.Scalar_out(Tensor self, Scalar other, *, Tensor(a!) out) -> Tensor(a!)
  variants: function
  dispatch:
    CPU: bitwise_and_out
    CUDA: bitwise_and_out

- func: bitwise_and.Scalar(Tensor self, Scalar other) -> Tensor
  variants: method, function

- func: bitwise_and.Tensor(Tensor self, Tensor other) -> Tensor
  variants: method, function

- func: bitwise_and_.Scalar(Tensor(a!) self, Scalar other) -> Tensor(a!)
  variants: method

- func: bitwise_and_.Tensor(Tensor(a!) self, Tensor other) -> Tensor(a!)
  variants: method

- func: __and__.Scalar(Tensor self, Scalar other) -> Tensor
  use_c10_dispatcher: full
  variants: method, function

- func: __and__.Tensor(Tensor self, Tensor other) -> Tensor
  use_c10_dispatcher: full
  variants: method, function

- func: __iand__.Scalar(Tensor(a!) self, Scalar other) -> Tensor(a!)
  variants: method

- func: __iand__.Tensor(Tensor(a!) self, Tensor other) -> Tensor(a!)
  variants: method

- func: bitwise_or.Tensor_out(Tensor self, Tensor other, *, Tensor(a!) out) -> Tensor(a!)
  variants: function
  dispatch:
    CPU: bitwise_or_out
    CUDA: bitwise_or_out

- func: bitwise_or.Scalar_out(Tensor self, Scalar other, *, Tensor(a!) out) -> Tensor(a!)
  variants: function
  dispatch:
    CPU: bitwise_or_out
    CUDA: bitwise_or_out

- func: bitwise_or.Scalar(Tensor self, Scalar other) -> Tensor
  variants: method, function

- func: bitwise_or.Tensor(Tensor self, Tensor other) -> Tensor
  variants: method, function

- func: bitwise_or_.Scalar(Tensor(a!) self, Scalar other) -> Tensor(a!)
  variants: method

- func: bitwise_or_.Tensor(Tensor(a!) self, Tensor other) -> Tensor(a!)
  variants: method

- func: __or__.Scalar(Tensor self, Scalar other) -> Tensor
  use_c10_dispatcher: full
  variants: method, function

- func: __or__.Tensor(Tensor self, Tensor other) -> Tensor
  use_c10_dispatcher: full
  variants: method, function

- func: __ior__.Scalar(Tensor(a!) self, Scalar other) -> Tensor(a!)
  variants: method

- func: __ior__.Tensor(Tensor(a!) self, Tensor other) -> Tensor(a!)
  variants: method

- func: bitwise_xor.Tensor_out(Tensor self, Tensor other, *, Tensor(a!) out) -> Tensor(a!)
  variants: function
  dispatch:
    CPU: bitwise_xor_out
    CUDA: bitwise_xor_out

- func: bitwise_xor.Scalar_out(Tensor self, Scalar other, *, Tensor(a!) out) -> Tensor(a!)
  variants: function
  dispatch:
    CPU: bitwise_xor_out
    CUDA: bitwise_xor_out

- func: bitwise_xor.Scalar(Tensor self, Scalar other) -> Tensor
  variants: method, function

- func: bitwise_xor.Tensor(Tensor self, Tensor other) -> Tensor
  variants: method, function

- func: bitwise_xor_.Scalar(Tensor(a!) self, Scalar other) -> Tensor(a!)
  variants: method

- func: bitwise_xor_.Tensor(Tensor(a!) self, Tensor other) -> Tensor(a!)
  variants: method

- func: __xor__.Scalar(Tensor self, Scalar other) -> Tensor
  use_c10_dispatcher: full
  variants: method, function

- func: __xor__.Tensor(Tensor self, Tensor other) -> Tensor
  use_c10_dispatcher: full
  variants: method, function

- func: __ixor__.Scalar(Tensor(a!) self, Scalar other) -> Tensor(a!)
  variants: method

- func: __ixor__.Tensor(Tensor(a!) self, Tensor other) -> Tensor(a!)
  variants: method

- func: __lshift__.Scalar(Tensor self, Scalar other) -> Tensor
  use_c10_dispatcher: full
  variants: method, function
  dispatch:
    CPU: __lshift__
    CUDA: __lshift__

- func: __lshift__.Tensor(Tensor self, Tensor other) -> Tensor
  use_c10_dispatcher: full
  variants: method, function
  dispatch:
    CPU: __lshift__
    CUDA: __lshift__

- func: __ilshift__.Scalar(Tensor(a!) self, Scalar other) -> Tensor(a!)
  variants: method
  dispatch:
    CPU: __ilshift__
    CUDA: __ilshift__

- func: __ilshift__.Tensor(Tensor(a!) self, Tensor other) -> Tensor(a!)
  variants: method
  dispatch:
    CPU: __ilshift__
    CUDA: __ilshift__

- func: __rshift__.Scalar(Tensor self, Scalar other) -> Tensor
  use_c10_dispatcher: full
  variants: method, function
  dispatch:
    CPU: __rshift__
    CUDA: __rshift__

- func: __rshift__.Tensor(Tensor self, Tensor other) -> Tensor
  use_c10_dispatcher: full
  variants: method, function
  dispatch:
    CPU: __rshift__
    CUDA: __rshift__

- func: __irshift__.Scalar(Tensor(a!) self, Scalar other) -> Tensor(a!)
  variants: method
  dispatch:
    CPU: __irshift__
    CUDA: __irshift__

- func: __irshift__.Tensor(Tensor(a!) self, Tensor other) -> Tensor(a!)
  variants: method
  dispatch:
    CPU: __irshift__
    CUDA: __irshift__

- func: lgamma_(Tensor(a!) self) -> Tensor(a!)
  supports_named_tensor: True
  variants: method
  dispatch:
    CPU: _lgamma__cpu
    CUDA: _lgamma__cuda

- func: atan2_(Tensor(a!) self, Tensor other) -> Tensor(a!)
  supports_named_tensor: True
  variants: method

- func: tril_(Tensor(a!) self, int diagonal=0) -> Tensor(a!)
  variants: method
  dispatch:
    CPU: tril_cpu_
    CUDA: tril_cuda_

- func: triu_(Tensor(a!) self, int diagonal=0) -> Tensor(a!)
  variants: method
  dispatch:
    CPU: triu_cpu_
    CUDA: triu_cuda_

- func: digamma_(Tensor(a!) self) -> Tensor(a!)
  supports_named_tensor: True
  variants: method

- func: polygamma_(Tensor(a!) self, int n) -> Tensor(a!)
  supports_named_tensor: True
  variants: method

- func: renorm_(Tensor(a!) self, Scalar p, int dim, Scalar maxnorm) -> Tensor(a!)
  variants: method
  dispatch:
    CPU: legacy::cpu::_th_renorm_
    CUDA: legacy::cuda::_th_renorm_

- func: pow_.Scalar(Tensor(a!) self, Scalar exponent) -> Tensor(a!)
  supports_named_tensor: True
  variants: method
  dispatch:
    CPU: pow_
    CUDA: pow_

- func: pow_.Tensor(Tensor(a!) self, Tensor exponent) -> Tensor(a!)
  supports_named_tensor: True
  variants: method
  dispatch:
    CPU: pow_
    CUDA: pow_

- func: lerp_.Scalar(Tensor(a!) self, Tensor end, Scalar weight) -> Tensor(a!)
  variants: method
  dispatch:
    CPU: lerp_cpu_scalar_
    CUDA: lerp_cuda_scalar_

- func: lerp_.Tensor(Tensor(a!) self, Tensor end, Tensor weight) -> Tensor(a!)
  variants: method
  dispatch:
    CPU: lerp_cpu_tensor_
    CUDA: lerp_cuda_tensor_

- func: fmod_.Scalar(Tensor(a!) self, Scalar other) -> Tensor(a!)
  variants: method
<<<<<<< HEAD

- func: fmod_.Tensor(Tensor(a!) self, Tensor other) -> Tensor(a!)
  variants: method
=======
  dispatch:
    CPU: fmod_
    CUDA: legacy::cuda::_th_fmod_

- func: fmod_.Tensor(Tensor(a!) self, Tensor other) -> Tensor(a!)
  variants: method
  dispatch:
    CPU: fmod_
    CUDA: legacy::cuda::_th_fmod_
>>>>>>> f5f1e5e7

- func: remainder_.Scalar(Tensor(a!) self, Scalar other) -> Tensor(a!)
  variants: method
  dispatch:
    CPU: legacy::cpu::_th_remainder_
    CUDA: legacy::cuda::_th_remainder_

- func: remainder_.Tensor(Tensor(a!) self, Tensor other) -> Tensor(a!)
  variants: method
  dispatch:
    CPU: legacy::cpu::_th_remainder_
    CUDA: legacy::cuda::_th_remainder_

- func: addbmm_(Tensor(a!) self, Tensor batch1, Tensor batch2, *, Scalar beta=1, Scalar alpha=1) -> Tensor(a!)
  variants: method
  dispatch:
    CPU: legacy::cpu::_th_addbmm_
    CUDA: legacy::cuda::_th_addbmm_

- func: addbmm.out(Tensor self, Tensor batch1, Tensor batch2, *, Scalar beta=1, Scalar alpha=1, Tensor(a!) out) -> Tensor(a!)
  dispatch:
    CPU: legacy::cpu::_th_addbmm_out
    CUDA: legacy::cuda::_th_addbmm_out

- func: addbmm(Tensor self, Tensor batch1, Tensor batch2, *, Scalar beta=1, Scalar alpha=1) -> Tensor
  use_c10_dispatcher: full
  variants: method, function
  dispatch:
    CPU: legacy::cpu::_th_addbmm
    CUDA: legacy::cuda::_th_addbmm

- func: addcdiv_(Tensor(a!) self, Tensor tensor1, Tensor tensor2, *, Scalar value=1) -> Tensor(a!)
  variants: method
  supports_named_tensor: True

- func: random_.from(Tensor(a!) self, int from, int? to, *, Generator? generator=None) -> Tensor(a!)
  variants: method
  supports_named_tensor: True

- func: random_.to(Tensor(a!) self, int to, *, Generator? generator=None) -> Tensor(a!)
  variants: method
  supports_named_tensor: True

- func: random_(Tensor(a!) self, *, Generator? generator=None) -> Tensor(a!)
  variants: method
  supports_named_tensor: True

- func: uniform_(Tensor(a!) self, float from=0, float to=1, *, Generator? generator=None) -> Tensor(a!)
  variants: method
  dispatch:
    CPU: legacy::cpu::_th_uniform_
    CUDA: uniform_cuda_
  supports_named_tensor: True

- func: cauchy_(Tensor(a!) self, float median=0, float sigma=1, *, Generator? generator=None) -> Tensor(a!)
  variants: method
  supports_named_tensor: True

- func: log_normal_(Tensor(a!) self, float mean=1, float std=2, *, Generator? generator=None) -> Tensor(a!)
  variants: method
  supports_named_tensor: True

- func: exponential_(Tensor(a!) self, float lambd=1, *, Generator? generator=None) -> Tensor(a!)
  variants: method
  supports_named_tensor: True

- func: geometric_(Tensor(a!) self, float p, *, Generator? generator=None) -> Tensor(a!)
  variants: method
  supports_named_tensor: True

# wrappers for TH functions

- func: diag.out(Tensor self, int diagonal=0, *, Tensor(a!) out) -> Tensor(a!)
  dispatch:
    CPU: legacy::cpu::_th_diag_out
    CUDA: legacy::cuda::_th_diag_out

- func: diag(Tensor self, int diagonal=0) -> Tensor
  use_c10_dispatcher: full
  variants: method, function
  dispatch:
    CPU: legacy::cpu::_th_diag
    CUDA: legacy::cuda::_th_diag

- func: cross.out(Tensor self, Tensor other, int? dim=None, *, Tensor(a!) out) -> Tensor(a!)

- func: cross(Tensor self, Tensor other, int? dim=None) -> Tensor
  use_c10_dispatcher: full
  variants: method, function

- func: triu.out(Tensor self, int diagonal=0, *, Tensor(a!) out) -> Tensor(a!)
  dispatch:
    CPU: triu_cpu_out
    CUDA: triu_cuda_out

- func: triu(Tensor self, int diagonal=0) -> Tensor
  use_c10_dispatcher: full
  variants: method, function

- func: tril.out(Tensor self, int diagonal=0, *, Tensor(a!) out) -> Tensor(a!)
  dispatch:
    CPU: tril_cpu_out
    CUDA: tril_cuda_out

- func: tril(Tensor self, int diagonal=0) -> Tensor
  use_c10_dispatcher: full
  variants: method, function

- func: tril_indices(int row, int col, int offset=0, *, ScalarType? dtype=long, Layout? layout=None, Device? device=None, bool? pin_memory=None) -> Tensor
  dispatch:
    CPU: tril_indices_cpu
    CUDA: tril_indices_cuda

- func: triu_indices(int row, int col, int offset=0, *, ScalarType? dtype=long, Layout? layout=None, Device? device=None, bool? pin_memory=None) -> Tensor
  dispatch:
    CPU: triu_indices_cpu
    CUDA: triu_indices_cuda

- func: trace(Tensor self) -> Tensor
  use_c10_dispatcher: full
  variants: method, function
  dispatch:
    CPU: legacy::cpu::_th_trace
    CUDA: legacy::cuda::_th_trace

- func: ne.Scalar_out(Tensor self, Scalar other, *, Tensor(a!) out) -> Tensor(a!)
  supports_named_tensor: True
  dispatch:
    CPU: ne_out
    CUDA: ne_out
    QuantizedCPU: ne_out_quantized_cpu

- func: ne.Scalar(Tensor self, Scalar other) -> Tensor
  supports_named_tensor: True
  use_c10_dispatcher: full
  variants: method, function
  dispatch:
    CPU: ne
    CUDA: ne
    QuantizedCPU: ne_quantized_cpu

- func: ne.Tensor_out(Tensor self, Tensor other, *, Tensor(a!) out) -> Tensor(a!)
  supports_named_tensor: True
  dispatch:
    CPU: ne_out
    CUDA: ne_out
    QuantizedCPU: ne_out_quantized_cpu

- func: ne.Tensor(Tensor self, Tensor other) -> Tensor
  supports_named_tensor: True
  use_c10_dispatcher: full
  variants: method, function
  dispatch:
    CPU: ne
    CUDA: ne
    QuantizedCPU: ne_quantized_cpu

- func: eq.Scalar_out(Tensor self, Scalar other, *, Tensor(a!) out) -> Tensor(a!)
  supports_named_tensor: True
  dispatch:
    CPU: eq_out
    CUDA: eq_out
    QuantizedCPU: eq_out_quantized_cpu

- func: eq.Scalar(Tensor self, Scalar other) -> Tensor
  supports_named_tensor: True
  use_c10_dispatcher: full
  variants: method, function
  dispatch:
    CPU: eq
    CUDA: eq
    QuantizedCPU: eq_quantized_cpu

- func: eq.Tensor_out(Tensor self, Tensor other, *, Tensor(a!) out) -> Tensor(a!)
  supports_named_tensor: True
  dispatch:
    CPU: eq_out
    CUDA: eq_out
    QuantizedCPU: eq_out_quantized_cpu

- func: eq.Tensor(Tensor self, Tensor other) -> Tensor
  supports_named_tensor: True
  use_c10_dispatcher: full
  variants: method, function
  dispatch:
    CPU: eq
    CUDA: eq
    QuantizedCPU: eq_quantized_cpu

- func: ge.Scalar_out(Tensor self, Scalar other, *, Tensor(a!) out) -> Tensor(a!)
  supports_named_tensor: True
  dispatch:
    CPU: ge_out
    CUDA: ge_out
    QuantizedCPU: ge_out_quantized_cpu

- func: ge.Scalar(Tensor self, Scalar other) -> Tensor
  supports_named_tensor: True
  use_c10_dispatcher: full
  variants: method, function
  dispatch:
    CPU: ge
    CUDA: ge
    QuantizedCPU: ge_quantized_cpu

- func: ge.Tensor_out(Tensor self, Tensor other, *, Tensor(a!) out) -> Tensor(a!)
  supports_named_tensor: True
  dispatch:
    CPU: ge_out
    CUDA: ge_out
    QuantizedCPU: ge_out_quantized_cpu

- func: ge.Tensor(Tensor self, Tensor other) -> Tensor
  supports_named_tensor: True
  use_c10_dispatcher: full
  variants: method, function
  dispatch:
    CPU: ge
    CUDA: ge
    QuantizedCPU: ge_quantized_cpu

- func: le.Scalar_out(Tensor self, Scalar other, *, Tensor(a!) out) -> Tensor(a!)
  supports_named_tensor: True
  dispatch:
    CPU: le_out
    CUDA: le_out
    QuantizedCPU: le_out_quantized_cpu

- func: le.Scalar(Tensor self, Scalar other) -> Tensor
  supports_named_tensor: True
  use_c10_dispatcher: full
  variants: method, function
  dispatch:
    CPU: le
    CUDA: le
    QuantizedCPU: le_quantized_cpu

- func: le.Tensor_out(Tensor self, Tensor other, *, Tensor(a!) out) -> Tensor(a!)
  supports_named_tensor: True
  dispatch:
    CPU: le_out
    CUDA: le_out
    QuantizedCPU: le_out_quantized_cpu

- func: le.Tensor(Tensor self, Tensor other) -> Tensor
  supports_named_tensor: True
  use_c10_dispatcher: full
  variants: method, function
  dispatch:
    CPU: le
    CUDA: le
    QuantizedCPU: le_quantized_cpu

- func: gt.Scalar_out(Tensor self, Scalar other, *, Tensor(a!) out) -> Tensor(a!)
  supports_named_tensor: True
  dispatch:
    CPU: gt_out
    CUDA: gt_out
    QuantizedCPU: gt_out_quantized_cpu

- func: gt.Scalar(Tensor self, Scalar other) -> Tensor
  supports_named_tensor: True
  use_c10_dispatcher: full
  variants: method, function
  dispatch:
    CPU: gt
    CUDA: gt
    QuantizedCPU: gt_quantized_cpu

- func: gt.Tensor_out(Tensor self, Tensor other, *, Tensor(a!) out) -> Tensor(a!)
  supports_named_tensor: True
  dispatch:
    CPU: gt_out
    CUDA: gt_out
    QuantizedCPU: gt_out_quantized_cpu

- func: gt.Tensor(Tensor self, Tensor other) -> Tensor
  supports_named_tensor: True
  use_c10_dispatcher: full
  variants: method, function
  dispatch:
    CPU: gt
    CUDA: gt
    QuantizedCPU: gt_quantized_cpu

- func: lt.Scalar_out(Tensor self, Scalar other, *, Tensor(a!) out) -> Tensor(a!)
  supports_named_tensor: True
  dispatch:
    CPU: lt_out
    CUDA: lt_out
    QuantizedCPU: lt_out_quantized_cpu

- func: lt.Scalar(Tensor self, Scalar other) -> Tensor
  supports_named_tensor: True
  use_c10_dispatcher: full
  variants: method, function
  dispatch:
    CPU: lt
    CUDA: lt
    QuantizedCPU: lt_quantized_cpu

- func: lt.Tensor_out(Tensor self, Tensor other, *, Tensor(a!) out) -> Tensor(a!)
  supports_named_tensor: True
  dispatch:
    CPU: lt_out
    CUDA: lt_out
    QuantizedCPU: lt_out_quantized_cpu

- func: lt.Tensor(Tensor self, Tensor other) -> Tensor
  supports_named_tensor: True
  use_c10_dispatcher: full
  variants: method, function
  dispatch:
    CPU: lt
    CUDA: lt
    QuantizedCPU: lt_quantized_cpu

- func: take.out(Tensor self, Tensor index, *, Tensor(a!) out) -> Tensor(a!)
  dispatch:
    CPU: legacy::cpu::_th_take_out
    CUDA: legacy::cuda::_th_take_out

- func: take(Tensor self, Tensor index) -> Tensor
  use_c10_dispatcher: full
  variants: method, function
  dispatch:
    CPU: legacy::cpu::_th_take
    CUDA: legacy::cuda::_th_take

- func: index_select.out(Tensor self, int dim, Tensor index, *, Tensor(a!) out) -> Tensor(a!)
  dispatch:
    CPU: index_select_out_cpu_
    CUDA: legacy::cuda::_th_index_select_out

- func: index_select(Tensor self, int dim, Tensor index) -> Tensor
  use_c10_dispatcher: full
  variants: method, function
  dispatch:
    CPU: index_select_cpu_
    CUDA: legacy::cuda::_th_index_select
    SparseCPU: index_select_sparse
    SparseCUDA: index_select_sparse

- func: index_select.dimname_out(Tensor self, Dimname dim, Tensor index, *, Tensor(a!) out) -> Tensor(a!)

- func: index_select.dimname(Tensor self, Dimname dim, Tensor index) -> Tensor
  variants: method, function

- func: masked_select.out(Tensor self, Tensor mask, *, Tensor(a!) out) -> Tensor(a!)
  dispatch:
    CPU: masked_select_out_cpu
    CUDA: masked_select_out_cuda
  supports_named_tensor: True

- func: masked_select(Tensor self, Tensor mask) -> Tensor
  use_c10_dispatcher: full
  variants: method, function
  dispatch:
    CPU: masked_select_cpu
    CUDA: masked_select_cuda
  supports_named_tensor: True

- func: nonzero.out(Tensor self, *, Tensor(a!) out) -> Tensor(a!)
  dispatch:
    CPU: legacy::cpu::_th_nonzero_out
    CUDA: legacy::cuda::_th_nonzero_out

- func: nonzero(Tensor self) -> Tensor
  use_c10_dispatcher: full
  variants: method, function
  dispatch:
    CPU: legacy::cpu::_th_nonzero
    CUDA: legacy::cuda::_th_nonzero

- func: nonzero_numpy(Tensor self) -> Tensor[]
  variants: method, function

- func: gather.out(Tensor self, int dim, Tensor index, *, bool sparse_grad=False, Tensor(a!) out) -> Tensor(a!)
  dispatch:
    CPU: gather_out_cpu
    CUDA: gather_out_cuda

- func: gather(Tensor self, int dim, Tensor index, *, bool sparse_grad=False) -> Tensor
  use_c10_dispatcher: full
  variants: method, function
  dispatch:
    CPU: gather_cpu
    CUDA: gather_cuda

- func: gather.dimname_out(Tensor self, Dimname dim, Tensor index, *, bool sparse_grad=False, Tensor(a!) out) -> Tensor(a!)

- func: gather.dimname(Tensor self, Dimname dim, Tensor index, *, bool sparse_grad=False) -> Tensor
  variants: method, function

- func: _gather_sparse_backward(Tensor self, int dim, Tensor index, Tensor grad) -> Tensor
  use_c10_dispatcher: full

- func: addcmul.out(Tensor self, Tensor tensor1, Tensor tensor2, *, Scalar value=1, Tensor(a!) out) -> Tensor(a!)
  supports_named_tensor: True

- func: addcmul(Tensor self, Tensor tensor1, Tensor tensor2, *, Scalar value=1) -> Tensor
  use_c10_dispatcher: full
  variants: method, function
  supports_named_tensor: True

- func: addcmul_(Tensor(a!) self, Tensor tensor1, Tensor tensor2, *, Scalar value=1) -> Tensor(a!)
  variants: method
  supports_named_tensor: True

- func: addcdiv.out(Tensor self, Tensor tensor1, Tensor tensor2, *, Scalar value=1, Tensor(a!) out) -> Tensor(a!)
  supports_named_tensor: True

- func: addcdiv(Tensor self, Tensor tensor1, Tensor tensor2, *, Scalar value=1) -> Tensor
  use_c10_dispatcher: full
  variants: method, function
  supports_named_tensor: True

- func: lstsq.X(Tensor self, Tensor A, *, Tensor(a!) X, Tensor(b!) qr) -> (Tensor(a!) solution, Tensor(b!) QR)
  dispatch:
    CPU: legacy::cpu::_th_gels_out
    CUDA: legacy::cuda::_th_gels_out

- func: lstsq(Tensor self, Tensor A) -> (Tensor solution, Tensor QR)
  variants: method, function
  dispatch:
    CPU: legacy::cpu::_th_gels
    CUDA: legacy::cuda::_th_gels

- func: triangular_solve.X(Tensor self, Tensor A, bool upper=True, bool transpose=False, bool unitriangular=False, *, Tensor(a!) X, Tensor(b!) M) -> (Tensor(a!) solution, Tensor(b!) cloned_coefficient)

- func: triangular_solve(Tensor self, Tensor A, bool upper=True, bool transpose=False, bool unitriangular=False) -> (Tensor solution, Tensor cloned_coefficient)
  variants: method, function

- func: _triangular_solve_helper(Tensor self, Tensor A, bool upper, bool transpose, bool unitriangular) -> (Tensor, Tensor)
  variants: function
  dispatch:
    CPU: _triangular_solve_helper_cpu
    CUDA: _triangular_solve_helper_cuda

- func: symeig.e(Tensor self, bool eigenvectors=False, bool upper=True, *, Tensor(a!) e, Tensor(b!) V) -> (Tensor(a!) eigenvalues, Tensor(b!) eigenvectors)

- func: symeig(Tensor self, bool eigenvectors=False, bool upper=True) -> (Tensor eigenvalues, Tensor eigenvectors)
  variants: method, function

- func: _symeig_helper(Tensor self, bool eigenvectors, bool upper) -> (Tensor, Tensor)
  variants: function
  dispatch:
    CPU: _symeig_helper_cpu
    CUDA: _symeig_helper_cuda

- func: eig.e(Tensor self, bool eigenvectors=False, *, Tensor(a!) e, Tensor(b!) v) -> (Tensor(a!) eigenvalues, Tensor(b!) eigenvectors)
  dispatch:
    CPU: legacy::cpu::_th_eig_out
    CUDA: legacy::cuda::_th_eig_out

- func: eig(Tensor self, bool eigenvectors=False) -> (Tensor eigenvalues, Tensor eigenvectors)
  variants: method, function
  dispatch:
    CPU: legacy::cpu::_th_eig
    CUDA: legacy::cuda::_th_eig

- func: svd.U(Tensor self, bool some=True, bool compute_uv=True, *, Tensor(a!) U, Tensor(b!) S, Tensor(c!) V) -> (Tensor(a!) U, Tensor(b!) S, Tensor(c!) V)

- func: svd(Tensor self, bool some=True, bool compute_uv=True) -> (Tensor U, Tensor S, Tensor V)
  variants: method, function

- func: _svd_helper(Tensor self, bool some, bool compute_uv) -> (Tensor, Tensor, Tensor)
  variants: function
  dispatch:
    CPU: _svd_helper_cpu
    CUDA: _svd_helper_cuda

- func: cholesky.out(Tensor self, bool upper=False, *, Tensor(a!) out) -> Tensor(a!)

- func: cholesky(Tensor self, bool upper=False) -> Tensor
  use_c10_dispatcher: full
  variants: method, function

- func: _cholesky_helper(Tensor self, bool upper) -> Tensor
  use_c10_dispatcher: full
  variants: function
  dispatch:
    CPU: _cholesky_helper_cpu
    CUDA: _cholesky_helper_cuda

- func: cholesky_solve.out(Tensor self, Tensor input2, bool upper=False, *, Tensor(a!) out) -> Tensor(a!)

- func: cholesky_solve(Tensor self, Tensor input2, bool upper=False) -> Tensor
  use_c10_dispatcher: full
  variants: method, function

- func: _cholesky_solve_helper(Tensor self, Tensor A, bool upper) -> Tensor
  use_c10_dispatcher: full
  variants: function
  dispatch:
    CPU: _cholesky_solve_helper_cpu
    CUDA: _cholesky_solve_helper_cuda

- func: solve(Tensor self, Tensor A) -> (Tensor solution, Tensor LU)
  variants: function, method

- func: solve.solution(Tensor self, Tensor A, *, Tensor(a!) solution, Tensor(b!) lu) -> (Tensor(a!) solution, Tensor(b!) LU)

- func: _solve_helper(Tensor self, Tensor A) -> (Tensor, Tensor)
  variants: function
  dispatch:
    CPU: _solve_helper_cpu
    CUDA: _solve_helper_cuda

- func: cholesky_inverse.out(Tensor self, bool upper=False, *, Tensor(a!) out) -> Tensor(a!)
  dispatch:
    CPU: legacy::cpu::_th_potri_out
    CUDA: legacy::cuda::_th_potri_out

- func: cholesky_inverse(Tensor self, bool upper=False) -> Tensor
  use_c10_dispatcher: full
  variants: method, function
  dispatch:
    CPU: legacy::cpu::_th_potri
    CUDA: legacy::cuda::_th_potri

- func: qr.Q(Tensor self, bool some=True, *, Tensor(a!) Q, Tensor(b!) R) -> (Tensor(a!) Q, Tensor(b!) R)

- func: qr(Tensor self, bool some=True) -> (Tensor Q, Tensor R)
  variants: method, function

- func: _qr_helper(Tensor self, bool some) -> (Tensor, Tensor)
  variants: function
  dispatch:
    CPU: _qr_helper_cpu
    CUDA: _qr_helper_cuda

- func: geqrf.a(Tensor self, *, Tensor(a!) a, Tensor(b!) tau) -> (Tensor(a!) a, Tensor(b!) tau)
  dispatch:
    CPU: legacy::cpu::_th_geqrf_out
    CUDA: legacy::cuda::_th_geqrf_out

- func: geqrf(Tensor self) -> (Tensor a, Tensor tau)
  variants: method, function
  dispatch:
    CPU: legacy::cpu::_th_geqrf
    CUDA: legacy::cuda::_th_geqrf

- func: orgqr.out(Tensor self, Tensor input2, *, Tensor(a!) out) -> Tensor(a!)
  dispatch:
    CPU: legacy::cpu::_th_orgqr_out

- func: orgqr(Tensor self, Tensor input2) -> Tensor
  use_c10_dispatcher: full
  variants: method, function
  dispatch:
    CPU: legacy::cpu::_th_orgqr

- func: ormqr.out(Tensor self, Tensor input2, Tensor input3, bool left=True, bool transpose=False, *, Tensor(a!) out) -> Tensor(a!)
  dispatch:
    CPU: legacy::cpu::_th_ormqr_out

- func: ormqr(Tensor self, Tensor input2, Tensor input3, bool left=True, bool transpose=False) -> Tensor
  use_c10_dispatcher: full
  variants: method, function
  dispatch:
    CPU: legacy::cpu::_th_ormqr

- func: _lu_with_info(Tensor self, bool pivot=True, bool check_errors=True) -> (Tensor, Tensor, Tensor)
  variants: function
  dispatch:
    CPU: _lu_with_info_cpu
    CUDA: _lu_with_info_cuda

- func: lu_solve.out(Tensor self, Tensor LU_data, Tensor LU_pivots, *, Tensor(a!) out) -> Tensor(a!)

- func: lu_solve(Tensor self, Tensor LU_data, Tensor LU_pivots) -> Tensor
  use_c10_dispatcher: full
  variants: method, function

- func: _lu_solve_helper(Tensor self, Tensor LU_data, Tensor LU_pivots) -> Tensor
  use_c10_dispatcher: full
  variants: function
  dispatch:
    CPU: _lu_solve_helper_cpu
    CUDA: _lu_solve_helper_cuda

# TODO: remove dispatch section when porting TH CUDA to ATen
- func: multinomial.out(Tensor self, int num_samples, bool replacement=False, *, Generator? generator=None, Tensor(a!) out) -> Tensor(a!)
  dispatch:
    CPU: multinomial_out
    CUDA: multinomial_out

- func: multinomial(Tensor self, int num_samples, bool replacement=False, *, Generator? generator=None) -> Tensor
  variants: method, function
  dispatch:
    CPU: multinomial
    CUDA: multinomial

- func: _multinomial_alias_setup(Tensor probs) -> (Tensor, Tensor)
  variants: function
  dispatch:
    CPU: legacy::cpu::_th_multinomial_alias_setup
    CUDA: legacy::cuda::_th_multinomial_alias_setup

- func: _multinomial_alias_draw(Tensor J, Tensor q, int num_samples, *, Generator? generator=None) -> Tensor
  variants: function
  dispatch:
    CPU: legacy::cpu::_th_multinomial_alias_draw
    CUDA: legacy::cuda::_th_multinomial_alias_draw

- func: lgamma.out(Tensor self, *, Tensor(a!) out) -> Tensor(a!)
  supports_named_tensor: True
  dispatch:
    CPU: _lgamma_out_cpu
    CUDA: _lgamma_out_cuda

- func: lgamma(Tensor self) -> Tensor
  use_c10_dispatcher: full
  supports_named_tensor: True
  variants: method, function
  dispatch:
    CPU: lgamma
    CUDA: lgamma

- func: digamma.out(Tensor self, *, Tensor(a!) out) -> Tensor(a!)
  supports_named_tensor: True

- func: digamma(Tensor self) -> Tensor
  use_c10_dispatcher: full
  supports_named_tensor: True
  variants: method, function

- func: polygamma.out(int n, Tensor self, *, Tensor(a!) out) -> Tensor(a!)
  supports_named_tensor: True

- func: polygamma(int n, Tensor self) -> Tensor
  use_c10_dispatcher: full
  supports_named_tensor: True
  variants: method, function

- func: erfinv(Tensor self) -> Tensor
  use_c10_dispatcher: full
  supports_named_tensor: True
  variants: method, function
  dispatch:
    CPU: erfinv
    CUDA: erfinv

- func: erfinv_(Tensor(a!) self) -> Tensor(a!)
  supports_named_tensor: True
  variants: method
  dispatch:
    CPU: _erfinv__cpu
    CUDA: _erfinv__cuda

- func: erfinv.out(Tensor self, *, Tensor(a!) out) -> Tensor(a!)
  supports_named_tensor: True
  dispatch:
    CPU: _erfinv_out_cpu
    CUDA: _erfinv_out_cuda

- func: sign(Tensor self) -> Tensor
  variants: function, method
  supports_named_tensor: True

- func: sign_(Tensor(a!) self) -> Tensor(a!)
  variants: method
  supports_named_tensor: True

- func: sign.out(Tensor self, *, Tensor(a!) out) -> Tensor(a!)
  supports_named_tensor: True
  dispatch:
    CPU: sign_out
    CUDA: sign_out

- func: dist(Tensor self, Tensor other, Scalar p=2) -> Tensor
  use_c10_dispatcher: full
  variants: method, function

- func: atan2.out(Tensor self, Tensor other, *, Tensor(a!) out) -> Tensor(a!)
  supports_named_tensor: True

- func: atan2(Tensor self, Tensor other) -> Tensor
  use_c10_dispatcher: full
  supports_named_tensor: True
  variants: method, function

- func: lerp.Scalar_out(Tensor self, Tensor end, Scalar weight, *, Tensor(a!) out) -> Tensor(a!)
  dispatch:
    CPU: lerp_cpu_scalar_out
    CUDA: lerp_cuda_scalar_out

- func: lerp.Tensor_out(Tensor self, Tensor end, Tensor weight, *, Tensor(a!) out) -> Tensor(a!)
  dispatch:
    CPU: lerp_cpu_tensor_out
    CUDA: lerp_cuda_tensor_out

- func: lerp.Scalar(Tensor self, Tensor end, Scalar weight) -> Tensor
  use_c10_dispatcher: full
  variants: method, function
  dispatch:
    CPU: lerp_cpu_scalar
    CUDA: lerp_cuda_scalar

- func: lerp.Tensor(Tensor self, Tensor end, Tensor weight) -> Tensor
  use_c10_dispatcher: full
  variants: method, function
  dispatch:
    CPU: lerp_cpu_tensor
    CUDA: lerp_cuda_tensor

- func: histc.out(Tensor self, int bins=100, Scalar min=0, Scalar max=0, *, Tensor(a!) out) -> Tensor(a!)
  dispatch:
    CPU: legacy::cpu::_th_histc_out
    CUDA: _histc_out_cuda

- func: histc(Tensor self, int bins=100, Scalar min=0, Scalar max=0) -> Tensor
  use_c10_dispatcher: full
  variants: method, function
  dispatch:
    CPU: legacy::cpu::_th_histc
    CUDA: _histc_cuda

- func: fmod.Scalar_out(Tensor self, Scalar other, *, Tensor(a!) out) -> Tensor(a!)
  dispatch:
    CPU: fmod_out
<<<<<<< HEAD
    CUDA: fmod_out
=======
    CUDA: legacy::cuda::_th_fmod_out
>>>>>>> f5f1e5e7

- func: fmod.Scalar(Tensor self, Scalar other) -> Tensor
  use_c10_dispatcher: full
  variants: method, function
  dispatch:
    CPU: fmod
<<<<<<< HEAD
    CUDA: fmod
=======
    CUDA: legacy::cuda::_th_fmod
>>>>>>> f5f1e5e7

- func: fmod.Tensor_out(Tensor self, Tensor other, *, Tensor(a!) out) -> Tensor(a!)
  dispatch:
    CPU: fmod_out
<<<<<<< HEAD
    CUDA: fmod_out
=======
    CUDA: legacy::cuda::_th_fmod_out
>>>>>>> f5f1e5e7

- func: fmod.Tensor(Tensor self, Tensor other) -> Tensor
  use_c10_dispatcher: full
  variants: method, function
  dispatch:
    CPU: fmod
<<<<<<< HEAD
    CUDA: fmod
=======
    CUDA: legacy::cuda::_th_fmod
>>>>>>> f5f1e5e7

- func: remainder.Scalar_out(Tensor self, Scalar other, *, Tensor(a!) out) -> Tensor(a!)
  dispatch:
    CPU: legacy::cpu::_th_remainder_out
    CUDA: legacy::cuda::_th_remainder_out

- func: remainder.Scalar(Tensor self, Scalar other) -> Tensor
  use_c10_dispatcher: full
  variants: method, function
  dispatch:
    CPU: legacy::cpu::_th_remainder
    CUDA: legacy::cuda::_th_remainder

- func: remainder.Tensor_out(Tensor self, Tensor other, *, Tensor(a!) out) -> Tensor(a!)
  dispatch:
    CPU: legacy::cpu::_th_remainder_out
    CUDA: legacy::cuda::_th_remainder_out

- func: remainder.Tensor(Tensor self, Tensor other) -> Tensor
  use_c10_dispatcher: full
  variants: method, function
  dispatch:
    CPU: legacy::cpu::_th_remainder
    CUDA: legacy::cuda::_th_remainder

- func: min.out(Tensor self, Tensor other, *, Tensor(a!) out) -> Tensor(a!)

- func: min.other(Tensor self, Tensor other) -> Tensor
  use_c10_dispatcher: full
  variants: method, function

- func: min(Tensor self) -> Tensor
  use_c10_dispatcher: full
  variants: method, function
  dispatch:
    CPU: legacy::cpu::_th_min
    CUDA: legacy::cuda::_th_min
    QuantizedCPU: min_quant
  supports_named_tensor: True

- func: max.out(Tensor self, Tensor other, *, Tensor(a!) out) -> Tensor(a!)

- func: max.other(Tensor self, Tensor other) -> Tensor
  use_c10_dispatcher: full
  variants: method, function

- func: max(Tensor self) -> Tensor
  use_c10_dispatcher: full
  variants: method, function
  dispatch:
    CPU: legacy::cpu::_th_max
    CUDA: legacy::cuda::_th_max
    QuantizedCPU: max_quant
  supports_named_tensor: True

- func: median(Tensor self) -> Tensor
  use_c10_dispatcher: full
  variants: method, function
  dispatch:
    CPU: median_cpu
    CUDA: median_cuda
  supports_named_tensor: True

- func: sort.values(Tensor self, int dim=-1, bool descending=False, *, Tensor(a!) values, Tensor(b!) indices) -> (Tensor(a!) values, Tensor(b!) indices)
  dispatch:
    CPU: legacy::cpu::_th_sort_out
    CUDA: legacy::cuda::_th_sort_out

- func: sort(Tensor self, int dim=-1, bool descending=False) -> (Tensor values, Tensor indices)
  variants: method, function
  dispatch:
    CPU: legacy::cpu::_th_sort
    CUDA: legacy::cuda::_th_sort
    QuantizedCPU: sort_quant

- func: sort.dimname_values(Tensor self, Dimname dim, bool descending=False, *, Tensor(a!) values, Tensor(b!) indices) -> (Tensor(a!) values, Tensor(b!) indices)

- func: sort.dimname(Tensor self, Dimname dim, bool descending=False) -> (Tensor values, Tensor indices)
  variants: method, function

- func: argsort(Tensor self, int dim=-1, bool descending=False) -> Tensor
  use_c10_dispatcher: full
  variants: method, function

- func: argsort.dimname(Tensor self, Dimname dim, bool descending=False) -> Tensor
  variants: method, function

- func: topk.values(Tensor self, int k, int dim=-1, bool largest=True, bool sorted=True, *, Tensor(a!) values, Tensor(b!) indices) ->(Tensor(a!) values, Tensor(b!) indices)
  dispatch:
    CPU: topk_out_cpu
    CUDA: legacy::cuda::_th_topk_out

- func: topk(Tensor self, int k, int dim=-1, bool largest=True, bool sorted=True) -> (Tensor values, Tensor indices)
  variants: method, function
  dispatch:
    CPU: topk
    CUDA: topk
    QuantizedCPU: quantized_topk_cpu

- func: all(Tensor self) -> Tensor
  use_c10_dispatcher: full
  supports_named_tensor: True
  variants: method, function

- func: any(Tensor self) -> Tensor
  use_c10_dispatcher: full
  supports_named_tensor: True
  variants: method, function
  dispatch:
    CPU: any
    CUDA: any
    SparseCPU: any_sparse
    SparseCUDA: any_sparse

- func: renorm.out(Tensor self, Scalar p, int dim, Scalar maxnorm, *, Tensor(a!) out) -> Tensor(a!)
  dispatch:
    CPU: legacy::cpu::_th_renorm_out
    CUDA: legacy::cuda::_th_renorm_out

- func: renorm(Tensor self, Scalar p, int dim, Scalar maxnorm) -> Tensor
  use_c10_dispatcher: full
  variants: method, function
  dispatch:
    CPU: legacy::cpu::_th_renorm
    CUDA: legacy::cuda::_th_renorm

- func: unfold(Tensor(a) self, int dimension, int size, int step) -> Tensor(a)
  variants: method
  device_guard: False
  dispatch:
    CPU: unfold
    CUDA: unfold

- func: equal(Tensor self, Tensor other) -> bool
  use_c10_dispatcher: full
  variants: method, function
  dispatch:
    CPU: legacy::cpu::_th_equal
    CUDA: legacy::cuda::_th_equal
    QuantizedCPU: quantized_equal
  supports_named_tensor: True

- func: pow.Tensor_Tensor_out(Tensor self, Tensor exponent, *, Tensor(a!) out) -> Tensor(a!)
  supports_named_tensor: True
  dispatch:
    CPU: pow_out
    CUDA: pow_out

- func: pow.Tensor_Tensor(Tensor self, Tensor exponent) -> Tensor
  use_c10_dispatcher: full
  supports_named_tensor: True
  variants: method, function
  dispatch:
    CPU: pow
    CUDA: pow

- func: pow.Scalar_out(Scalar self, Tensor exponent, *, Tensor(a!) out) -> Tensor(a!)
  supports_named_tensor: True
  dispatch:
    CPU: pow_out
    CUDA: pow_out

- func: pow.Scalar(Scalar self, Tensor exponent) -> Tensor
  use_c10_dispatcher: full
  supports_named_tensor: True
  dispatch:
    CPU: pow
    CUDA: pow

- func: normal_(Tensor(a!) self, float mean=0, float std=1, *, Generator? generator=None) -> Tensor(a!)
  variants: method
  dispatch:
    CPU: normal_cpu_
    CUDA: normal_cuda_
  supports_named_tensor: True

- func: normal.Tensor_float_out(Tensor mean, float std=1, *, Generator? generator=None, Tensor(a!) out) -> Tensor(a!)
  dispatch:
    CPU: normal_out_cpu
    CUDA: normal_out_cuda

- func: normal.Tensor_float(Tensor mean, float std=1, *, Generator? generator=None) -> Tensor
  dispatch:
    CPU: normal_cpu
    CUDA: normal_cuda

- func: normal.float_Tensor_out(float mean, Tensor std, *, Generator? generator=None, Tensor(a!) out) -> Tensor(a!)
  dispatch:
    CPU: normal_out_cpu
    CUDA: normal_out_cuda

- func: normal.float_Tensor(float mean, Tensor std, *, Generator? generator=None) -> Tensor
  dispatch:
    CPU: normal_cpu
    CUDA: normal_cuda

- func: normal.Tensor_Tensor_out(Tensor mean, Tensor std, *, Generator? generator=None, Tensor(a!) out) -> Tensor(a!)
  dispatch:
    CPU: normal_out_cpu
    CUDA: normal_out_cuda

- func: normal.Tensor_Tensor(Tensor mean, Tensor std, *, Generator? generator=None) -> Tensor
  dispatch:
    CPU: normal_cpu
    CUDA: normal_cuda

- func: normal.float_float(float mean, float std, int[] size, *, Generator? generator=None, ScalarType? dtype=None, Layout? layout=None, Device? device=None, bool? pin_memory=None) -> Tensor

- func: normal.float_float_out(float mean, float std, int[] size, *, Generator? generator=None, Tensor(a!) out) -> Tensor(a!)

- func: alias(Tensor(a) self) -> Tensor(a)
  variants: method, function
  supports_named_tensor: True

- func: _addr(Tensor self, Tensor vec1, Tensor vec2, *, Scalar beta=1, Scalar alpha=1) -> Tensor
  use_c10_dispatcher: full
  dispatch:
    CPU: legacy::cpu::_th_addr
    CUDA: legacy::cuda::_th_addr

- func: _addr_(Tensor(a!) self, Tensor vec1, Tensor vec2, *, Scalar beta=1, Scalar alpha=1) -> Tensor(a!)
  dispatch:
    CPU: legacy::cpu::_th_addr_
    CUDA: legacy::cuda::_th_addr_

- func: _addr.out(Tensor self, Tensor vec1, Tensor vec2, *, Scalar beta=1, Scalar alpha=1, Tensor(a!) out) -> Tensor(a!)
  dispatch:
    CPU: legacy::cpu::_th_addr_out
    CUDA: legacy::cuda::_th_addr_out

- func: _index_copy_(Tensor(a!) self, int dim, Tensor index, Tensor source) -> Tensor(a!)
  dispatch:
    CPU: legacy::cpu::_th_index_copy_
    CUDA: legacy::cuda::_th_index_copy_

- func: _cumsum(Tensor self, int dim) -> Tensor
  use_c10_dispatcher: full
  dispatch:
    CPU: _cumsum_cpu
    CUDA: legacy::cuda::_th_cumsum

- func: _cumsum.out(Tensor self, int dim, *, Tensor(a!) out) -> Tensor(a!)
  dispatch:
    CPU: _cumsum_out_cpu
    CUDA: legacy::cuda::_th_cumsum_out

- func: _cumprod(Tensor self, int dim) -> Tensor
  use_c10_dispatcher: full
  dispatch:
    CPU: _cumprod_cpu
    CUDA: legacy::cuda::_th_cumprod

- func: _cumprod.out(Tensor self, int dim, *, Tensor(a!) out) -> Tensor(a!)
  dispatch:
    CPU: _cumprod_out_cpu
    CUDA: legacy::cuda::_th_cumprod_out

- func: _var(Tensor self, bool unbiased=True) -> Tensor
  use_c10_dispatcher: full
  dispatch:
    CPU: legacy::cpu::_th_var
    CUDA: legacy::cuda::_th_var
  supports_named_tensor: True

- func: _std(Tensor self, bool unbiased=True) -> Tensor
  use_c10_dispatcher: full
  dispatch:
    CPU: legacy::cpu::_th_std
    CUDA: legacy::cuda::_th_std
  supports_named_tensor: True

- func: _amp_non_finite_check_and_unscale_(Tensor(a!) self, Tensor(b!) found_inf, Tensor inv_scale) -> ()
  variants: function
  dispatch:
    CUDA: _amp_non_finite_check_and_unscale_cuda_

- func: _amp_update_scale(Tensor(a!) growth_tracker, Tensor current_scale, Tensor found_inf, float scale_growth_factor, float scale_backoff_factor, int growth_interval) -> Tensor
  variants: function
  dispatch:
    CUDA: _amp_update_scale_cuda

- func: _cat(Tensor[] tensors, int dim=0) -> Tensor
  dispatch:
    CPU: _cat_cpu
    CUDA: cat_cuda
    QuantizedCPU: quantized_cat

- func: _cat.out(Tensor[] tensors, int dim=0, *, Tensor(a!) out) -> Tensor(a!)
  dispatch:
    CPU: _cat_out_cpu
    CUDA: cat_out_cuda
    QuantizedCPU: quantized_cat_out

- func: _mode(Tensor self, int dim=-1, bool keepdim=False) -> (Tensor, Tensor)
  dispatch:
    CPU: legacy::cpu::_th_mode
    CUDA: legacy::cuda::_th_mode

- func: _mode.values(Tensor self, int dim=-1, bool keepdim=False, *, Tensor(a!) values, Tensor(b!) indices) -> (Tensor(a!), Tensor(b!))
  dispatch:
    CPU: legacy::cpu::_th_mode_out
    CUDA: legacy::cuda::_th_mode_out

- func: _max(Tensor self, int dim, bool keepdim=False) -> (Tensor, Tensor)
  dispatch:
    CPU: legacy::cpu::_th_max
    CUDA: legacy::cuda::_th_max

- func: _max.max(Tensor self, int dim, bool keepdim=False, *, Tensor(a!) max, Tensor(b!) max_indices) -> (Tensor(a!), Tensor(b!))
  dispatch:
    CPU: legacy::cpu::_th_max_out
    CUDA: legacy::cuda::_th_max_out

- func: _min(Tensor self, int dim, bool keepdim=False) -> (Tensor, Tensor)
  dispatch:
    CPU: legacy::cpu::_th_min
    CUDA: legacy::cuda::_th_min

- func: _min.min(Tensor self, int dim, bool keepdim=False, *, Tensor(a!) min, Tensor(b!) min_indices) -> (Tensor(a!), Tensor(b!))
  dispatch:
    CPU: legacy::cpu::_th_min_out
    CUDA: legacy::cuda::_th_min_out

## NN wrappers

- func: mse_loss.out(Tensor self, Tensor target, int reduction=Mean, *, Tensor(a!) out) -> Tensor(a!)
  python_module: nn

- func: mse_loss(Tensor self, Tensor target, int reduction=Mean) -> Tensor
  use_c10_dispatcher: full
  python_module: nn

- func: mse_loss_backward.grad_input(Tensor grad_output, Tensor self, Tensor target, int reduction, *, Tensor(a!) grad_input) -> Tensor(a!)
  python_module: nn
  dispatch:
    CPU: mse_loss_backward_out
    CUDA: mse_loss_backward_out

- func: mse_loss_backward(Tensor grad_output, Tensor self, Tensor target, int reduction) -> Tensor
  use_c10_dispatcher: full
  python_module: nn
  dispatch:
    CPU: mse_loss_backward
    CUDA: mse_loss_backward

- func: l1_loss.out(Tensor self, Tensor target, int reduction=Mean, *, Tensor(a!) out) -> Tensor(a!)
  python_module: nn

- func: l1_loss(Tensor self, Tensor target, int reduction=Mean) -> Tensor
  use_c10_dispatcher: full
  python_module: nn

- func: l1_loss_backward.grad_input(Tensor grad_output, Tensor self, Tensor target, int reduction, *, Tensor(a!) grad_input) -> Tensor(a!)
  python_module: nn
  dispatch:
    CPU: l1_loss_backward_out
    CUDA: l1_loss_backward_out

- func: l1_loss_backward(Tensor grad_output, Tensor self, Tensor target, int reduction) -> Tensor
  use_c10_dispatcher: full
  python_module: nn

- func: multi_margin_loss.out(Tensor self, Tensor target, Scalar p=1, Scalar margin=1, Tensor? weight=None, int reduction=Mean, *, Tensor(a!) out) -> Tensor(a!)
  python_module: nn
  dispatch:
    CPU: multi_margin_loss_cpu_out
    CUDA: legacy::cuda::_thnn_multi_margin_loss_forward_out

- func: multi_margin_loss(Tensor self, Tensor target, Scalar p=1, Scalar margin=1, Tensor? weight=None, int reduction=Mean) -> Tensor
  python_module: nn
  dispatch:
    CPU: multi_margin_loss_cpu
    CUDA: legacy::cuda::_thnn_multi_margin_loss_forward

- func: multi_margin_loss_backward.grad_input(Tensor grad_output, Tensor self, Tensor target, Scalar p, Scalar margin, Tensor? weight=None, int reduction=Mean, *, Tensor(a!) grad_input) -> Tensor(a!)
  python_module: nn
  dispatch:
    CPU: multi_margin_loss_cpu_backward_out
    CUDA: legacy::cuda::_thnn_multi_margin_loss_backward_out

- func: multi_margin_loss_backward(Tensor grad_output, Tensor self, Tensor target, Scalar p, Scalar margin, Tensor? weight=None, int reduction=Mean) -> Tensor
  python_module: nn
  dispatch:
    CPU: multi_margin_loss_cpu_backward
    CUDA: legacy::cuda::_thnn_multi_margin_loss_backward

- func: multilabel_margin_loss.out(Tensor self, Tensor target, int reduction=Mean, *, Tensor(a!) out) -> Tensor(a!)
  python_module: nn

- func: multilabel_margin_loss(Tensor self, Tensor target, int reduction=Mean) -> Tensor
  use_c10_dispatcher: full
  python_module: nn

- func: multilabel_margin_loss_forward.output(Tensor self, Tensor target, int reduction, *, Tensor(a!) output, Tensor(b!) is_target) -> (Tensor(a!), Tensor(b!))
  python_module: nn
  dispatch:
    CPU: multilabel_margin_loss_forward_out_cpu
    CUDA: legacy::cuda::_thnn_multilabel_margin_loss_forward_out

- func: multilabel_margin_loss_forward(Tensor self, Tensor target, int reduction) -> (Tensor output, Tensor is_target)
  python_module: nn
  dispatch:
    CPU: multilabel_margin_loss_forward_cpu
    CUDA: legacy::cuda::_thnn_multilabel_margin_loss_forward

- func: multilabel_margin_loss_backward.grad_input(Tensor grad_output, Tensor self, Tensor target, int reduction, Tensor is_target, *, Tensor(a!) grad_input) -> Tensor(a!)
  python_module: nn
  dispatch:
    CPU: multilabel_margin_loss_backward_cpu_out
    CUDA: legacy::cuda::_thnn_multilabel_margin_loss_backward_out

- func: multilabel_margin_loss_backward(Tensor grad_output, Tensor self, Tensor target, int reduction, Tensor is_target) -> Tensor
  use_c10_dispatcher: full
  python_module: nn
  dispatch:
    CPU: multilabel_margin_loss_backward_cpu
    CUDA: legacy::cuda::_thnn_multilabel_margin_loss_backward

- func: nll_loss.out(Tensor self, Tensor target, Tensor? weight=None, int reduction=Mean, int ignore_index=-100, *, Tensor(a!) out) -> Tensor(a!)
  python_module: nn

- func: nll_loss(Tensor self, Tensor target, Tensor? weight=None, int reduction=Mean, int ignore_index=-100) -> Tensor
  python_module: nn

- func: nll_loss_forward.output(Tensor self, Tensor target, Tensor? weight, int reduction, int ignore_index, *, Tensor(a!) output, Tensor(b!) total_weight) -> (Tensor(a!), Tensor(b!))
  python_module: nn
  dispatch:
    CPU: nll_loss_forward_out_cpu
    CUDA: legacy::cuda::_thnn_nll_loss_forward_out

- func: nll_loss_forward(Tensor self, Tensor target, Tensor? weight, int reduction, int ignore_index) -> (Tensor output, Tensor total_weight)
  python_module: nn
  dispatch:
    CPU: nll_loss_forward_cpu
    CUDA: legacy::cuda::_thnn_nll_loss_forward

- func: nll_loss_backward.grad_input(Tensor grad_output, Tensor self, Tensor target, Tensor? weight, int reduction, int ignore_index, Tensor total_weight, *, Tensor(a!) grad_input) -> Tensor(a!)
  python_module: nn
  dispatch:
    CPU: nll_loss_backward_out_cpu
    CUDA: legacy::cuda::_thnn_nll_loss_backward_out

- func: nll_loss_backward(Tensor grad_output, Tensor self, Tensor target, Tensor? weight, int reduction, int ignore_index, Tensor total_weight) -> Tensor
  python_module: nn
  dispatch:
    CPU: nll_loss_backward_cpu
    CUDA: legacy::cuda::_thnn_nll_loss_backward

- func: nll_loss2d.out(Tensor self, Tensor target, Tensor? weight=None, int reduction=Mean, int ignore_index=-100, *, Tensor(a!) out) -> Tensor(a!)
  python_module: nn

- func: nll_loss2d(Tensor self, Tensor target, Tensor? weight=None, int reduction=Mean, int ignore_index=-100) -> Tensor
  python_module: nn

- func: nll_loss2d_forward.output(Tensor self, Tensor target, Tensor? weight, int reduction, int ignore_index, *, Tensor(a!) output, Tensor(b!) total_weight) -> (Tensor(a!), Tensor(b!))
  python_module: nn
  dispatch:
    CPU: nll_loss2d_forward_out_cpu
    CUDA: legacy::cuda::_thnn_nll_loss2d_forward_out

- func: nll_loss2d_forward(Tensor self, Tensor target, Tensor? weight, int reduction, int ignore_index) -> (Tensor output, Tensor total_weight)
  python_module: nn
  dispatch:
    CPU: nll_loss2d_forward_cpu
    CUDA: legacy::cuda::_thnn_nll_loss2d_forward

- func: nll_loss2d_backward.grad_input(Tensor grad_output, Tensor self, Tensor target, Tensor? weight, int reduction, int ignore_index, Tensor total_weight, *, Tensor(a!) grad_input) -> Tensor(a!)
  python_module: nn
  dispatch:
    CPU: nll_loss2d_backward_out_cpu
    CUDA: legacy::cuda::_thnn_nll_loss2d_backward_out

- func: nll_loss2d_backward(Tensor grad_output, Tensor self, Tensor target, Tensor? weight, int reduction, int ignore_index, Tensor total_weight) -> Tensor
  python_module: nn
  dispatch:
    CPU: nll_loss2d_backward_cpu
    CUDA: legacy::cuda::_thnn_nll_loss2d_backward

- func: smooth_l1_loss.out(Tensor self, Tensor target, int reduction=Mean, *, Tensor(a!) out) -> Tensor(a!)
  python_module: nn
  dispatch:
    CPU: smooth_l1_loss_out
    CUDA: smooth_l1_loss_out

- func: smooth_l1_loss(Tensor self, Tensor target, int reduction=Mean) -> Tensor
  use_c10_dispatcher: full
  python_module: nn

- func: smooth_l1_loss_backward.grad_input(Tensor grad_output, Tensor self, Tensor target, int reduction, *, Tensor(a!) grad_input) -> Tensor(a!)
  python_module: nn
  dispatch:
    CPU: smooth_l1_loss_backward_out
    CUDA: smooth_l1_loss_backward_out

- func: smooth_l1_loss_backward(Tensor grad_output, Tensor self, Tensor target, int reduction) -> Tensor
  use_c10_dispatcher: full
  python_module: nn

- func: soft_margin_loss.out(Tensor self, Tensor target, int reduction=Mean, *, Tensor(a!) out) -> Tensor(a!)
  python_module: nn

- func: soft_margin_loss(Tensor self, Tensor target, int reduction=Mean) -> Tensor
  use_c10_dispatcher: full
  python_module: nn

- func: soft_margin_loss_backward.grad_input(Tensor grad_output, Tensor self, Tensor target, int reduction, *, Tensor(a!) grad_input) -> Tensor(a!)
  python_module: nn

- func: soft_margin_loss_backward(Tensor grad_output, Tensor self, Tensor target, int reduction) -> Tensor
  use_c10_dispatcher: full
  python_module: nn

- func: elu.out(Tensor self, Scalar alpha=1, Scalar scale=1, Scalar input_scale=1, *, Tensor(a!) out) -> Tensor(a!)
  python_module: nn

- func: elu(Tensor self, Scalar alpha=1, Scalar scale=1, Scalar input_scale=1) -> Tensor
  use_c10_dispatcher: full
  python_module: nn

- func: elu_backward.grad_input(Tensor grad_output, Scalar alpha, Scalar scale, Scalar input_scale, Tensor output, *, Tensor(a!) grad_input) -> Tensor(a!)
  python_module: nn
  dispatch:
    CPU: elu_backward_out
    CUDA: elu_backward_out

- func: elu_backward(Tensor grad_output, Scalar alpha, Scalar scale, Scalar input_scale, Tensor output) -> Tensor
  use_c10_dispatcher: full
  python_module: nn

- func: elu_(Tensor(a!) self, Scalar alpha=1, Scalar scale=1, Scalar input_scale=1) -> Tensor(a!)
  python_module: nn

- func: glu.out(Tensor self, int dim=-1, *, Tensor(a!) out) -> Tensor(a!)
  python_module: nn
  dispatch:
    CPU: glu_out
    CUDA: legacy::cuda::_thnn_glu_forward_out

- func: glu(Tensor self, int dim=-1) -> Tensor
  use_c10_dispatcher: full
  python_module: nn
  dispatch:
    CPU: glu
    CUDA: legacy::cuda::_thnn_glu_forward

- func: glu_backward.grad_input(Tensor grad_output, Tensor self, int dim, *, Tensor(a!) grad_input) -> Tensor(a!)
  python_module: nn
  dispatch:
    CPU: legacy::cpu::_thnn_glu_backward_out
    CUDA: legacy::cuda::_thnn_glu_backward_out

- func: glu_backward(Tensor grad_output, Tensor self, int dim) -> Tensor
  use_c10_dispatcher: full
  python_module: nn
  dispatch:
    CPU: legacy::cpu::_thnn_glu_backward
    CUDA: legacy::cuda::_thnn_glu_backward

- func: hardtanh.out(Tensor self, Scalar min_val=-1, Scalar max_val=1, *, Tensor(a!) out) -> Tensor(a!)
  python_module: nn

- func: hardtanh(Tensor self, Scalar min_val=-1, Scalar max_val=1) -> Tensor
  use_c10_dispatcher: full
  python_module: nn

- func: hardtanh_backward.grad_input(Tensor grad_output, Tensor self, Scalar min_val, Scalar max_val, *, Tensor(a!) grad_input) -> Tensor(a!)
  python_module: nn
  dispatch:
    CPU: hardtanh_backward_out
    CUDA: hardtanh_backward_out

- func: hardtanh_backward(Tensor grad_output, Tensor self, Scalar min_val, Scalar max_val) -> Tensor
  use_c10_dispatcher: full
  python_module: nn

- func: hardtanh_(Tensor(a!) self, Scalar min_val=-1, Scalar max_val=1) -> Tensor(a!)
  python_module: nn

- func: leaky_relu.out(Tensor self, Scalar negative_slope=0.01, *, Tensor(a!) out) -> Tensor(a!)
  python_module: nn
  dispatch:
    CPU: leaky_relu_out
    CUDA: leaky_relu_out
    QuantizedCPU: quantized_leaky_relu_out

- func: leaky_relu(Tensor self, Scalar negative_slope=0.01) -> Tensor
  use_c10_dispatcher: full
  python_module: nn
  dispatch:
    CPU: leaky_relu
    CUDA: leaky_relu
    QuantizedCPU: quantized_leaky_relu

- func: leaky_relu_backward(Tensor grad_output, Tensor self, Scalar negative_slope, bool self_is_result) -> Tensor
  use_c10_dispatcher: full
  python_module: nn

- func: leaky_relu_(Tensor(a!) self, Scalar negative_slope=0.01) -> Tensor(a!)
  python_module: nn
  dispatch:
    CPU: leaky_relu_
    CUDA: leaky_relu_
    QuantizedCPU: quantized_leaky_relu_

- func: log_sigmoid.out(Tensor self, *, Tensor(a!) out) -> Tensor(a!)
  python_module: nn

- func: log_sigmoid(Tensor self) -> Tensor
  use_c10_dispatcher: full
  python_module: nn

- func: log_sigmoid_forward.output(Tensor self, *, Tensor(a!) output, Tensor(b!) buffer) -> (Tensor(a!), Tensor(b!))
  python_module: nn
  dispatch:
    CPU: log_sigmoid_forward_out_cpu
    CUDA: legacy::cuda::_thnn_log_sigmoid_forward_out

- func: log_sigmoid_forward(Tensor self) -> (Tensor output, Tensor buffer)
  python_module: nn
  dispatch:
    CPU: log_sigmoid_forward_cpu
    CUDA: legacy::cuda::_thnn_log_sigmoid_forward

- func: log_sigmoid_backward.grad_input(Tensor grad_output, Tensor self, Tensor buffer, *, Tensor(a!) grad_input) -> Tensor(a!)
  python_module: nn
  dispatch:
    CPU: log_sigmoid_backward_out_cpu
    CUDA: legacy::cuda::_thnn_log_sigmoid_backward_out

- func: log_sigmoid_backward(Tensor grad_output, Tensor self, Tensor buffer) -> Tensor
  use_c10_dispatcher: full
  python_module: nn
  dispatch:
    CPU: log_sigmoid_backward_cpu
    CUDA: legacy::cuda::_thnn_log_sigmoid_backward

- func: rrelu_with_noise.out(Tensor self, Tensor noise, Scalar lower=0.125, Scalar upper=0.3333333333333333, bool training=False, Generator? generator=None, *, Tensor(a!) out) -> Tensor(a!)
  python_module: nn
  dispatch:
    CPU: rrelu_with_noise_out_cpu
    CUDA: legacy::cuda::_thnn_rrelu_with_noise_forward_out

- func: rrelu_with_noise(Tensor self, Tensor noise, Scalar lower=0.125, Scalar upper=0.3333333333333333, bool training=False, Generator? generator=None) -> Tensor
  python_module: nn
  dispatch:
    CPU: rrelu_with_noise_cpu
    CUDA: legacy::cuda::_thnn_rrelu_with_noise_forward

- func: rrelu_with_noise_backward(Tensor grad_output, Tensor self, Tensor noise, Scalar lower, Scalar upper, bool training, bool self_is_result) -> Tensor
  use_c10_dispatcher: full
  python_module: nn

- func: rrelu_with_noise_(Tensor(a!) self, Tensor noise, Scalar lower=0.125, Scalar upper=0.3333333333333333, bool training=False, Generator? generator=None) -> Tensor(a!)
  python_module: nn
  dispatch:
    CPU: rrelu_with_noise_cpu_
    CUDA: legacy::cuda::_thnn_rrelu_with_noise_forward_

- func: softplus.out(Tensor self, Scalar beta=1, Scalar threshold=20, *, Tensor(a!) out) -> Tensor(a!)
  python_module: nn

- func: softplus(Tensor self, Scalar beta=1, Scalar threshold=20) -> Tensor
  use_c10_dispatcher: full
  python_module: nn

- func: softplus_backward.grad_input(Tensor grad_output, Tensor self, Scalar beta, Scalar threshold, Tensor output, *, Tensor(a!) grad_input) -> Tensor(a!)
  python_module: nn
  dispatch:
    CPU: softplus_backward_out
    CUDA: softplus_backward_out

- func: softplus_backward(Tensor grad_output, Tensor self, Scalar beta, Scalar threshold, Tensor output) -> Tensor
  use_c10_dispatcher: full
  python_module: nn

- func: softshrink.out(Tensor self, Scalar lambd=0.5, *, Tensor(a!) out) -> Tensor(a!)
  python_module: nn

- func: softshrink(Tensor self, Scalar lambd=0.5) -> Tensor
  use_c10_dispatcher: full
  python_module: nn

- func: softshrink_backward.grad_input(Tensor grad_output, Tensor self, Scalar lambd, *, Tensor(a!) grad_input) -> Tensor(a!)
  python_module: nn
  dispatch:
    CPU: softshrink_backward_out
    CUDA: softshrink_backward_out

- func: softshrink_backward(Tensor grad_output, Tensor self, Scalar lambd) -> Tensor
  use_c10_dispatcher: full
  python_module: nn

- func: adaptive_avg_pool2d.out(Tensor self, int[2] output_size, *, Tensor(a!) out) -> Tensor(a!)
  python_module: nn
  dispatch:
    CPU: adaptive_avg_pool2d_out_cpu
    CUDA: adaptive_avg_pool2d_out_cuda
    MkldnnCPU: mkldnn_adaptive_avg_pool2d_out

- func: adaptive_avg_pool2d(Tensor self, int[2] output_size) -> Tensor
  python_module: nn

- func: mkldnn_adaptive_avg_pool2d(Tensor self, int[2] output_size) -> Tensor
  dispatch:
    MkldnnCPU: mkldnn_adaptive_avg_pool2d
  requires_tensor: True

- func: _adaptive_avg_pool2d(Tensor self, int[2] output_size) -> Tensor
  dispatch:
    CPU: adaptive_avg_pool2d_cpu
    CUDA: adaptive_avg_pool2d_cuda
    QuantizedCPU: quantized_adaptive_avg_pool2d

- func: _adaptive_avg_pool2d_backward(Tensor grad_output, Tensor self) -> Tensor
  use_c10_dispatcher: full
  python_module: nn
  dispatch:
    CPU: adaptive_avg_pool2d_backward_cpu
    CUDA: adaptive_avg_pool2d_backward_cuda

- func: adaptive_avg_pool3d.out(Tensor self, int[3] output_size, *, Tensor(a!) out) -> Tensor(a!)
  python_module: nn
  dispatch:
    CPU: adaptive_avg_pool3d_out_cpu
    CUDA: adaptive_avg_pool3d_out_cuda

- func: adaptive_avg_pool3d(Tensor self, int[3] output_size) -> Tensor
  python_module: nn
  dispatch:
    CPU: adaptive_avg_pool3d_cpu
    CUDA: adaptive_avg_pool3d_cuda

- func: adaptive_avg_pool3d_backward.grad_input(Tensor grad_output, Tensor self, *, Tensor(a!) grad_input) -> Tensor(a!)
  python_module: nn
  dispatch:
    CPU: adaptive_avg_pool3d_backward_out_cpu
    CUDA: adaptive_avg_pool3d_backward_out_cuda

- func: adaptive_avg_pool3d_backward(Tensor grad_output, Tensor self) -> Tensor
  use_c10_dispatcher: full
  python_module: nn
  dispatch:
    CPU: adaptive_avg_pool3d_backward_cpu
    CUDA: adaptive_avg_pool3d_backward_cuda

# Return: (Tensor output, Tensor indices)
- func: adaptive_max_pool2d.out(Tensor self, int[2] output_size, *, Tensor(a!) out, Tensor(b!) indices) -> (Tensor(a!), Tensor(b!))
  python_module: nn
  dispatch:
    CPU: adaptive_max_pool2d_out_cpu
    CUDA: adaptive_max_pool2d_out_cuda

# Return: (Tensor output, Tensor indices)
- func: adaptive_max_pool2d(Tensor self, int[2] output_size) -> (Tensor, Tensor)
  python_module: nn
  dispatch:
    CPU: adaptive_max_pool2d_cpu
    CUDA: adaptive_max_pool2d_cuda

- func: adaptive_max_pool2d_backward.grad_input(Tensor grad_output, Tensor self, Tensor indices, *, Tensor(a!) grad_input) -> Tensor(a!)
  python_module: nn
  dispatch:
    CPU: adaptive_max_pool2d_backward_out_cpu
    CUDA: adaptive_max_pool2d_backward_out_cuda

- func: adaptive_max_pool2d_backward(Tensor grad_output, Tensor self, Tensor indices) -> Tensor
  use_c10_dispatcher: full
  python_module: nn
  dispatch:
    CPU: adaptive_max_pool2d_backward_cpu
    CUDA: adaptive_max_pool2d_backward_cuda

# Return: (Tensor output, Tensor indices)
- func: adaptive_max_pool3d.out(Tensor self, int[3] output_size, *, Tensor(a!) out, Tensor(b!) indices) -> (Tensor(a!), Tensor(b!))
  python_module: nn
  dispatch:
    CPU: adaptive_max_pool3d_out_cpu
    CUDA: adaptive_max_pool3d_out_cuda

# Return: (Tensor output, Tensor indices)
- func: adaptive_max_pool3d(Tensor self, int[3] output_size) -> (Tensor, Tensor)
  python_module: nn
  dispatch:
    CPU: adaptive_max_pool3d_cpu
    CUDA: adaptive_max_pool3d_cuda

- func: adaptive_max_pool3d_backward.grad_input(Tensor grad_output, Tensor self, Tensor indices, *, Tensor(a!) grad_input) -> Tensor(a!)
  python_module: nn
  dispatch:
    CPU: adaptive_max_pool3d_backward_out_cpu
    CUDA: adaptive_max_pool3d_backward_out_cuda

- func: adaptive_max_pool3d_backward(Tensor grad_output, Tensor self, Tensor indices) -> Tensor
  use_c10_dispatcher: full
  python_module: nn
  dispatch:
    CPU: adaptive_max_pool3d_backward_cpu
    CUDA: adaptive_max_pool3d_backward_cuda

- func: avg_pool2d.out(Tensor self, int[2] kernel_size, int[2] stride=[], int[2] padding=0, bool ceil_mode=False, bool count_include_pad=True, int? divisor_override=None, *, Tensor(a!) out) -> Tensor(a!)
  python_module: nn
  dispatch:
    CPU: avg_pool2d_out_cpu
    CUDA: avg_pool2d_out_cuda
    MkldnnCPU: mkldnn_avg_pool2d_out

- func: avg_pool2d(Tensor self, int[2] kernel_size, int[2] stride=[], int[2] padding=0, bool ceil_mode=False, bool count_include_pad=True, int? divisor_override=None) -> Tensor
  python_module: nn
  dispatch:
    CPU: avg_pool2d_cpu
    CUDA: avg_pool2d_cuda
    MkldnnCPU: mkldnn_avg_pool2d
    QuantizedCPU: quantized_avg_pool2d

- func: avg_pool2d_backward.grad_input(Tensor grad_output, Tensor self, int[2] kernel_size, int[2] stride, int[2] padding, bool ceil_mode, bool count_include_pad, int? divisor_override, *, Tensor(a!) grad_input) -> Tensor(a!)
  python_module: nn
  dispatch:
    CPU: avg_pool2d_backward_out_cpu
    CUDA: avg_pool2d_backward_out_cuda

- func: avg_pool2d_backward(Tensor grad_output, Tensor self, int[2] kernel_size, int[2] stride, int[2] padding, bool ceil_mode, bool count_include_pad, int? divisor_override) -> Tensor
  python_module: nn
  dispatch:
    CPU: avg_pool2d_backward_cpu
    CUDA: avg_pool2d_backward_cuda

- func: avg_pool3d.out(Tensor self, int[3] kernel_size, int[3] stride=[], int[3] padding=0, bool ceil_mode=False, bool count_include_pad=True, int? divisor_override=None, *, Tensor(a!) out) -> Tensor(a!)
  python_module: nn
  dispatch:
    CPU: avg_pool3d_out_cpu
    CUDA: avg_pool3d_out_cuda

- func: avg_pool3d(Tensor self, int[3] kernel_size, int[3] stride=[], int[3] padding=0, bool ceil_mode=False, bool count_include_pad=True, int? divisor_override=None) -> Tensor
  python_module: nn
  dispatch:
    CPU: avg_pool3d_cpu
    CUDA: avg_pool3d_cuda

- func: avg_pool3d_backward.grad_input(Tensor grad_output, Tensor self, int[3] kernel_size, int[3] stride, int[3] padding, bool ceil_mode, bool count_include_pad, int? divisor_override, *, Tensor(a!) grad_input) -> Tensor(a!)
  python_module: nn
  dispatch:
    CPU: avg_pool3d_backward_out_cpu
    CUDA: avg_pool3d_backward_out_cuda

- func: avg_pool3d_backward(Tensor grad_output, Tensor self, int[3] kernel_size, int[3] stride, int[3] padding, bool ceil_mode, bool count_include_pad, int? divisor_override) -> Tensor
  python_module: nn
  dispatch:
    CPU: avg_pool3d_backward_cpu
    CUDA: avg_pool3d_backward_cuda

# Return: (Tensor output, Tensor indices)
- func: fractional_max_pool2d.output(Tensor self, int[2] kernel_size, int[2] output_size, Tensor random_samples, *, Tensor(a!) output, Tensor(b!) indices) -> (Tensor(a!), Tensor(b!))
  python_module: nn
  dispatch:
    CPU: fractional_max_pool2d_out_cpu
    CUDA: fractional_max_pool2d_out_cuda

# Return: (Tensor output, Tensor indices)
- func: fractional_max_pool2d(Tensor self, int[2] kernel_size, int[2] output_size, Tensor random_samples) -> (Tensor, Tensor)
  python_module: nn
  dispatch:
    CPU: fractional_max_pool2d_cpu
    CUDA: fractional_max_pool2d_cuda

- func: fractional_max_pool2d_backward.grad_input(Tensor grad_output, Tensor self, int[2] kernel_size, int[2] output_size, Tensor indices, *, Tensor(a!) grad_input) -> Tensor(a!)
  python_module: nn
  dispatch:
    CPU: fractional_max_pool2d_backward_out_cpu
    CUDA: fractional_max_pool2d_backward_out_cuda

- func: fractional_max_pool2d_backward(Tensor grad_output, Tensor self, int[2] kernel_size, int[2] output_size, Tensor indices) -> Tensor
  python_module: nn
  dispatch:
    CPU: fractional_max_pool2d_backward_cpu
    CUDA: fractional_max_pool2d_backward_cuda

# Return: (Tensor output, Tensor indices)
- func: fractional_max_pool3d.output(Tensor self, int[3] kernel_size, int[3] output_size, Tensor random_samples, *, Tensor(a!) output, Tensor(b!) indices) -> (Tensor(a!), Tensor(b!))
  python_module: nn
  dispatch:
    CPU: fractional_max_pool3d_out_cpu
    CUDA: fractional_max_pool3d_out_cuda

# Return: (Tensor output, Tensor indices)
- func: fractional_max_pool3d(Tensor self, int[3] kernel_size, int[3] output_size, Tensor random_samples) -> (Tensor, Tensor)
  python_module: nn
  dispatch:
    CPU: fractional_max_pool3d_cpu
    CUDA: fractional_max_pool3d_cuda

- func: fractional_max_pool3d_backward.grad_input(Tensor grad_output, Tensor self, int[3] kernel_size, int[3] output_size, Tensor indices, *, Tensor(a!) grad_input) -> Tensor(a!)
  python_module: nn
  dispatch:
    CPU: fractional_max_pool3d_backward_out_cpu
    CUDA: fractional_max_pool3d_backward_out_cuda

- func: fractional_max_pool3d_backward(Tensor grad_output, Tensor self, int[3] kernel_size, int[3] output_size, Tensor indices) -> Tensor
  python_module: nn
  dispatch:
    CPU: fractional_max_pool3d_backward_cpu
    CUDA: fractional_max_pool3d_backward_cuda

# Return: (Tensor output, Tensor indices)
- func: max_pool2d_with_indices.out(Tensor self, int[2] kernel_size, int[2] stride=[], int[2] padding=0, int[2] dilation=1, bool ceil_mode=False, *, Tensor(a!) out, Tensor(b!) indices) -> (Tensor(a!), Tensor(b!))
  python_module: nn
  dispatch:
    CPU: max_pool2d_with_indices_out_cpu
    CUDA: max_pool2d_with_indices_out_cuda

# Return: (Tensor output, Tensor indices)
- func: max_pool2d_with_indices(Tensor self, int[2] kernel_size, int[2] stride=[], int[2] padding=0, int[2] dilation=1, bool ceil_mode=False) -> (Tensor, Tensor)
  python_module: nn
  dispatch:
    CPU: max_pool2d_with_indices_cpu
    CUDA: max_pool2d_with_indices_cuda
  supports_named_tensor: True

- func: max_pool2d_with_indices_backward.grad_input(Tensor grad_output, Tensor self, int[2] kernel_size, int[2] stride, int[2] padding, int[2] dilation, bool ceil_mode, Tensor indices, *, Tensor(a!) grad_input) -> Tensor(a!)
  python_module: nn
  dispatch:
    CPU: max_pool2d_with_indices_backward_out_cpu
    CUDA: max_pool2d_with_indices_backward_out_cuda

- func: max_pool2d_with_indices_backward(Tensor grad_output, Tensor self, int[2] kernel_size, int[2] stride, int[2] padding, int[2] dilation, bool ceil_mode, Tensor indices) -> Tensor
  python_module: nn
  dispatch:
    CPU: max_pool2d_with_indices_backward_cpu
    CUDA: max_pool2d_with_indices_backward_cuda

# Return: (Tensor output, Tensor indices)
- func: max_pool3d_with_indices.out(Tensor self, int[3] kernel_size, int[3] stride=[], int[3] padding=0, int[3] dilation=1, bool ceil_mode=False, *, Tensor(a!) out, Tensor(b!) indices) -> (Tensor(a!), Tensor(b!))
  python_module: nn
  dispatch:
    CPU: max_pool3d_with_indices_out_cpu
    CUDA: max_pool3d_with_indices_out_cuda

# Return: (Tensor output, Tensor indices)
- func: max_pool3d_with_indices(Tensor self, int[3] kernel_size, int[3] stride=[], int[3] padding=0, int[3] dilation=1, bool ceil_mode=False) -> (Tensor, Tensor)
  python_module: nn
  dispatch:
    CPU: max_pool3d_with_indices_cpu
    CUDA: max_pool3d_with_indices_cuda
  supports_named_tensor: True

- func: max_pool3d_with_indices_backward.grad_input(Tensor grad_output, Tensor self, int[3] kernel_size, int[3] stride, int[3] padding, int[3] dilation, bool ceil_mode, Tensor indices, *, Tensor(a!) grad_input) -> Tensor(a!)
  python_module: nn
  dispatch:
    CPU: max_pool3d_with_indices_backward_out_cpu
    CUDA: max_pool3d_with_indices_backward_out_cuda

- func: max_pool3d_with_indices_backward(Tensor grad_output, Tensor self, int[3] kernel_size, int[3] stride, int[3] padding, int[3] dilation, bool ceil_mode, Tensor indices) -> Tensor
  python_module: nn
  dispatch:
    CPU: max_pool3d_with_indices_backward_cpu
    CUDA: max_pool3d_with_indices_backward_cuda

- func: max_unpool2d.out(Tensor self, Tensor indices, int[2] output_size, *, Tensor(a!) out) -> Tensor(a!)
  python_module: nn
  dispatch:
    CPU: max_unpooling2d_forward_out_cpu
    CUDA: max_unpooling2d_forward_out_cuda

- func: max_unpool2d(Tensor self, Tensor indices, int[2] output_size) -> Tensor
  python_module: nn
  dispatch:
    CPU: max_unpooling2d_forward_cpu
    CUDA: max_unpooling2d_forward_cuda

- func: max_unpool2d_backward.grad_input(Tensor grad_output, Tensor self, Tensor indices, int[2] output_size, *, Tensor(a!) grad_input) -> Tensor(a!)
  python_module: nn
  dispatch:
    CPU: max_unpooling2d_backward_out_cpu
    CUDA: max_unpooling2d_backward_out_cuda

- func: max_unpool2d_backward(Tensor grad_output, Tensor self, Tensor indices, int[2] output_size) -> Tensor
  python_module: nn
  dispatch:
    CPU: max_unpooling2d_backward_cpu
    CUDA: max_unpooling2d_backward_cuda

- func: max_unpool3d.out(Tensor self, Tensor indices, int[3] output_size, int[3] stride, int[3] padding, *, Tensor(a!) out) -> Tensor(a!)
  python_module: nn
  dispatch:
    CPU: max_unpooling3d_forward_out_cpu
    CUDA: max_unpooling3d_forward_out_cuda

- func: max_unpool3d(Tensor self, Tensor indices, int[3] output_size, int[3] stride, int[3] padding) -> Tensor
  python_module: nn
  dispatch:
    CPU: max_unpooling3d_forward_cpu
    CUDA: max_unpooling3d_forward_cuda

- func: max_unpool3d_backward.grad_input(Tensor grad_output, Tensor self, Tensor indices, int[3] output_size, int[3] stride, int[3] padding, *, Tensor(a!) grad_input) -> Tensor(a!)
  python_module: nn
  dispatch:
    CPU: max_unpooling3d_backward_out_cpu
    CUDA: max_unpooling3d_backward_out_cuda

- func: max_unpool3d_backward(Tensor grad_output, Tensor self, Tensor indices, int[3] output_size, int[3] stride, int[3] padding) -> Tensor
  python_module: nn
  dispatch:
    CPU: max_unpooling3d_backward_cpu
    CUDA: max_unpooling3d_backward_cuda

- func: reflection_pad1d.out(Tensor self, int[2] padding, *, Tensor(a!) out) -> Tensor(a!)
  python_module: nn
  dispatch:
    CPU: reflection_pad1d_out_cpu
    CUDA: reflection_pad1d_out_cuda

- func: reflection_pad1d(Tensor self, int[2] padding) -> Tensor
  python_module: nn
  dispatch:
    CPU: reflection_pad1d_cpu
    CUDA: reflection_pad1d_cuda

- func: reflection_pad1d_backward.grad_input(Tensor grad_output, Tensor self, int[2] padding, *, Tensor(a!) grad_input) -> Tensor(a!)
  python_module: nn
  dispatch:
    CPU: reflection_pad1d_backward_out_cpu
    CUDA: reflection_pad1d_backward_out_cuda

- func: reflection_pad1d_backward(Tensor grad_output, Tensor self, int[2] padding) -> Tensor
  python_module: nn
  dispatch:
    CPU: reflection_pad1d_backward_cpu
    CUDA: reflection_pad1d_backward_cuda

- func: reflection_pad2d.out(Tensor self, int[4] padding, *, Tensor(a!) out) -> Tensor(a!)
  python_module: nn
  dispatch:
    CPU: reflection_pad2d_out_cpu
    CUDA: reflection_pad2d_out_cuda

- func: reflection_pad2d(Tensor self, int[4] padding) -> Tensor
  python_module: nn
  dispatch:
    CPU: reflection_pad2d_cpu
    CUDA: reflection_pad2d_cuda

- func: reflection_pad2d_backward.grad_input(Tensor grad_output, Tensor self, int[4] padding, *, Tensor(a!) grad_input) -> Tensor(a!)
  python_module: nn
  dispatch:
    CPU: reflection_pad2d_backward_out_cpu
    CUDA: reflection_pad2d_backward_out_cuda

- func: reflection_pad2d_backward(Tensor grad_output, Tensor self, int[4] padding) -> Tensor
  python_module: nn
  dispatch:
    CPU: reflection_pad2d_backward_cpu
    CUDA: reflection_pad2d_backward_cuda

- func: replication_pad1d.out(Tensor self, int[2] padding, *, Tensor(a!) out) -> Tensor(a!)
  python_module: nn
  dispatch:
    CPU: replication_pad1d_out_cpu
    CUDA: replication_pad1d_out_cuda

- func: replication_pad1d(Tensor self, int[2] padding) -> Tensor
  python_module: nn
  dispatch:
    CPU: replication_pad1d_cpu
    CUDA: replication_pad1d_cuda

- func: replication_pad1d_backward.grad_input(Tensor grad_output, Tensor self, int[2] padding, *, Tensor(a!) grad_input) -> Tensor(a!)
  python_module: nn
  dispatch:
    CPU: replication_pad1d_backward_out_cpu
    CUDA: replication_pad1d_backward_out_cuda

- func: replication_pad1d_backward(Tensor grad_output, Tensor self, int[2] padding) -> Tensor
  python_module: nn
  dispatch:
    CPU: replication_pad1d_backward_cpu
    CUDA: replication_pad1d_backward_cuda

- func: replication_pad2d.out(Tensor self, int[4] padding, *, Tensor(a!) out) -> Tensor(a!)
  python_module: nn
  dispatch:
    CPU: replication_pad2d_out_cpu
    CUDA: replication_pad2d_out_cuda

- func: replication_pad2d(Tensor self, int[4] padding) -> Tensor
  python_module: nn
  dispatch:
    CPU: replication_pad2d_cpu
    CUDA: replication_pad2d_cuda

- func: replication_pad2d_backward.grad_input(Tensor grad_output, Tensor self, int[4] padding, *, Tensor(a!) grad_input) -> Tensor(a!)
  python_module: nn
  dispatch:
    CPU: replication_pad2d_backward_out_cpu
    CUDA: replication_pad2d_backward_out_cuda

- func: replication_pad2d_backward(Tensor grad_output, Tensor self, int[4] padding) -> Tensor
  python_module: nn
  dispatch:
    CPU: replication_pad2d_backward_cpu
    CUDA: replication_pad2d_backward_cuda

- func: replication_pad3d.out(Tensor self, int[6] padding, *, Tensor(a!) out) -> Tensor(a!)
  python_module: nn
  dispatch:
    CPU: replication_pad3d_out_cpu
    CUDA: replication_pad3d_out_cuda

- func: replication_pad3d(Tensor self, int[6] padding) -> Tensor
  python_module: nn
  dispatch:
    CPU: replication_pad3d_cpu
    CUDA: replication_pad3d_cuda

- func: replication_pad3d_backward.grad_input(Tensor grad_output, Tensor self, int[6] padding, *, Tensor(a!) grad_input) -> Tensor(a!)
  python_module: nn
  dispatch:
    CPU: replication_pad3d_backward_out_cpu
    CUDA: replication_pad3d_backward_out_cuda

- func: replication_pad3d_backward(Tensor grad_output, Tensor self, int[6] padding) -> Tensor
  python_module: nn
  dispatch:
    CPU: replication_pad3d_backward_cpu
    CUDA: replication_pad3d_backward_cuda

- func: upsample_linear1d.out(Tensor self, int[1] output_size, bool align_corners, float? scales=None, *, Tensor(a!) out) -> Tensor(a!)
  python_module: nn
  dispatch:
    CPU: upsample_linear1d_out_cpu
    CUDA: upsample_linear1d_out_cuda

- func: upsample_linear1d(Tensor self, int[1] output_size, bool align_corners, float? scales=None) -> Tensor
  python_module: nn
  dispatch:
    CPU: upsample_linear1d_cpu
    CUDA: upsample_linear1d_cuda

- func: upsample_linear1d_backward.grad_input(Tensor grad_output, int[1] output_size, int[3] input_size, bool align_corners, float? scales=None, *, Tensor(a!) grad_input) -> Tensor(a!)
  python_module: nn
  dispatch:
    CPU: upsample_linear1d_backward_out_cpu
    CUDA: upsample_linear1d_backward_out_cuda

- func: upsample_linear1d_backward(Tensor grad_output, int[1] output_size, int[3] input_size, bool align_corners, float? scales=None) -> Tensor
  python_module: nn
  dispatch:
    CPU: upsample_linear1d_backward_cpu
    CUDA: upsample_linear1d_backward_cuda

- func: upsample_bilinear2d.out(Tensor self, int[2] output_size, bool align_corners, float? scales_h=None, float? scales_w=None, *, Tensor(a!) out) -> Tensor(a!)
  python_module: nn
  dispatch:
    CPU: upsample_bilinear2d_out_cpu
    CUDA: upsample_bilinear2d_out_cuda

- func: upsample_bilinear2d(Tensor self, int[2] output_size, bool align_corners, float? scales_h=None, float? scales_w=None) -> Tensor
  python_module: nn
  dispatch:
    CPU: upsample_bilinear2d_cpu
    CUDA: upsample_bilinear2d_cuda
    QuantizedCPU: quantized_upsample_bilinear2d_cpu

- func: upsample_bilinear2d_backward.grad_input(Tensor grad_output, int[2] output_size, int[4] input_size, bool align_corners, float? scales_h=None, float? scales_w=None, *, Tensor(a!) grad_input) -> Tensor(a!)
  python_module: nn
  dispatch:
    CPU: upsample_bilinear2d_backward_out_cpu
    CUDA: upsample_bilinear2d_backward_out_cuda

- func: upsample_bilinear2d_backward(Tensor grad_output, int[2] output_size, int[4] input_size, bool align_corners, float? scales_h=None, float? scales_w=None) -> Tensor
  python_module: nn
  dispatch:
    CPU: upsample_bilinear2d_backward_cpu
    CUDA: upsample_bilinear2d_backward_cuda

- func: upsample_bicubic2d.out(Tensor self, int[2] output_size, bool align_corners, float? scales_h=None, float? scales_w=None, *, Tensor(a!) out) -> Tensor(a!)
  python_module: nn
  dispatch:
    CPU: upsample_bicubic2d_out_cpu
    CUDA: upsample_bicubic2d_out_cuda

- func: upsample_bicubic2d(Tensor self, int[2] output_size, bool align_corners, float? scales_h=None, float? scales_w=None) -> Tensor
  python_module: nn
  dispatch:
    CPU: upsample_bicubic2d_cpu
    CUDA: upsample_bicubic2d_cuda

- func: upsample_bicubic2d_backward.grad_input(Tensor grad_output, int[2] output_size, int[4] input_size, bool align_corners, float? scales_h=None, float? scales_w=None, *, Tensor(a!) grad_input) -> Tensor(a!)
  python_module: nn
  dispatch:
    CPU: upsample_bicubic2d_backward_out_cpu
    CUDA: upsample_bicubic2d_backward_out_cuda

- func: upsample_bicubic2d_backward(Tensor grad_output, int[2] output_size, int[4] input_size, bool align_corners, float? scales_h=None, float? scales_w=None) -> Tensor
  python_module: nn
  dispatch:
    CPU: upsample_bicubic2d_backward_cpu
    CUDA: upsample_bicubic2d_backward_cuda

- func: upsample_trilinear3d.out(Tensor self, int[3] output_size, bool align_corners, float? scales_d=None, float? scales_h=None, float? scales_w=None, *, Tensor(a!) out) -> Tensor(a!)
  python_module: nn
  dispatch:
    CPU: upsample_trilinear3d_out_cpu
    CUDA: upsample_trilinear3d_out_cuda

- func: upsample_trilinear3d(Tensor self, int[3] output_size, bool align_corners, float? scales_d=None, float? scales_h=None, float? scales_w=None) -> Tensor
  python_module: nn
  dispatch:
    CPU: upsample_trilinear3d_cpu
    CUDA: upsample_trilinear3d_cuda

- func: upsample_trilinear3d_backward.grad_input(Tensor grad_output, int[3] output_size, int[5] input_size, bool align_corners, float? scales_d=None, float? scales_h=None, float? scales_w=None, *, Tensor(a!) grad_input) -> Tensor(a!)
  python_module: nn
  dispatch:
    CPU: upsample_trilinear3d_backward_out_cpu
    CUDA: upsample_trilinear3d_backward_out_cuda

- func: upsample_trilinear3d_backward(Tensor grad_output, int[3] output_size, int[5] input_size, bool align_corners, float? scales_d=None, float? scales_h=None, float? scales_w=None) -> Tensor
  python_module: nn
  dispatch:
    CPU: upsample_trilinear3d_backward_cpu
    CUDA: upsample_trilinear3d_backward_cuda

- func: upsample_nearest1d.out(Tensor self, int[1] output_size, float? scales=None, *, Tensor(a!) out) -> Tensor(a!)
  python_module: nn
  dispatch:
    CPU: upsample_nearest1d_out_cpu
    CUDA: upsample_nearest1d_out_cuda

- func: upsample_nearest1d(Tensor self, int[1] output_size, float? scales=None) -> Tensor
  python_module: nn
  dispatch:
    CPU: upsample_nearest1d_cpu
    CUDA: upsample_nearest1d_cuda

- func: upsample_nearest1d_backward.grad_input(Tensor grad_output, int[1] output_size, int[3] input_size, float? scales=None, *, Tensor(a!) grad_input) -> Tensor(a!)
  python_module: nn
  dispatch:
    CPU: upsample_nearest1d_backward_out_cpu
    CUDA: upsample_nearest1d_backward_out_cuda

- func: upsample_nearest1d_backward(Tensor grad_output, int[1] output_size, int[3] input_size, float? scales=None) -> Tensor
  python_module: nn
  dispatch:
    CPU: upsample_nearest1d_backward_cpu
    CUDA: upsample_nearest1d_backward_cuda

- func: upsample_nearest2d.out(Tensor self, int[2] output_size, float? scales_h=None, float? scales_w=None, *, Tensor(a!) out) -> Tensor(a!)
  python_module: nn
  dispatch:
    CPU: upsample_nearest2d_out_cpu
    CUDA: upsample_nearest2d_out_cuda

- func: upsample_nearest2d(Tensor self, int[2] output_size, float? scales_h=None, float? scales_w=None) -> Tensor
  python_module: nn
  dispatch:
    CPU: upsample_nearest2d_cpu
    CUDA: upsample_nearest2d_cuda
    QuantizedCPU: quantized_upsample_nearest2d_cpu

- func: upsample_nearest2d_backward.grad_input(Tensor grad_output, int[2] output_size, int[4] input_size, float? scales_h=None, float? scales_w=None, *, Tensor(a!) grad_input) -> Tensor(a!)
  python_module: nn
  dispatch:
    CPU: upsample_nearest2d_backward_out_cpu
    CUDA: upsample_nearest2d_backward_out_cuda

- func: upsample_nearest2d_backward(Tensor grad_output, int[2] output_size, int[4] input_size, float? scales_h=None, float? scales_w=None) -> Tensor
  python_module: nn
  dispatch:
    CPU: upsample_nearest2d_backward_cpu
    CUDA: upsample_nearest2d_backward_cuda

- func: upsample_nearest3d.out(Tensor self, int[3] output_size, float? scales_d=None, float? scales_h=None, float? scales_w=None, *, Tensor(a!) out) -> Tensor(a!)
  python_module: nn
  dispatch:
    CPU: upsample_nearest3d_out_cpu
    CUDA: upsample_nearest3d_out_cuda

- func: upsample_nearest3d(Tensor self, int[3] output_size, float? scales_d=None, float? scales_h=None, float? scales_w=None) -> Tensor
  python_module: nn
  dispatch:
    CPU: upsample_nearest3d_cpu
    CUDA: upsample_nearest3d_cuda

- func: upsample_nearest3d_backward.grad_input(Tensor grad_output, int[3] output_size, int[5] input_size, float? scales_d=None, float? scales_h=None, float? scales_w=None, *, Tensor(a!) grad_input) -> Tensor(a!)
  python_module: nn
  dispatch:
    CPU: upsample_nearest3d_backward_out_cpu
    CUDA: upsample_nearest3d_backward_out_cuda

- func: upsample_nearest3d_backward(Tensor grad_output, int[3] output_size, int[5] input_size, float? scales_d=None, float? scales_h=None, float? scales_w=None) -> Tensor
  python_module: nn
  dispatch:
    CPU: upsample_nearest3d_backward_cpu
    CUDA: upsample_nearest3d_backward_cuda

- func: sigmoid_backward.grad_input(Tensor grad_output, Tensor output, *, Tensor(a!) grad_input) -> Tensor(a!)
  python_module: nn
  dispatch:
    CPU: sigmoid_backward_out
    CUDA: sigmoid_backward_out

- func: sigmoid_backward(Tensor grad_output, Tensor output) -> Tensor
  use_c10_dispatcher: full
  python_module: nn

- func: tanh_backward.grad_input(Tensor grad_output, Tensor output, *, Tensor(a!) grad_input) -> Tensor(a!)
  python_module: nn
  dispatch:
    CPU: tanh_backward_out
    CUDA: tanh_backward_out

- func: tanh_backward(Tensor grad_output, Tensor output) -> Tensor
  use_c10_dispatcher: full
  python_module: nn

# What's a thnn_conv_ versus a slow_conv_?
#
# Historically, we have inefficient implementations of convolutions
# coming from the THNN/THCUNN library.  These convolutions typically
# operated by computing the Toeplitz matrix and then doing a matrix
# multiply with the input; this is very memory inefficient!  However,
# occasionally, we really don't have anything better, so it's helpful
# to have these fallbacks when there is no more optimized implementation
# in cudnn or mkldnn, etc.  Both thnn_ and slow_ convolutions fall
# into this bucket.
#
# The difference between these two designations, is that thnn_ refers
# to a convolution that is still written in the "legacy" style; that is,
# C code in the THNN/ or THCUNN/ directory.  A slow_ convolution is
# one that is written in the native style: modern C++.  Algorithmically,
# these are the same thing, but we give them different prefixes to
# make the operational distinction clear.

- func: slow_conv_transpose2d.out(Tensor self, Tensor weight, int[2] kernel_size, Tensor? bias=None, int[2] stride=1, int[2] padding=0, int[2] output_padding=0, int[2] dilation=1, *, Tensor(a!) out) -> Tensor(a!)
  python_module: nn
  dispatch:
    CPU: slow_conv_transpose2d_out_cpu
    CUDA: slow_conv_transpose2d_out_cuda

- func: slow_conv_transpose2d(Tensor self, Tensor weight, int[2] kernel_size, Tensor? bias=None, int[2] stride=1, int[2] padding=0, int[2] output_padding=0, int[2] dilation=1) -> Tensor
  python_module: nn
  dispatch:
    CPU: slow_conv_transpose2d_cpu
    CUDA: slow_conv_transpose2d_cuda

- func: slow_conv_transpose2d_backward.grad_output(Tensor grad_output, Tensor self, Tensor weight, int[2] kernel_size, int[2] stride, int[2] padding, int[2] output_padding, int[2] dilation, Tensor columns, Tensor ones, *, Tensor(a!)? grad_input, Tensor(b!)? grad_weight, Tensor(c!)? grad_bias) -> (Tensor(a!), Tensor(b!), Tensor(c!))
  python_module: nn
  dispatch:
    CPU: slow_conv_transpose2d_backward_out_cpu
    CUDA: slow_conv_transpose2d_backward_out_cuda

- func: slow_conv_transpose2d_backward.output_mask(Tensor grad_output, Tensor self, Tensor weight, int[2] kernel_size, int[2] stride, int[2] padding, int[2] output_padding, int[2] dilation, Tensor columns, Tensor ones, bool[3] output_mask) -> (Tensor grad_input, Tensor grad_weight, Tensor grad_bias)
  python_module: nn
  dispatch:
    CPU: slow_conv_transpose2d_backward_cpu
    CUDA: slow_conv_transpose2d_backward_cuda

- func: slow_conv_transpose3d.out(Tensor self, Tensor weight, int[3] kernel_size, Tensor? bias=None, int[3] stride=1, int[3] padding=0, int[3] output_padding=0, int[3] dilation=1, *, Tensor(a!) out) -> Tensor(a!)
  python_module: nn
  dispatch:
    CPU: slow_conv_transpose3d_out_cpu
    CUDA: slow_conv_transpose3d_out_cuda

- func: slow_conv_transpose3d(Tensor self, Tensor weight, int[3] kernel_size, Tensor? bias=None, int[3] stride=1, int[3] padding=0, int[3] output_padding=0, int[3] dilation=1) -> Tensor
  python_module: nn
  dispatch:
    CPU: slow_conv_transpose3d_cpu
    CUDA: slow_conv_transpose3d_cuda

- func: slow_conv_transpose3d_backward.grad_output(Tensor grad_output, Tensor self, Tensor weight, int[3] kernel_size, int[3] stride, int[3] padding, int[3] output_padding, int[3] dilation, Tensor finput, Tensor fgrad_input, *, Tensor(a!)? grad_input, Tensor(b!)? grad_weight, Tensor(c!)? grad_bias) -> (Tensor(a!), Tensor(b!), Tensor(c!))
  python_module: nn
  dispatch:
    CPU: slow_conv_transpose3d_backward_out_cpu
    CUDA: slow_conv_transpose3d_backward_out_cuda

- func: slow_conv_transpose3d_backward.output_mask(Tensor grad_output, Tensor self, Tensor weight, int[3] kernel_size, int[3] stride, int[3] padding, int[3] output_padding, int[3] dilation, Tensor finput, Tensor fgrad_input, bool[3] output_mask) -> (Tensor grad_input, Tensor grad_weight, Tensor grad_bias)
  python_module: nn
  dispatch:
    CPU: slow_conv_transpose3d_backward_cpu
    CUDA: slow_conv_transpose3d_backward_cuda

- func: thnn_conv2d.out(Tensor self, Tensor weight, int[2] kernel_size, Tensor? bias=None, int[2] stride=1, int[2] padding=0, *, Tensor(a!) out) -> Tensor(a!)
  python_module: nn

- func: thnn_conv2d(Tensor self, Tensor weight, int[2] kernel_size, Tensor? bias=None, int[2] stride=1, int[2] padding=0) -> Tensor
  python_module: nn

- func: thnn_conv2d_forward.output(Tensor self, Tensor weight, int[2] kernel_size, Tensor? bias, int[2] stride, int[2] padding, *, Tensor(a!) output, Tensor(b!) finput, Tensor(c!) fgrad_input) -> (Tensor(a!), Tensor(b!), Tensor(c!))
  python_module: nn
  dispatch:
    CPU: slow_conv2d_forward_out_cpu
    CUDA: legacy::cuda::_thnn_conv2d_forward_out

- func: thnn_conv2d_forward(Tensor self, Tensor weight, int[2] kernel_size, Tensor? bias, int[2] stride, int[2] padding) -> (Tensor output, Tensor finput, Tensor fgrad_input)
  python_module: nn
  dispatch:
    CPU: slow_conv2d_forward_cpu
    CUDA: legacy::cuda::_thnn_conv2d_forward

- func: thnn_conv2d_backward.grad_input(Tensor grad_output, Tensor self, Tensor weight, int[2] kernel_size, int[2] stride, int[2] padding, Tensor finput, Tensor fgrad_input, *, Tensor(a!)? grad_input, Tensor(b!)? grad_weight, Tensor(c!)? grad_bias) -> (Tensor(a!), Tensor(b!), Tensor(c!))
  python_module: nn
  dispatch:
    CPU: slow_conv2d_backward_out_cpu
    CUDA: legacy::cuda::_thnn_conv2d_backward_out

- func: thnn_conv2d_backward.output_mask(Tensor grad_output, Tensor self, Tensor weight, int[2] kernel_size, int[2] stride, int[2] padding, Tensor finput, Tensor fgrad_input, bool[3] output_mask) -> (Tensor grad_input, Tensor grad_weight, Tensor grad_bias)
  python_module: nn
  dispatch:
    CPU: slow_conv2d_backward_cpu
    CUDA: legacy::cuda::_thnn_conv2d_backward

- func: thnn_conv_depthwise2d.out(Tensor self, Tensor weight, int[2] kernel_size, Tensor? bias=None, int[2] stride=1, int[2] padding=0, int[2] dilation=1, *, Tensor(a!) out) -> Tensor(a!)
  python_module: nn

- func: thnn_conv_depthwise2d(Tensor self, Tensor weight, int[2] kernel_size, Tensor? bias=None, int[2] stride=1, int[2] padding=0, int[2] dilation=1) -> Tensor
  python_module: nn

- func: thnn_conv_depthwise2d_forward.out(Tensor self, Tensor weight, int[2] kernel_size, Tensor? bias, int[2] stride, int[2] padding, int[2] dilation, *, Tensor(a!) out) -> Tensor(a!)
  python_module: nn
  dispatch:
    CUDA: legacy::cuda::_thnn_conv_depthwise2d_forward_out

- func: thnn_conv_depthwise2d_forward(Tensor self, Tensor weight, int[2] kernel_size, Tensor? bias, int[2] stride, int[2] padding, int[2] dilation) -> Tensor
  python_module: nn
  dispatch:
    CUDA: legacy::cuda::_thnn_conv_depthwise2d_forward

- func: thnn_conv_depthwise2d_backward.grad_input(Tensor grad_output, Tensor self, Tensor weight, int[2] kernel_size, int[2] stride, int[2] padding, int[2] dilation, *, Tensor(a!)? grad_input, Tensor(b!)? grad_weight) -> (Tensor(a!), Tensor(b!))
  python_module: nn
  dispatch:
    CUDA: legacy::cuda::_thnn_conv_depthwise2d_backward_out

- func: thnn_conv_depthwise2d_backward.output_mask(Tensor grad_output, Tensor self, Tensor weight, int[2] kernel_size, int[2] stride, int[2] padding, int[2] dilation, bool[2] output_mask) -> (Tensor grad_input, Tensor grad_weight)
  python_module: nn
  dispatch:
    CUDA: legacy::cuda::_thnn_conv_depthwise2d_backward

- func: slow_conv3d.out(Tensor self, Tensor weight, int[3] kernel_size, Tensor? bias=None, int[3] stride=1, int[3] padding=0, *, Tensor(a!) out) -> Tensor(a!)
  python_module: nn

- func: slow_conv3d(Tensor self, Tensor weight, int[3] kernel_size, Tensor? bias=None, int[3] stride=1, int[3] padding=0) -> Tensor
  python_module: nn

- func: slow_conv3d_forward.output(Tensor self, Tensor weight, int[3] kernel_size, Tensor? bias, int[3] stride, int[3] padding, *, Tensor(a!) output, Tensor(b!) finput, Tensor(c!) fgrad_input) -> (Tensor(a!), Tensor(b!), Tensor(c!))
  python_module: nn
  dispatch:
    CPU: slow_conv3d_forward_out_cpu

- func: slow_conv3d_forward(Tensor self, Tensor weight, int[3] kernel_size, Tensor? bias, int[3] stride, int[3] padding) -> (Tensor output, Tensor finput, Tensor fgrad_input)
  python_module: nn
  dispatch:
    CPU: slow_conv3d_forward_cpu

- func: slow_conv3d_backward.grad_input(Tensor grad_output, Tensor self, Tensor weight, int[3] kernel_size, int[3] stride, int[3] padding, Tensor finput, Tensor fgrad_input, *, Tensor(a!)? grad_input, Tensor(b!)? grad_weight, Tensor(c!)? grad_bias) -> (Tensor(a!), Tensor(b!), Tensor(c!))
  python_module: nn
  dispatch:
    CPU: slow_conv3d_backward_out_cpu

- func: slow_conv3d_backward.output_mask(Tensor grad_output, Tensor self, Tensor weight, int[3] kernel_size, int[3] stride, int[3] padding, Tensor finput, Tensor fgrad_input, bool[3] output_mask) -> (Tensor grad_input, Tensor grad_weight, Tensor grad_bias)
  python_module: nn
  dispatch:
    CPU: slow_conv3d_backward_cpu

- func: slow_conv_dilated2d(Tensor self, Tensor weight, int[2] kernel_size, Tensor? bias=None, int[2] stride=1, int[2] padding=0, int[2] dilation=1) -> Tensor
  python_module: nn
  dispatch:
    CPU: slow_conv_dilated2d_cpu
    CUDA: slow_conv_dilated2d_cuda

- func: slow_conv_dilated2d_backward(Tensor grad_output, Tensor self, Tensor weight, int[2] kernel_size, int[2] stride, int[2] padding, int[2] dilation, bool[3] output_mask) -> (Tensor grad_input, Tensor grad_weight, Tensor grad_bias)
  python_module: nn
  dispatch:
    CPU: slow_conv_dilated2d_backward_cpu
    CUDA: slow_conv_dilated2d_backward_cuda

- func: slow_conv_dilated3d(Tensor self, Tensor weight, int[3] kernel_size, Tensor? bias=None, int[3] stride=1, int[3] padding=0, int[3] dilation=1) -> Tensor
  python_module: nn
  dispatch:
    CPU: slow_conv_dilated3d_cpu
    CUDA: slow_conv_dilated3d_cuda

- func: slow_conv_dilated3d_backward(Tensor grad_output, Tensor self, Tensor weight, int[3] kernel_size, int[3] stride, int[3] padding, int[3] dilation, bool[3] output_mask) -> (Tensor grad_input, Tensor grad_weight, Tensor grad_bias)
  python_module: nn
  dispatch:
    CPU: slow_conv_dilated3d_backward_cpu
    CUDA: slow_conv_dilated3d_backward_cuda

- func: col2im.out(Tensor self, int[2] output_size, int[2] kernel_size, int[2] dilation, int[2] padding, int[2] stride, *, Tensor(a!) out) -> Tensor(a!)
  python_module: nn
  dispatch:
    CPU: col2im_out_cpu
    CUDA: col2im_out_cuda

- func: col2im(Tensor self, int[2] output_size, int[2] kernel_size, int[2] dilation, int[2] padding, int[2] stride) -> Tensor
  python_module: nn
  dispatch:
    CPU: col2im_cpu
    CUDA: col2im_cuda

- func: col2im_backward.grad_input(Tensor grad_output, int[2] kernel_size, int[2] dilation, int[2] padding, int[2] stride, *, Tensor(a!) grad_input) -> Tensor(a!)
  python_module: nn
  dispatch:
    CPU: col2im_backward_out_cpu
    CUDA: col2im_backward_out_cuda

- func: col2im_backward(Tensor grad_output, int[2] kernel_size, int[2] dilation, int[2] padding, int[2] stride) -> Tensor
  python_module: nn
  dispatch:
    CPU: col2im_backward_cpu
    CUDA: col2im_backward_cuda

- func: im2col.out(Tensor self, int[2] kernel_size, int[2] dilation, int[2] padding, int[2] stride, *, Tensor(a!) out) -> Tensor(a!)
  python_module: nn
  dispatch:
    CPU: im2col_out_cpu
    CUDA: im2col_out_cuda

- func: im2col(Tensor self, int[2] kernel_size, int[2] dilation, int[2] padding, int[2] stride) -> Tensor
  python_module: nn
  dispatch:
    CPU: im2col_cpu
    CUDA: im2col_cuda

- func: im2col_backward.grad_input(Tensor grad_output, int[2] input_size, int[2] kernel_size, int[2] dilation, int[2] padding, int[2] stride, *, Tensor(a!) grad_input) -> Tensor(a!)
  python_module: nn
  dispatch:
    CPU: im2col_backward_out_cpu
    CUDA: im2col_backward_out_cuda

- func: im2col_backward(Tensor grad_output, int[2] input_size, int[2] kernel_size, int[2] dilation, int[2] padding, int[2] stride) -> Tensor
  python_module: nn
  dispatch:
    CPU: im2col_backward_cpu
    CUDA: im2col_backward_cuda

- func: isfinite(Tensor self) -> Tensor
  use_c10_dispatcher: full
  variants: function
  device_guard: False
  supports_named_tensor: True

- func: isinf(Tensor self) -> Tensor
  use_c10_dispatcher: full
  variants: function
  device_guard: False
  supports_named_tensor: True<|MERGE_RESOLUTION|>--- conflicted
+++ resolved
@@ -4266,21 +4266,9 @@
 
 - func: fmod_.Scalar(Tensor(a!) self, Scalar other) -> Tensor(a!)
   variants: method
-<<<<<<< HEAD
 
 - func: fmod_.Tensor(Tensor(a!) self, Tensor other) -> Tensor(a!)
   variants: method
-=======
-  dispatch:
-    CPU: fmod_
-    CUDA: legacy::cuda::_th_fmod_
-
-- func: fmod_.Tensor(Tensor(a!) self, Tensor other) -> Tensor(a!)
-  variants: method
-  dispatch:
-    CPU: fmod_
-    CUDA: legacy::cuda::_th_fmod_
->>>>>>> f5f1e5e7
 
 - func: remainder_.Scalar(Tensor(a!) self, Scalar other) -> Tensor(a!)
   variants: method
@@ -5003,42 +4991,26 @@
 - func: fmod.Scalar_out(Tensor self, Scalar other, *, Tensor(a!) out) -> Tensor(a!)
   dispatch:
     CPU: fmod_out
-<<<<<<< HEAD
     CUDA: fmod_out
-=======
-    CUDA: legacy::cuda::_th_fmod_out
->>>>>>> f5f1e5e7
 
 - func: fmod.Scalar(Tensor self, Scalar other) -> Tensor
   use_c10_dispatcher: full
   variants: method, function
   dispatch:
     CPU: fmod
-<<<<<<< HEAD
     CUDA: fmod
-=======
-    CUDA: legacy::cuda::_th_fmod
->>>>>>> f5f1e5e7
 
 - func: fmod.Tensor_out(Tensor self, Tensor other, *, Tensor(a!) out) -> Tensor(a!)
   dispatch:
     CPU: fmod_out
-<<<<<<< HEAD
     CUDA: fmod_out
-=======
-    CUDA: legacy::cuda::_th_fmod_out
->>>>>>> f5f1e5e7
 
 - func: fmod.Tensor(Tensor self, Tensor other) -> Tensor
   use_c10_dispatcher: full
   variants: method, function
   dispatch:
     CPU: fmod
-<<<<<<< HEAD
     CUDA: fmod
-=======
-    CUDA: legacy::cuda::_th_fmod
->>>>>>> f5f1e5e7
 
 - func: remainder.Scalar_out(Tensor self, Scalar other, *, Tensor(a!) out) -> Tensor(a!)
   dispatch:
