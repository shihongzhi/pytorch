--- conflicted
+++ resolved
@@ -70,12 +70,14 @@
   });
 }
 
-<<<<<<< HEAD
 void fmod_kernel_cuda(TensorIterator& iter) {
   AT_DISPATCH_FLOATING_TYPES_AND_HALF(iter.dtype(), "fmod_cuda", [&]() {
     gpu_kernel_with_scalars(iter, []GPU_LAMBDA(scalar_t a, scalar_t b) -> scalar_t {
       return THCNumerics<scalar_t>::fmod(a, b);
-=======
+    });
+  });
+}
+
 void logical_xor_kernel_cuda(TensorIterator& iter) {
   AT_DISPATCH_ALL_TYPES_AND2(kBool, kHalf, iter.dtype(1), "logical_xor_cuda", [&]() {
     using self_t = scalar_t;
@@ -86,7 +88,6 @@
           return static_cast<scalar_t>(bool(a) != bool(b));
         });
       });
->>>>>>> dd97743d
     });
   });
 }
@@ -96,10 +97,7 @@
 REGISTER_DISPATCH(div_stub, &div_kernel_cuda);
 REGISTER_DISPATCH(mul_stub, &mul_kernel_cuda);
 REGISTER_DISPATCH(atan2_stub, &atan2_kernel_cuda);
-<<<<<<< HEAD
 REGISTER_DISPATCH(fmod_stub, &fmod_kernel_cuda);
-=======
 REGISTER_DISPATCH(logical_xor_stub, &logical_xor_kernel_cuda);
->>>>>>> dd97743d
 
 }} // namespace at::native