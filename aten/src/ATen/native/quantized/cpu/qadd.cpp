--- conflicted
+++ resolved
@@ -15,11 +15,7 @@
   Tensor operator()(at::Tensor qa, at::Tensor qb,
                     double scale, int64_t zero_point) {
     AT_ASSERTM(qa.numel() == qb.numel(), "Add operands must be the same size!");
-<<<<<<< HEAD
-    AT_CHECK(qa.scalar_type() == qb.scalar_type(), "Add operands should have same data type.");
-=======
     TORCH_CHECK(qa.scalar_type() == qb.scalar_type(), "Add operands should have same data type.");
->>>>>>> 5f8e849d
     auto a = qa.dequantize();
     auto b = qb.dequantize();
     auto c = at::empty_like(a);
