--- conflicted
+++ resolved
@@ -83,8 +83,6 @@
 
 Tensor& _clamp_min_out_cpu(Tensor& result, const Tensor& self, Scalar min) {
   return legacy::cpu::_th_clamp_min_out(result, self, min);
-<<<<<<< HEAD
-=======
 }
 
 Tensor& fill_out(Tensor& self, const Scalar value) {
@@ -100,7 +98,6 @@
 Tensor& fill_(Tensor& self, const Tensor& value) {
   TORCH_CHECK(value.dim() == 0, "fill_ only supports 0-dimension value tensor but got tensor with ", value.dim(), " dimensions.");
   return fill_out(self, value.item());
->>>>>>> 9daf4852
 }
 
 Tensor mvlgamma(const Tensor& self, int64_t p) {
@@ -173,11 +170,7 @@
     checkBackend(#op, {result}, Backend::CPU);                  \
     assert_no_internal_overlap(result, #op);                    \
     result.resize_(self.sizes());                               \
-<<<<<<< HEAD
-    return at::legacy::cpu::_th_##op##_out(result, self);        \
-=======
     return legacy::cpu::_th_##op##_out(result, self);        \
->>>>>>> 9daf4852
   }
 
 // NB: Temp. defaulting to TH implementation of abs due to issues with Apple
