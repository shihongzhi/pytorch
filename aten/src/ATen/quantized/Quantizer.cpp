#include <ATen/quantized/Quantizer.h>
#include <ATen/ATen.h>
#include <ATen/NativeFunctions.h>
#include <ATen/Type.h>
#include <ATen/native/TensorFactories.h>
#include <ATen/quantized/QTensorImpl.h>

#ifdef USE_FBGEMM
#include <fbgemm/QuantUtils.h>
#endif

namespace at {

void checkFloatCPUTensor(std::string fn_name, Tensor t) {
  AT_CHECK(
      t.scalar_type() == kFloat,
      fn_name,
      "expects a Float Tensor.");
  AT_CHECK(
      t.device() == kCPU,
      fn_name,
      "expects a CPU Tensor.");
}

template <typename T>
void checkQuantizedCPUTensor(std::string fn_name, Tensor t) {
  AT_CHECK(t.is_quantized(),
           fn_name,
           "expects a quantized Tensor.");
  AT_CHECK(t.scalar_type() == caffe2::TypeMeta::Make<T>(),
           fn_name,
           "expects a ",
           caffe2::TypeMeta::Make<T>(),
           "Tensor");
  AT_CHECK(t.device() == kCPU,
           fn_name,
           "expects a CPU quantized Tensor");
}

template <typename T>
void checkZeroPoint(std::string fn_name, int32_t zero_point) {
  AT_CHECK(zero_point <= std::numeric_limits<T>::max(),
           fn_name,
           "zero_point is out of range.");
  AT_CHECK(zero_point >= std::numeric_limits<T>::min(),
           fn_name,
           "zero_point is out of range.");
}

#ifdef USE_FBGEMM
template <typename T>
T quantize_val(float scale, int32_t zero_point, float value) {
  // Internally, fbgemm::Quantize uses std::nearbyint.
  // std::nearbyint results in nearest integer value according to the current
  // rounding mode and the default rounding mode is rounds to even in half-way
  // cases in most popular processor architectures like x86 and ARM. This is
  // typically faster than an alternatives like std::round that rounds half-way
  // cases away from zero, and can be consistent with SIMD implementations for
  // example in x86 using _mm512_cvtps_epi32 or mm512_round_ps with
  // _MM_FROUND_CUR_DIRECTION option that also follow the current rounding mode.
  int32_t qvalue;
  qvalue = fbgemm::Quantize<typename T::underlying>(value, zero_point, scale,
                                                    /*result_precision=*/std::numeric_limits<typename T::underlying>::digits);
  return static_cast<T>(qvalue);
}

template <typename T>
Tensor quantize_tensor(Tensor rtensor, Tensor qtensor, float scale, int32_t zero_point) {
  auto fn_name = "quantize_tensor";
  checkFloatCPUTensor(fn_name, rtensor);
  checkQuantizedCPUTensor<T>(fn_name, qtensor);
  checkZeroPoint<typename T::underlying>(fn_name, zero_point);
  const float* rd = rtensor.data<float>();
  auto qd = reinterpret_cast<typename T::underlying*>(qtensor.data<T>());
  fbgemm::TensorQuantizationParams qparams;
  qparams.scale = scale;
  qparams.zero_point = zero_point;
  qparams.precision = std::numeric_limits<typename T::underlying>::digits;
  fbgemm::Quantize<typename T::underlying>(/*src=*/rd,
                             /*dst=*/qd,
                             /*len=*/rtensor.numel(),
                             /*qparams=*/qparams);
  return qtensor;
}

template <typename T>
Tensor dequantize_tensor(Tensor qtensor, Tensor rtensor, float scale, int32_t zero_point) {
  auto fn_name = "dequantize_tensor";
  checkFloatCPUTensor(fn_name, rtensor);
  checkQuantizedCPUTensor<T>(fn_name, qtensor);
  checkZeroPoint<typename T::underlying>(fn_name, zero_point);
  const auto* qd = reinterpret_cast<const typename T::underlying*>(qtensor.data<T>());
  fbgemm::TensorQuantizationParams qparams;
  qparams.scale = scale;
  qparams.zero_point = zero_point;
  qparams.precision = std::numeric_limits<typename T::underlying>::digits;
  float* rd = rtensor.data<float>();
  fbgemm::Dequantize<typename T::underlying>(/*src=*/qd,
                              /*dst=*/rd,
                              /*len=*/qtensor.numel(),
                              /*qparams=*/qparams);
  return rtensor;
}
#else

template <typename T>
T quantize_val(float scale, int32_t zero_point, float value) {
  // std::nearbyint results in nearest integer value according to the current
  // rounding mode and the default rounding mode is rounds to even in half-way
  // cases in most popular processor architectures like x86 and ARM. This is
  // typically faster than an alternatives like std::round that rounds half-way
  // cases away from zero, and can be consistent with SIMD implementations for
  // example in x86 using _mm512_cvtps_epi32 or mm512_round_ps with
  // _MM_FROUND_CUR_DIRECTION option that also follow the current rounding mode.
  int32_t qvalue;
  constexpr int32_t qmin = std::numeric_limits<typename T::underlying>::min();
  constexpr int32_t qmax = std::numeric_limits<typename T::underlying>::max();
  checkZeroPoint<typename T::underlying>("quantize_val", zero_point);
  qvalue = static_cast<int32_t>(std::nearbyint(value / scale + zero_point));
  qvalue = std::max(qvalue, qmin);
  qvalue = std::min(qvalue, qmax);
  return static_cast<T>(qvalue);
}

template <typename T>
Tensor quantize_tensor(Tensor rtensor, Tensor qtensor, float scale, int32_t zero_point) {
  auto fn_name = "quantize_tensor";
  checkFloatCPUTensor(fn_name, rtensor);
  checkQuantizedCPUTensor<T>(fn_name, qtensor);
  checkZeroPoint<typename T::underlying>(fn_name, zero_point);
  const float* rdata = rtensor.data<float>();
  auto qdata = qtensor.data<T>();
  for (int i = 0; i < rtensor.numel(); ++i) {
    qdata[i] = quantize_val<T>(scale, zero_point, rdata[i]);
  }
  return qtensor;
}

template <typename T>
Tensor dequantize_tensor(Tensor qtensor, Tensor rtensor, float scale, int32_t zero_point) {
  auto fn_name = "dequantize_tensor";
  checkFloatCPUTensor(fn_name, rtensor);
  checkQuantizedCPUTensor<T>(fn_name, qtensor);
  checkZeroPoint<typename T::underlying>(fn_name, zero_point);
  const auto* qd = qtensor.data<T>();
  float* rd = rtensor.data<float>();
  for (auto i = 0; i < qtensor.numel(); ++i) {
    // We need to convert the qint8 value to float to ensure the subtraction
    // subexpression returns a float
    rd[i] = (static_cast<float>(qd[i].val_) - zero_point) * scale;
  }
  return rtensor;
}
#endif

<<<<<<< HEAD
template quint8 quantize_val<quint8>(float scale, int32_t zero_point, float value);
template qint32 quantize_val<qint32>(float scale, int32_t zero_point, float value);
template Tensor quantize_tensor<quint8>(Tensor rtensor, Tensor qtensor, float scale, int32_t zero_point);
template Tensor quantize_tensor<qint32>(Tensor rtensor, Tensor qtensor, float scale, int32_t zero_point);
template Tensor dequantize_tensor<quint8>(Tensor rtensor, Tensor qtensor, float scale, int32_t zero_point);
template Tensor dequantize_tensor<qint32>(Tensor rtensor, Tensor qtensor, float scale, int32_t zero_point);
=======
template CAFFE2_API qint8 quantize_val<qint8>(float scale, int32_t zero_point, float value);
template CAFFE2_API qint32 quantize_val<qint32>(float scale, int32_t zero_point, float value);
template CAFFE2_API Tensor quantize_tensor<qint8>(Tensor rtensor, Tensor qtensor, float scale, int32_t zero_point);
template CAFFE2_API Tensor quantize_tensor<qint32>(Tensor rtensor, Tensor qtensor, float scale, int32_t zero_point);
template CAFFE2_API Tensor dequantize_tensor<qint8>(Tensor rtensor, Tensor qtensor, float scale, int32_t zero_point);
template CAFFE2_API Tensor dequantize_tensor<qint32>(Tensor rtensor, Tensor qtensor, float scale, int32_t zero_point);
>>>>>>> 8ff6e263

QuantizerPtr make_per_tensor_affine_quantizer(
    double scale,
    int64_t zero_point,
<<<<<<< HEAD
    optional<ScalarType> scalar_type_opt = c10::nullopt) {
  auto scalar_type = scalar_type_opt;
  if (scalar_type == c10::nullopt) {
    scalar_type = c10::kQUInt8;
  }
  return c10::make_intrusive<PerTensorAffineQuantizer>(scalar_type.value(),
=======
    ScalarType scalar_type) {
  return c10::make_intrusive<PerTensorAffineQuantizer>(scalar_type,
>>>>>>> 8ff6e263
      static_cast<float>(scale), static_cast<int32_t>(zero_point));
}

QTensorImpl* get_qtensorimpl(const Tensor& self) {
  // TODO: remove this when Variable and Tensor are merged
  AT_ASSERTM(
      !self.is_variable(),
      "_internal_get_QTensorImpl: should not be a variable");
  // TODO: uncomment after is_quantized() is implemented
  // AT_ASSERTM(self.is_quantized(), "_internal_get_QTensorImpl: not a quantized
  // tensor");
  return static_cast<QTensorImpl*>(self.unsafeGetTensorImpl());
}

inline Tensor new_qtensor_cpu(
    IntArrayRef sizes,
    const TensorOptions& options,
    QuantizerPtr quantizer) {
  AT_ASSERT(options.device().is_cpu());

  native::check_size_nonnegative(sizes);
  auto* allocator = at::getCPUAllocator();
  int64_t nelements = at::prod_intlist(sizes);
  auto dtype = options.dtype();
  AT_CHECK(isQIntType(typeMetaToScalarType(dtype)),
           "ScalarType is not supported in new_qtensor_cpu.");
  auto storage = c10::make_intrusive<StorageImpl>(
      dtype,
      nelements,
      allocator->allocate(nelements * dtype.itemsize()),
      allocator,
      /*resizable=*/true);
  auto tensor = detail::make_tensor<QTensorImpl>(
      storage, at::QuantizedCPUTensorId(), quantizer);
  get_qtensorimpl(tensor)->set_sizes_contiguous(sizes);
  return tensor;
}

Tensor PerTensorAffineQuantizer::quantize(Tensor rtensor) {
  AT_CHECK(
      rtensor.scalar_type() == kFloat,
      "quantize only works on Float Tensor.");
  AT_CHECK(
      rtensor.device() == kCPU,
      "quantize only works for CPU backend right now.");
  // Here we need a std::intrusive_ptr<Quantizer>.. but actually "this" is the
  // quantizer that can be reused, so I'm using intrusive_from_this here
  Tensor qtensor = new_qtensor_cpu(
      rtensor.sizes(),
      rtensor.options().dtype(scalar_type_),
      intrusive_from_this());

  rtensor = rtensor.contiguous();
  AT_DISPATCH_QINT_TYPES(qtensor.scalar_type(), "quantize_tensor", [&]() {
    qtensor = quantize_tensor<scalar_t>(rtensor, qtensor, scale_, zero_point_);
  });
  return qtensor;
}

Tensor PerTensorAffineQuantizer::dequantize(Tensor qtensor) {
  AT_CHECK(qtensor.is_quantized(),
           "dequantize is only supported in quantized Tensor.");
  AT_CHECK(
      qtensor.device() == kCPU,
      "dequantize only works for CPU backend right now.");
  Tensor rtensor = at::empty(qtensor.sizes(), qtensor.options().dtype(at::kFloat));
  qtensor = qtensor.contiguous();

  AT_DISPATCH_QINT_TYPES(qtensor.scalar_type(), "dequantize_tensor", [&]() {
    rtensor = dequantize_tensor<scalar_t>(qtensor, rtensor, scale_, zero_point_);
  });

  return rtensor;
}

Quantizer::~Quantizer() {}

} // namespace at<|MERGE_RESOLUTION|>--- conflicted
+++ resolved
@@ -153,36 +153,18 @@
 }
 #endif
 
-<<<<<<< HEAD
-template quint8 quantize_val<quint8>(float scale, int32_t zero_point, float value);
-template qint32 quantize_val<qint32>(float scale, int32_t zero_point, float value);
-template Tensor quantize_tensor<quint8>(Tensor rtensor, Tensor qtensor, float scale, int32_t zero_point);
-template Tensor quantize_tensor<qint32>(Tensor rtensor, Tensor qtensor, float scale, int32_t zero_point);
-template Tensor dequantize_tensor<quint8>(Tensor rtensor, Tensor qtensor, float scale, int32_t zero_point);
-template Tensor dequantize_tensor<qint32>(Tensor rtensor, Tensor qtensor, float scale, int32_t zero_point);
-=======
-template CAFFE2_API qint8 quantize_val<qint8>(float scale, int32_t zero_point, float value);
+template CAFFE2_API quint8 quantize_val<quint8>(float scale, int32_t zero_point, float value);
 template CAFFE2_API qint32 quantize_val<qint32>(float scale, int32_t zero_point, float value);
-template CAFFE2_API Tensor quantize_tensor<qint8>(Tensor rtensor, Tensor qtensor, float scale, int32_t zero_point);
+template CAFFE2_API Tensor quantize_tensor<quint8>(Tensor rtensor, Tensor qtensor, float scale, int32_t zero_point);
 template CAFFE2_API Tensor quantize_tensor<qint32>(Tensor rtensor, Tensor qtensor, float scale, int32_t zero_point);
-template CAFFE2_API Tensor dequantize_tensor<qint8>(Tensor rtensor, Tensor qtensor, float scale, int32_t zero_point);
+template CAFFE2_API Tensor dequantize_tensor<quint8>(Tensor rtensor, Tensor qtensor, float scale, int32_t zero_point);
 template CAFFE2_API Tensor dequantize_tensor<qint32>(Tensor rtensor, Tensor qtensor, float scale, int32_t zero_point);
->>>>>>> 8ff6e263
 
 QuantizerPtr make_per_tensor_affine_quantizer(
     double scale,
     int64_t zero_point,
-<<<<<<< HEAD
-    optional<ScalarType> scalar_type_opt = c10::nullopt) {
-  auto scalar_type = scalar_type_opt;
-  if (scalar_type == c10::nullopt) {
-    scalar_type = c10::kQUInt8;
-  }
-  return c10::make_intrusive<PerTensorAffineQuantizer>(scalar_type.value(),
-=======
     ScalarType scalar_type) {
   return c10::make_intrusive<PerTensorAffineQuantizer>(scalar_type,
->>>>>>> 8ff6e263
       static_cast<float>(scale), static_cast<int32_t>(zero_point));
 }
 
