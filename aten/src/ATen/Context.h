--- conflicted
+++ resolved
@@ -65,10 +65,7 @@
     if (device_type == at::kCPU) {
       return *at::detail::getDefaultCPUGenerator();
     } else if (device_type == at::kCUDA) {
-      auto & generator = generator_registry[static_cast<int>(device_type)];
-      if(!generator)
-      AT_ERROR(DeviceTypeName(device_type), " backend type not enabled.");
-      return *generator;
+      return *at::detail::getCUDAHooks().getDefaultCUDAGenerator(device.index());
     } else {
       AT_ERROR(DeviceTypeName(device_type), " backend type not enabled.");
     }  
@@ -262,16 +259,16 @@
   }
   // NB: Sometimes we build with CUDA, but we don't have any GPUs
   // available. In that case, we must not seed CUDA; it will fail!
-  if (hasCUDA() && detail::getCUDAHooks().getNumGPUs() > 0) {
-<<<<<<< HEAD
-    globalContext().lazyInitCUDA();
-    int num_gpus = detail::getCUDAHooks().getNumGPUs();
+  int num_gpus = detail::getCUDAHooks().getNumGPUs();
+  if (hasCUDA() && num_gpus > 0) {
     for (int i = 0; i < num_gpus; i++) {
-      detail::getCUDAHooks().getDefaultCUDAGenerator(i)->set_current_seed(seed);
-    }
-=======
-    globalContext().defaultGenerator(DeviceType::CUDA).manualSeedAll(seed);
->>>>>>> 97d7cff6
+      auto& cuda_gen = globalContext().defaultGenerator(Device(at::kCUDA, i));
+      {
+        // See Note [Acquire lock when using random generators]
+        std::lock_guard<std::mutex> lock(cuda_gen.mutex_);
+        cuda_gen.set_current_seed(seed);
+      }
+    }
   }
 }
 
