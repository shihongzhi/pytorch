import sys
import io
import os
import math
import random
import copy
import shutil
import torch
import torch.cuda
import torch.backends.cuda
import tempfile
import unittest
import warnings
import pickle
import gzip
import types
import textwrap
import re
from torch._utils_internal import get_file_path_2
from torch.utils.dlpack import from_dlpack, to_dlpack
from torch._utils import _rebuild_tensor
from torch._six import inf, nan, string_classes, istuple
from itertools import product, combinations, combinations_with_replacement
from functools import reduce
from torch import multiprocessing as mp
from common_methods_invocations import tri_tests_args, run_additional_tri_tests, \
    _compare_trilu_indices
from common_utils import TestCase, iter_indices, TEST_NUMPY, TEST_SCIPY, TEST_MKL, \
    TEST_LIBROSA, run_tests, download_file, skipIfNoLapack, suppress_warnings, \
    IS_WINDOWS, PY3, NO_MULTIPROCESSING_SPAWN, skipIfRocm, do_test_dtypes, do_test_empty_full, \
    IS_SANDCASTLE, load_tests, brute_pdist, brute_cdist, slowTest
from multiprocessing.reduction import ForkingPickler

# load_tests from common_utils is used to automatically filter tests for
# sharding on sandcastle. This line silences flake warnings
load_tests = load_tests

if TEST_NUMPY:
    import numpy as np

if TEST_SCIPY:
    from scipy import signal

if TEST_LIBROSA:
    import librosa

SIZE = 100

can_retrieve_source = True
with warnings.catch_warnings(record=True) as warns:
    with tempfile.NamedTemporaryFile() as checkpoint:
        x = torch.save(torch.nn.Module(), checkpoint)
        for warn in warns:
            if "Couldn't retrieve source code" in warn.message.args[0]:
                can_retrieve_source = False
                break


class FilelikeMock(object):
    def __init__(self, data, has_fileno=True, has_readinto=False):
        if has_readinto:
            self.readinto = self.readinto_opt
        if has_fileno:
            # Python 2's StringIO.StringIO has no fileno attribute.
            # This is used to test that.
            self.fileno = self.fileno_opt

        self.calls = set()
        self.bytesio = io.BytesIO(data)

        def trace(fn, name):
            def result(*args, **kwargs):
                self.calls.add(name)
                return fn(*args, **kwargs)
            return result

        for attr in ['read', 'readline', 'seek', 'tell', 'write', 'flush']:
            traced_fn = trace(getattr(self.bytesio, attr), attr)
            setattr(self, attr, traced_fn)

    def fileno_opt(self):
        raise io.UnsupportedOperation('Not a real file')

    def readinto_opt(self, view):
        self.calls.add('readinto')
        return self.bytesio.readinto(view)

    def was_called(self, name):
        return name in self.calls


class BytesIOContext(io.BytesIO):
    def __enter__(self):
        return self

    def __exit__(self, *args):
        pass


# This is intentionally prefixed by an underscore. Otherwise pytest will try to
# run its methods as test cases.
class _TestTorchMixin(object):
    def _make_tensors(self, shape, val_range=(-100, 100), use_floating=True, use_integral=True):
        float_types = [torch.double,
                       torch.float]
        int_types = [torch.int64,
                     torch.int32,
                     torch.int16]

        def make_contiguous(shape, dtype):
            if dtype in float_types:
                val = torch.randn(shape, dtype=dtype)
                val = val * ((val_range[1] - val_range[0]) / (math.pi * 2.0))
                val = val + ((val_range[1] - val_range[0]) / 2.0)
                val = torch.clamp(val, min=val_range[0], max=val_range[1])
                return val
            result = torch.zeros(shape, dtype=dtype)
            result.apply_(lambda x: random.randint(val_range[0], val_range[1]))
            return result

        def make_non_contiguous(shape, dtype):
            contig = make_contiguous(shape, dtype)
            non_contig = torch.empty(shape + (2, 2), dtype=dtype)[..., 0]
            non_contig = non_contig.select(-1, -1)
            non_contig.copy_(contig)
            self.assertFalse(non_contig.is_contiguous())
            return non_contig

        def make_contiguous_slice(size, dtype):
            contig = make_contiguous((1, size), dtype)
            non_contig = contig[:1, 1:size - 1]
            self.assertTrue(non_contig.is_contiguous())
            return contig

        types = []
        if use_floating:
            types += float_types
        if use_integral:
            types += int_types
        tensors = {"cont": [], "noncont": [], "slice": []}
        for dtype in types:
            tensors["cont"].append(make_contiguous(shape, dtype))
            tensors["noncont"].append(make_non_contiguous(shape, dtype))
            tensors["slice"].append(make_contiguous_slice(sum(list(shape)), dtype))

        return tensors

    def test_dir(self):
        dir(torch)

    def test_type_conversion_via_dtype_name(self):
        x = torch.tensor([1])
        self.assertEqual(x.byte().dtype, torch.uint8)
        self.assertEqual(x.bool().dtype, torch.bool)
        self.assertEqual(x.char().dtype, torch.int8)
        self.assertEqual(x.double().dtype, torch.float64)
        self.assertEqual(x.float().dtype, torch.float32)
        self.assertEqual(x.half().dtype, torch.float16)
        self.assertEqual(x.int().dtype, torch.int32)

    def test_doc(self):
        checked_types = (types.MethodType, types.FunctionType,
                         types.BuiltinFunctionType, types.BuiltinMethodType)

        def test_namespace(ns, *skips):
            if isinstance(ns, object):
                ns_name = ns.__class__.__name__
            else:
                ns_name = ns.__name__
            skip_regexes = []
            for r in skips:
                if isinstance(r, string_classes):
                    skip_regexes.append(re.compile('^{}$'.format(re.escape(r))))
                else:
                    skip_regexes.append(r)
            for name in dir(ns):
                if name.startswith('_'):
                    continue
                var = getattr(ns, name)
                if not isinstance(var, checked_types):
                    continue
                doc = var.__doc__
                has_doc = doc is not None and len(doc.strip()) > 0
                full_name = ns_name + '.' + name
                if any(r.match(name) for r in skip_regexes):
                    self.assertFalse(has_doc,
                                     'New docs have been added for {}, please remove '
                                     'it from the skipped list in TestTorch.test_doc'.format(full_name))
                else:
                    self.assertTrue(has_doc, '{} is missing documentation'.format(full_name))

        # FIXME: fix all the skipped ones below!
        test_namespace(torch.randn(1),
                       'as_strided',
                       'as_strided_',
                       re.compile('^clamp_(min|max)_?$'),
                       'coalesce',
                       'is_coalesced',
                       'is_distributed',
                       'is_complex',
                       'is_nonzero',
                       'is_same_size',
                       'isclose',
                       'lgamma',
                       'lgamma_',
                       'log_softmax',
                       'map2_',
                       'new',
                       'polygamma',
                       'polygamma_',
                       'record_stream',
                       'reinforce',
                       'relu',
                       'relu_',
                       'prelu',
                       'resize',
                       'resize_as',
                       'smm',
                       'softmax',
                       'split_with_sizes',
                       'sspaddmm',
                       'to_dense',
                       'sparse_resize_',
                       'sparse_resize_and_clear_',
                       )
        test_namespace(torch.nn)
        test_namespace(torch.nn.functional, 'assert_int_or_pair', 'bilinear', 'feature_alpha_dropout')
        # TODO: add torch.* tests when we have proper namespacing on ATen functions
        # test_namespace(torch)

    def test_dot(self):
        types = {
            'torch.DoubleTensor': 1e-8,
            'torch.FloatTensor': 1e-4,
        }
        for tname, _prec in types.items():
            v1 = torch.randn(100).type(tname)
            v2 = torch.randn(100).type(tname)
            res1 = torch.dot(v1, v2)
            res2 = 0
            for i, j in zip(v1, v2):
                res2 += i * j
            self.assertEqual(res1, res2)
            out = torch.randn(()).type(tname)
            torch.dot(v1, v2, out=out)
            self.assertEqual(res1, out)

        # Test 0-strided
        for tname, _prec in types.items():
            v1 = torch.randn(1).type(tname).expand(100)
            v2 = torch.randn(100).type(tname)
            res1 = torch.dot(v1, v2)
            res2 = 0
            for i, j in zip(v1, v2):
                res2 += i * j
            self.assertEqual(res1, res2)
            out = torch.randn(()).type(tname)
            torch.dot(v1, v2, out=out)
            self.assertEqual(res1, out)

    def test_ger(self):
        types = {
            'torch.DoubleTensor': 1e-8,
            'torch.FloatTensor': 1e-4,
        }
        for tname, _prec in types.items():
            v1 = torch.randn(100).type(tname)
            v2 = torch.randn(100).type(tname)
            res1 = torch.ger(v1, v2)
            res2 = torch.zeros(100, 100).type(tname)
            for i in range(100):
                for j in range(100):
                    res2[i, j] = v1[i] * v2[j]
            self.assertEqual(res1, res2)

        # Test 0-strided
        for tname, _prec in types.items():
            v1 = torch.randn(1).type(tname).expand(100)
            v2 = torch.randn(100).type(tname)
            res1 = torch.ger(v1, v2)
            res2 = torch.zeros(100, 100).type(tname)
            for i in range(100):
                for j in range(100):
                    res2[i, j] = v1[i] * v2[j]
            self.assertEqual(res1, res2)

    def test_addr(self):
        types = {
            'torch.DoubleTensor': 1e-8,
            'torch.FloatTensor': 1e-4,
        }

        def run_test(m, v1, v2, m_transform=lambda x: x):
            m = m_transform(m.clone())
            ref = m.clone()
            torch.addr(m, v1, v2, out=m)
            for i in range(m.size(0)):
                for j in range(m.size(1)):
                    ref[i, j] += v1[i] * v2[j]
            self.assertEqual(m, ref)

        for tname, _prec in types.items():
            for h, w in [(100, 110), (1, 20), (200, 2)]:
                m = torch.randn(h, w).type(tname)
                v1 = torch.randn(h).type(tname)
                v2 = torch.randn(w).type(tname)
                run_test(m, v1, v2)
                # test transpose
                run_test(m, v2, v1, lambda x: x.transpose(0, 1))
                # test 0 strided
                v1 = torch.randn(1).type(tname).expand(h)
                run_test(m, v1, v2)
                run_test(m, v2, v1, lambda x: x.transpose(0, 1))

    def test_addmv(self):
        types = {
            'torch.DoubleTensor': 1e-8,
            'torch.FloatTensor': 1e-4,
        }
        for tname, _prec in types.items():
            t = torch.randn(10).type(tname)
            m = torch.randn(10, 100).type(tname)
            v = torch.randn(100).type(tname)
            res1 = torch.addmv(t, m, v)
            res2 = torch.zeros(10).type(tname)
            res2 += t
            for i in range(10):
                for j in range(100):
                    res2[i] += m[i, j] * v[j]
            self.assertEqual(res1, res2)

        # Test 0-strided
        for tname, _prec in types.items():
            t = torch.randn(1).type(tname).expand(10)
            m = torch.randn(10, 1).type(tname).expand(10, 100)
            v = torch.randn(100).type(tname)
            res1 = torch.addmv(t, m, v)
            res2 = torch.zeros(10).type(tname)
            res2 += t
            for i in range(10):
                for j in range(100):
                    res2[i] += m[i, j] * v[j]
            self.assertEqual(res1, res2)

    def test_addmm(self):
        types = {
            'torch.DoubleTensor': 1e-8,
            'torch.FloatTensor': 1e-4,
        }
        for tname, _prec in types.items():
            M = torch.randn(10, 25).type(tname)
            m1 = torch.randn(10, 50).type(tname)
            m2 = torch.randn(50, 25).type(tname)
            res1 = torch.addmm(M, m1, m2)
            res2 = torch.zeros(10, 25).type(tname)
            res2 += M
            for i in range(10):
                for j in range(25):
                    for k in range(50):
                        res2[i, j] += m1[i, k] * m2[k, j]
            self.assertEqual(res1, res2)

        # Test 0-strided
        for tname, _prec in types.items():
            M = torch.randn(10, 1).type(tname).expand(10, 25)
            m1 = torch.randn(10, 1).type(tname).expand(10, 50)
            m2 = torch.randn(50, 25).type(tname)
            res1 = torch.addmm(M, m1, m2)
            res2 = torch.zeros(10, 25).type(tname)
            res2 += M
            for i in range(10):
                for j in range(25):
                    for k in range(50):
                        res2[i, j] += m1[i, k] * m2[k, j]
            self.assertEqual(res1, res2)

    def test_logical_any(self):
        for device in torch.testing.get_all_device_types():
            x = torch.zeros([2, 3, 400], dtype=torch.uint8, device=device)

            self.assertEqual(
                torch.tensor(0, dtype=torch.uint8, device=device),
                x.any())

            self.assertEqual(
                torch.zeros([1, 3, 400], dtype=torch.uint8, device=device),
                x.any(0, keepdim=True))

            self.assertEqual(
                torch.zeros([2, 1, 400], dtype=torch.uint8, device=device),
                x.any(1, keepdim=True))

            self.assertEqual(
                torch.zeros([2, 3, 1], dtype=torch.uint8, device=device),
                x.any(2, keepdim=True))

            # set the last element to 0
            x[-1][-1][-1] = 1

            self.assertEqual(
                torch.tensor(1, dtype=torch.uint8, device=device),
                x.any())

            y = torch.zeros([1, 3, 400], dtype=torch.uint8, device=device)
            y[-1][-1][-1] = 1
            self.assertEqual(y, x.any(0, keepdim=True))

            y = torch.zeros([2, 1, 400], dtype=torch.uint8, device=device)
            y[-1][-1][-1] = 1
            self.assertEqual(y, x.any(1, keepdim=True))

            y = torch.zeros([2, 3, 1], dtype=torch.uint8, device=device)
            y[-1][-1][-1] = 1
            self.assertEqual(y, x.any(2, keepdim=True))

    def test_logical_all(self):
        for device in torch.testing.get_all_device_types():
            x = torch.ones([2, 3, 400], dtype=torch.uint8, device=device)

            self.assertEqual(
                torch.tensor(1, dtype=torch.uint8, device=device),
                x.all())

            self.assertEqual(
                torch.ones([1, 3, 400], dtype=torch.uint8, device=device),
                x.all(0, keepdim=True))

            self.assertEqual(
                torch.ones([2, 1, 400], dtype=torch.uint8, device=device),
                x.all(1, keepdim=True))

            self.assertEqual(
                torch.ones([2, 3, 1], dtype=torch.uint8, device=device),
                x.all(2, keepdim=True))

            # set the last element to 0
            x[-1][-1][-1] = 0

            self.assertEqual(
                torch.tensor(0, dtype=torch.uint8, device=device),
                x.all())

            y = torch.ones([1, 3, 400], dtype=torch.uint8, device=device)
            y[-1][-1][-1] = 0
            self.assertEqual(y, x.all(0, keepdim=True))

            y = torch.ones([2, 1, 400], dtype=torch.uint8, device=device)
            y[-1][-1][-1] = 0
            self.assertEqual(y, x.all(1, keepdim=True))

            y = torch.ones([2, 3, 1], dtype=torch.uint8, device=device)
            y[-1][-1][-1] = 0
            self.assertEqual(y, x.all(2, keepdim=True))

    def test_allclose(self):
        x = torch.tensor([1.0, 2.0, 3.0])
        y = torch.tensor([1.01, 2.01, 3.01])
        self.assertTrue(torch.allclose(x, y, rtol=0, atol=0.02))
        self.assertTrue(torch.allclose(x, y, rtol=0.01, atol=0.0))
        self.assertFalse(torch.allclose(x, y))
        self.assertTrue(torch.allclose(torch.tensor([0.0]), torch.tensor([1e-8])))
        x = torch.tensor([2.0, 3.0, nan])
        y = torch.tensor([2.01, 3.01, nan])
        self.assertFalse(torch.allclose(x, y, rtol=1e-2))
        self.assertTrue(torch.allclose(x, y, rtol=1e-2, equal_nan=True))
        self.assertFalse(torch.allclose(x, y, rtol=1e-3, equal_nan=True))
        inf_t = torch.tensor([inf])
        self.assertTrue(torch.allclose(inf_t, inf_t))
        self.assertTrue(torch.allclose(-inf_t, -inf_t))
        self.assertFalse(torch.allclose(inf_t, -inf_t))
        self.assertFalse(torch.allclose(inf_t, torch.tensor([1e20])))
        self.assertFalse(torch.allclose(-inf_t, torch.tensor([-1e20])))

    def test_linear_algebra_scalar_raises(self):
        m = torch.randn(5, 5)
        v = torch.randn(5)
        s = torch.tensor(7)
        self.assertRaises(RuntimeError, lambda: torch.mv(m, s))
        self.assertRaises(RuntimeError, lambda: torch.addmv(v, m, s))
        self.assertRaises(RuntimeError, lambda: torch.ger(v, s))
        self.assertRaises(RuntimeError, lambda: torch.ger(s, v))
        self.assertRaises(RuntimeError, lambda: torch.addr(m, v, s))
        self.assertRaises(RuntimeError, lambda: torch.addr(m, s, v))

    def _test_math(self, torchfn, mathfn, input=None, test_expand=False):
        if input is None:
            input = []
            input.append(list(range(-5, 5)))
            input.append([0 for x in range(-5, 5)])
            input.append([x + 1e-6 for x in range(-5, 5)])
            # Some vectorized implementations don't support large ranges
            input.append([x + 1e10 for x in range(-5, 5)])
            input.append([x - 1e10 for x in range(-5, 5)])
            input.append(torch.randn(10).tolist())
            input.append((torch.randn(10) + 1e6).tolist())
            input.append([math.pi * (x / 2) for x in range(-5, 5)])

        def compare_reference(input, dtype):
            input = torch.tensor(input, dtype=dtype)
            res1 = torchfn(input.clone())
            res2 = input.clone().apply_(mathfn)
            torch.testing.assert_allclose(res1, res2)

        # compare against the reference math function
        compare_reference(input, torch.double)
        compare_reference(input, torch.float)

        def check_non_contiguous(shape, dtype):
            contig = torch.randn(shape, dtype=dtype)
            non_contig = torch.empty(shape + (2,), dtype=dtype)[..., 0]
            non_contig.copy_(contig)
            self.assertFalse(non_contig.is_contiguous())
            self.assertEqual(torchfn(contig), torchfn(non_contig), 'non-contiguous')

        # compare application against contiguous vs. non-contiguous
        check_non_contiguous((5, 7), torch.double)
        check_non_contiguous((1024,), torch.double)
        check_non_contiguous((5, 7), torch.float)
        check_non_contiguous((1024,), torch.float)

        def check_non_contiguous_index(dtype):
            contig = torch.randn((2, 2, 1, 2), dtype=dtype)
            non_contig = contig[:, 1, ...]
            contig = non_contig.clone()
            self.assertFalse(non_contig.is_contiguous())
            self.assertEqual(torchfn(contig), torchfn(non_contig), 'non-contiguous index')

        check_non_contiguous_index(torch.float)
        check_non_contiguous_index(torch.double)

        def check_non_contiguous_expand(shape, dtype):
            contig = torch.randn(shape, dtype=dtype)
            non_contig = contig.clone().expand(3, -1, -1)
            self.assertFalse(non_contig.is_contiguous())
            contig = torchfn(contig)
            non_contig = torchfn(non_contig)
            for i in range(3):
                self.assertEqual(contig, non_contig[i], 'non-contiguous expand[' + str(i) + ']')

        # Expand is not defined for in-place operations
        if test_expand:
            # The size 1 case is special as it leads to 0 stride and needs to persists
            check_non_contiguous_expand((1, 3), torch.double)
            check_non_contiguous_expand((1, 7), torch.double)
            check_non_contiguous_expand((5, 7), torch.float)

        # If size(dim) == 1, stride(dim) is not defined.
        # The code needs to be able to handle this
        def check_contiguous_size1(dtype):
            contig = torch.randn((5, 100), dtype=dtype)
            contig = contig[:1, :50]
            contig2 = torch.empty(contig.size(), dtype=dtype)
            contig2.copy_(contig)
            self.assertTrue(contig.is_contiguous())
            self.assertTrue(contig2.is_contiguous())
            self.assertEqual(torchfn(contig), torchfn(contig2), 'contiguous size1')

        check_contiguous_size1(torch.double)
        check_contiguous_size1(torch.float)

        def check_contiguous_size1_largedim(dtype):
            contig = torch.randn((5, 2, 3, 1, 4, 5, 3, 2, 1, 2, 3, 4), dtype=dtype)
            contig = contig[:1, :, :, :, :, :, :, :, :, :, :, :]
            contig2 = torch.empty(contig.size(), dtype=dtype)
            contig2.copy_(contig)
            self.assertTrue(contig.is_contiguous())
            self.assertTrue(contig2.is_contiguous())
            self.assertEqual(torchfn(contig), torchfn(contig2), 'contiguous size1')

        check_contiguous_size1_largedim(torch.double)
        check_contiguous_size1_largedim(torch.float)

        def check_large(dtype):
            input = torch.randn(1024, 512, dtype=dtype)
            actual = torchfn(input)
            expected = torch.stack([torchfn(slice) for slice in input])
            self.assertEqual(actual, expected, 'large')

        # compare large tensor vs. repeated small applications to expose
        # possible parallelism bugs.
        check_large(torch.double)
        check_large(torch.float)

    def __test_math_by_name(self, function_name, mathfn, selffn):
        mathfn = getattr(math, mathfn)
        if selffn:
            def torchfn(x):
                return getattr(x, function_name)()
        else:
            torchfn = getattr(torch, function_name)
        self._test_math(torchfn, mathfn, test_expand=(not selffn))

    def _test_math_by_name(self, function_name, test_self=True):
        if test_self:
            self.__test_math_by_name(function_name + "_", function_name, True)
        self.__test_math_by_name(function_name, function_name, False)

    def test_sin(self):
        self._test_math_by_name('sin')

    def test_sinh(self):
        def sinh(x):
            try:
                return math.sinh(x)
            except OverflowError:
                return inf if x > 0 else -inf
        self._test_math(torch.sinh, sinh)

    def test_lgamma(self):
        def lgamma(x):
            if x <= 0 and x == int(x):
                return inf
            return math.lgamma(x)
        self._test_math(torch.lgamma, lgamma)

    @unittest.skipIf(not TEST_SCIPY, "Scipy not found")
    def test_mvlgamma(self):
        from scipy.special import multigammaln
        for d in range(1, 5):
            input = torch.empty(10).uniform_(d, 10)
            res_torch = torch.mvlgamma(input, d)
            res_scipy = multigammaln(input.numpy(), d)
            self.assertEqual(res_torch.numpy(), res_scipy)

    def test_mvlgamma_argcheck(self):
        def run_test(d):
            input = torch.linspace((d - 2) / 2, 10, 10)
            torch.mvlgamma(input, d)

        with self.assertRaisesRegex(RuntimeError, "Condition for computing multivariate log-gamma not met"):
            run_test(3)

    def _digamma_input(self, test_poles=True):
        input = []
        input.append((torch.randn(10).abs() + 1e-4).tolist())
        input.append((torch.randn(10).abs() + 1e6).tolist())
        zeros = torch.linspace(-9.5, -0.5, 10)
        input.append(zeros.tolist())
        input.append((zeros - 0.49).tolist())
        input.append((zeros + 0.49).tolist())
        input.append((zeros + (torch.rand(10) * 0.99) - 0.5).tolist())

        if test_poles:
            input.append([-0.999999994, -1.999999994, -2.0000000111,
                          -100.99999994, -1931.99999994, 0.000000111,
                          -0.000000111, 0, -2, -329])
        return input

    @unittest.skipIf(not TEST_SCIPY, "Scipy not found")
    def test_digamma(self):
        from scipy.special import digamma

        # scipy 1.1.0 changed when it returns +/-inf vs. NaN
        def torch_digamma_without_inf(inp):
            res = torch.digamma(inp)
            res[(res == -inf) | (res == inf)] = nan
            return res

        def scipy_digamma_without_inf(inp):
            res = digamma(inp)
            if np.isscalar(res):
                return res if np.isfinite(res) else nan
            res[np.isinf(res)] = nan
            return res

        self._test_math(torch_digamma_without_inf, scipy_digamma_without_inf, self._digamma_input())

    @unittest.skipIf(not TEST_SCIPY, "Scipy not found")
    def test_polygamma(self):
        from scipy.special import polygamma
        for n in [0, 1]:
            self._test_math(lambda x: torch.polygamma(n, x),
                            lambda x: polygamma(n, x).item(),
                            self._digamma_input(test_poles=False))

    def test_asin(self):
        self._test_math(torch.asin, lambda x: math.asin(x) if abs(x) <= 1 else nan)

    def test_cos(self):
        self._test_math_by_name('cos')

    def test_cosh(self):
        def cosh(x):
            try:
                return math.cosh(x)
            except OverflowError:
                # Return inf on overflow.
                # See http://en.cppreference.com/w/cpp/numeric/math/cosh
                return inf
        self._test_math(torch.cosh, cosh)

    def test_acos(self):
        self._test_math(torch.acos, lambda x: math.acos(x) if abs(x) <= 1 else nan)

    def test_tan(self):
        self._test_math_by_name('tan')

    def test_tanh(self):
        self._test_math_by_name('tanh')

    def test_atan(self):
        self._test_math_by_name('atan')

    def test_log(self):
        def log(x):
            if x == 0:
                return -inf
            elif x < 0:
                return nan
            return math.log(x)
        self._test_math(torch.log, log)

    def test_log10(self):
        def log10(x):
            if x == 0:
                return -inf
            elif x < 0:
                return nan
            return math.log10(x)
        self._test_math(torch.log10, log10)

    def test_log1p(self):
        def log1p(x):
            if x == -1:
                return -inf
            elif x < -1:
                return nan
            return math.log1p(x)
        self._test_math(torch.log1p, log1p)

    def test_log2(self):
        def log2(x):
            if x == 0:
                return -inf
            elif x < 0:
                return nan
            try:
                return math.log2(x)
            except AttributeError:
                return math.log(x, 2)
        self._test_math(torch.log2, log2)

    def test_sqrt(self):
        self._test_math(torch.sqrt, lambda x: math.sqrt(x) if x >= 0 else nan)

    def test_erf(self):
        self._test_math_by_name('erf')

    def test_erfc(self):
        self._test_math_by_name('erfc')

    def test_erfinv(self):
        def checkType(tensor):
            inputValues = torch.randn(4, 4, out=tensor()).clamp(-2., 2.)
            self.assertEqual(tensor(inputValues).erf().erfinv(), tensor(inputValues))
            # test inf
            self.assertTrue(torch.equal(tensor([-1, 1]).erfinv(), tensor([-inf, inf])))
            # test nan
            self.assertEqual(tensor([-2, 2]).erfinv(), tensor([nan, nan]))

        checkType(torch.FloatTensor)
        checkType(torch.DoubleTensor)

    def test_exp(self):
        def exp(x):
            try:
                return math.exp(x)
            except OverflowError:
                return inf
        self._test_math(torch.exp, exp)

    @slowTest
    def test_exp_slow(self):
        # Test for https://github.com/pytorch/pytorch/issues/17271
        # This is pretty slow on my Macbook but it only takes a few
        # seconds on a beefy Xeon server
        a = torch.exp(torch.ones(2 ** 31, dtype=torch.float32))
        b = torch.exp(torch.ones(1, dtype=torch.float32))
        self.assertEqual(a, b.expand(2 ** 31))

    def test_expm1(self):
        def expm1(x):
            try:
                return math.expm1(x)
            except OverflowError:
                return inf
        self._test_math(torch.expm1, expm1)

    def test_floor(self):
        self._test_math_by_name('floor')

    def test_ceil(self):
        self._test_math_by_name('ceil')

    @unittest.skipIf(not torch.cuda.is_available(), 'no CUDA')
    def test_ceil_out_cpu_cuda(self):
        a = torch.randn(1)
        b = torch.randn(1, device="cuda")
        self.assertRaises(RuntimeError, lambda: torch.ceil(a, out=b))

    def test_rsqrt(self):
        def rsqrt(x):
            if x == 0:
                return inf
            elif x < 0:
                return nan
            return 1.0 / math.sqrt(x)

        self._test_math(torch.rsqrt, rsqrt)

    def test_sigmoid(self):
        # TODO: why not simulate math.sigmoid like with rsqrt?
        inputValues = [-1000, -1, 0, 0.5, 1, 2, 1000]
        expectedOutput = [0.0000, 0.2689, 0.5, 0.6225, 0.7311, 0.8808, 1.000]
        precision_4dps = 0.0002

        def checkType(tensor):
            self.assertEqual(tensor(inputValues).sigmoid(), tensor(expectedOutput), precision_4dps)

        checkType(torch.FloatTensor)
        checkType(torch.DoubleTensor)

    def test_frac(self):
        self._test_math(torch.frac, lambda x: math.fmod(x, 1))

    def test_trunc(self):
        self._test_math(torch.trunc, lambda x: x - math.fmod(x, 1))

    def test_round(self):
        self._test_math(torch.round, round)

    def test_has_storage(self):
        self.assertIsNotNone(torch.Tensor().storage())
        self.assertIsNotNone(torch.Tensor(0).storage())
        self.assertIsNotNone(torch.Tensor([]).storage())
        self.assertIsNotNone(torch.Tensor().clone().storage())
        self.assertIsNotNone(torch.Tensor([0, 0, 0]).nonzero().storage())
        self.assertIsNotNone(torch.Tensor().new().storage())

    @unittest.skipIf(not TEST_NUMPY, "Numpy not found")
    def test_has_storage_numpy(self):
        for dtype in [np.float32, np.float64, np.int64,
                      np.int32, np.int16, np.uint8]:
            arr = np.array([1], dtype=dtype)
            self.assertIsNotNone(torch.FloatTensor(arr).storage())
            self.assertIsNotNone(torch.DoubleTensor(arr).storage())
            self.assertIsNotNone(torch.IntTensor(arr).storage())
            self.assertIsNotNone(torch.LongTensor(arr).storage())
            self.assertIsNotNone(torch.ByteTensor(arr).storage())
            if torch.cuda.is_available():
                self.assertIsNotNone(torch.cuda.FloatTensor(arr).storage())
                self.assertIsNotNone(torch.cuda.DoubleTensor(arr).storage())
                self.assertIsNotNone(torch.cuda.IntTensor(arr).storage())
                self.assertIsNotNone(torch.cuda.LongTensor(arr).storage())
                self.assertIsNotNone(torch.cuda.ByteTensor(arr).storage())

    def _testSelection(self, torchfn, mathfn):
        # contiguous
        m1 = torch.randn(100, 100)
        res1 = torchfn(m1)
        res2 = m1[0, 0]
        for i, j in iter_indices(m1):
            res2 = mathfn(res2, m1[i, j])
        self.assertEqual(res1, res2)

        # non-contiguous
        m1 = torch.randn(10, 10, 10)
        m2 = m1[:, 4]
        res1 = torchfn(m2)
        res2 = m2[0, 0]
        for i, j in iter_indices(m2):
            res2 = mathfn(res2, m2[i][j])
        self.assertEqual(res1, res2)

        # with indices
        m1 = torch.randn(100, 100)
        res1val, res1ind = torchfn(m1, 1, False)
        res2val = m1[:, 0:1].clone().squeeze()
        res2ind = res1ind.clone().fill_(0)
        for i, j in iter_indices(m1):
            if mathfn(res2val[i], m1[i, j]) != res2val[i]:
                res2val[i] = m1[i, j]
                res2ind[i] = j

        maxerr = 0
        for i in range(res1val.size(0)):
            maxerr = max(maxerr, abs(res1val[i] - res2val[i]))
            self.assertEqual(res1ind[i], res2ind[i])
        self.assertLessEqual(abs(maxerr), 1e-5)

        # NaNs
        for index in (0, 4, 99):
            m1 = torch.randn(100)
            m1[index] = nan
            res1val, res1ind = torch.max(m1, 0)
            self.assertTrue(math.isnan(res1val))
            self.assertEqual(res1ind, index)
            res1val = torchfn(m1)
            self.assertTrue(math.isnan(res1val))

    def test_max(self):
        self._testSelection(torch.max, max)

    def test_log_normal(self):
        for device in torch.testing.get_all_device_types():
            a = torch.tensor([10], dtype=torch.float, device=device).log_normal_()
            self.assertEqual(a.dtype, torch.float)
            self.assertEqual(a.size(), torch.Size([1]))

    def test_geometric(self):
        for device in torch.testing.get_all_device_types():
            a = torch.tensor([10], dtype=torch.float, device=device).geometric_(0.5)
            self.assertEqual(a.dtype, torch.float)
            self.assertEqual(a.size(), torch.Size([1]))

    @staticmethod
    def _test_max_with_inf(self, dtypes=(torch.float, torch.double), device='cpu'):
        for dtype in dtypes:
            a = torch.tensor([[-inf, -inf, inf, 3], [inf, inf, -inf, -1]], dtype=dtype, device=device)
            self.assertTrue(torch.all(torch.max(a, dim=1)[0] == inf).item())
            self.assertTrue(torch.max(a).item() == inf)

    def test_max_with_inf(self):
        self._test_max_with_inf(self)

    def test_min(self):
        self._testSelection(torch.min, min)

    @staticmethod
    def _test_min_with_inf(self, dtypes=(torch.float, torch.double), device='cpu'):
        for dtype in dtypes:
            a = torch.tensor([[-inf, -inf, inf, 3], [inf, inf, -inf, -1]], dtype=dtype, device=device)
            self.assertTrue(torch.all(torch.min(a, dim=1)[0] == (-inf)).item())
            self.assertTrue(torch.min(a).item() == -inf)

    def test_min_with_inf(self):
        self._test_min_with_inf(self)

    @staticmethod
    def _test_norm(self, device):
        # full reduction
        x = torch.randn(25, device=device)
        xn = x.cpu().numpy()
        for p in [0, 1, 2, 3, 4, inf, -inf]:
            res = x.norm(p).item()
            expected = np.linalg.norm(xn, p)
            self.assertEqual(res, expected, "full reduction failed for {}-norm".format(p))

        # one dimension
        x = torch.randn(25, 25, device=device)
        xn = x.cpu().numpy()
        for p in [0, 1, 2, 3, 4, inf, -inf]:
            res = x.norm(p, 1).cpu().numpy()
            expected = np.linalg.norm(xn, p, 1)
            self.assertEqual(res.shape, expected.shape)
            self.assertTrue(np.allclose(res, expected), "dim reduction failed for {}-norm".format(p))

        # matrix norm
        for p in ['fro', 'nuc']:
            res = x.norm(p).cpu().numpy()
            expected = np.linalg.norm(xn, p)
            self.assertEqual(res.shape, expected.shape)
            self.assertTrue(np.allclose(res, expected), "dim reduction failed for {}-norm".format(p))

        # larger tensor sanity check
        self.assertEqual(2 * torch.norm(torch.ones(10000)), torch.norm(torch.ones(40000)))

    @unittest.skipIf(not TEST_NUMPY, "Numpy not found")
    @skipIfNoLapack
    def test_norm(self):
        self._test_norm(self, device='cpu')

    @staticmethod
    def _test_dist(self, device):
        def run_test(x, y):
            for p in [0, 1, 2, 3, 4, inf, -inf]:
                dist_xy = torch.dist(x, y, p)
                dist_xy_norm = torch.norm(x - y, p)
                self.assertEqual(dist_xy, dist_xy_norm)

        run_test(torch.randn(5, device=device), torch.randn(5, device=device))

        x = torch.zeros(3, device=device)
        y = torch.zeros(3, device=device)
        y[1] = 1.
        run_test(x, y)

    def test_dist(self):
        self._test_dist(self, device='cpu')

    def test_dim_reduction_uint8_overflow(self):
        example = [[-1, 2, 1], [5, 3, 6]]
        x = torch.tensor(example, dtype=torch.uint8)
        self.assertEqual(x.sum(dtype=torch.uint8).item(), 16)
        self.assertEqual(x.sum(0, dtype=torch.uint8), torch.FloatTensor([4, 5, 7]))
        self.assertEqual(x.sum(1, dtype=torch.uint8), torch.FloatTensor([2, 14]))
        y = torch.tensor(example, dtype=torch.uint8)
        torch.sum(x, 0, out=y)
        self.assertEqual(x.sum(0, dtype=torch.uint8), y)

    @staticmethod
    def _test_dim_reduction(self, cast):
        example = [[-1, 2, 1], [5, 3, 6]]

        types = [torch.double,
                 torch.float,
                 torch.int64,
                 torch.int32,
                 torch.int16]

        # This won't test for 256bit instructions, since we usually
        # only work on 1 cacheline (1024bit) at a time and these
        # examples aren't big enough to trigger that.
        for dtype in types:
            x = cast(torch.tensor(example, dtype=dtype))
            self.assertEqual(x.sum().item(), 16)
            self.assertEqual(x.sum(0), torch.FloatTensor([4, 5, 7]))
            self.assertEqual(x.sum(1), torch.FloatTensor([2, 14]))
            y = cast(torch.tensor(example, dtype=dtype))
            torch.sum(x, 0, out=y)
            self.assertEqual(x.sum(0), y)

        # Mean not supported for Int types
        for dtype in types[:2]:
            x = cast(torch.tensor(example, dtype=dtype))
            self.assertEqual(x.mean().item(), 16.0 / 6)
            self.assertEqual(x.mean(0), torch.FloatTensor([2.0, 2.5, 7.0 / 2]))
            self.assertEqual(x.mean(1), torch.FloatTensor([2.0 / 3, 14.0 / 3]))
            self.assertEqual(x.mean(), x.mean((0, 1)))

        for dtype in types:
            x = cast(torch.tensor(example, dtype=dtype))
            self.assertEqual(x.prod().item(), -180)
            self.assertEqual(x.prod(0), torch.FloatTensor([-5, 6, 6]))
            self.assertEqual(x.prod(1), torch.FloatTensor([-2, 90]))

        for dtype in types:
            x = cast(torch.tensor(example, dtype=dtype))
            self.assertEqual(x.max().item(), 6)
            self.assertEqual(x.max(0), (torch.FloatTensor([5, 3, 6]), torch.FloatTensor([1, 1, 1])))
            self.assertEqual(x.max(1), (torch.FloatTensor([2, 6]), torch.FloatTensor([1, 2])))

        for dtype in types:
            x = cast(torch.tensor(example, dtype=dtype))
            self.assertEqual(x.min().item(), -1)
            self.assertEqual(x.min(0), (torch.FloatTensor([-1, 2, 1]), torch.FloatTensor([0, 0, 0])))
            self.assertEqual(x.min(1), (torch.FloatTensor([-1, 3]), torch.FloatTensor([0, 1])))

        for dtype in types:
            x = cast(torch.tensor(example, dtype=dtype))
            self.assertEqual(x.argmax().item(), 5)
            self.assertEqual(x.argmax(dim=None).item(), 5)
            self.assertEqual(x.argmax(dim=0), torch.FloatTensor([1, 1, 1]))
            self.assertEqual(x.argmax(dim=1), torch.FloatTensor([1, 2]))
            self.assertEqual(x.argmax(dim=0, keepdim=True), torch.FloatTensor([[1, 1, 1]]))
            # test that non-contiguous tensors work
            self.assertEqual(x[:, :2].argmax().item(), 2)

        for dtype in types:
            x = cast(torch.tensor(example, dtype=dtype))
            self.assertEqual(x.argmin().item(), 0)
            self.assertEqual(x.argmin(dim=None).item(), 0)
            self.assertEqual(x.argmin(dim=0), torch.FloatTensor([0, 0, 0]))
            self.assertEqual(x.argmin(dim=1), torch.FloatTensor([0, 1]))
            self.assertEqual(x.argmin(dim=1, keepdim=True), torch.FloatTensor([[0], [1]]))
            # test that non-contiguous tensors work
            self.assertEqual(x[:, :2].argmin().item(), 0)

        dim_red_fns = [
            "mean", "median", "mode", "norm", "prod",
            "std", "sum", "var", "max", "min"]

        def normfn_attr(t, dim, keepdim=False, out=None):
            attr = torch.norm
            return attr(t, 2, dim, keepdim, out=out)

        for fn_name in dim_red_fns:
            fn_attr = getattr(torch, fn_name) if fn_name != "norm" else normfn_attr

            def fn(x, dim, keepdim=False, out=None):
                ans = fn_attr(x, dim, keepdim=keepdim, out=out)
                return ans if not istuple(ans) else ans[0]

            def fn_tuple(x, dim, keepdim=False, out=None):
                return fn_attr(x, dim, keepdim=keepdim, out=out)

            def test_multidim(x, dim):
                self.assertEqual(fn(x, dim).unsqueeze(dim), fn(x, dim, keepdim=True))
                self.assertEqual(x.ndimension() - 1, fn(x, dim).ndimension())
                self.assertEqual(x.ndimension(), fn(x, dim, keepdim=True).ndimension())

            # general case
            x = cast(torch.randn(3, 4, 5))
            dim = random.randint(0, 2)
            test_multidim(x, dim)

            # check 1-d behavior
            x = cast(torch.randn(1))
            dim = 0
            self.assertEqual(fn(x, dim).shape, ())
            self.assertEqual(fn(x, dim, keepdim=True).shape, (1,))

            # check reducing of a singleton dimension
            dims = [3, 4, 5]
            singleton_dim = random.randint(0, 2)
            dims[singleton_dim] = 1
            x = cast(torch.randn(dims))
            test_multidim(x, singleton_dim)

            # check reducing with output kwargs
            if fn_name in ['median', 'mode', 'max', 'min']:
                y = cast(torch.randn(5, 3))
                values = cast(torch.randn(5, 3))
                indices = cast(torch.zeros(5, 3).long() - 1)
                fn_tuple(y, 1, keepdim=False, out=(values[:, 1], indices[:, 1]))
                values_expected, indices_expected = fn_tuple(y, 1, keepdim=False)
                self.assertEqual(values[:, 1], values_expected,
                                 '{} values with out= kwarg'.format(fn_name))
                self.assertEqual(indices[:, 1], indices_expected,
                                 '{} indices with out= kwarg'.format(fn_name))
                continue

            x = cast(torch.randn(5, 3))
            y = cast(torch.randn(5, 3))
            fn(y, 1, keepdim=False, out=x[:, 1])
            expected = fn(y, 1, keepdim=False)
            self.assertEqual(x[:, 1], expected, '{} with out= kwarg'.format(fn_name))

    def test_dim_reduction(self):
        self._test_dim_reduction(self, lambda t: t)

    def test_reduction_empty(self):
        fns_to_test = [
            # name, function, identity
            ('max', torch.max, None),
            ('kthvalue', lambda *args, **kwargs: torch.kthvalue(*args, k=1, **kwargs), None),
            ('argmax', torch.argmax, None),
            ('min', torch.min, None),
            ('argmin', torch.argmin, None),
            ('mode', torch.mode, None),
            ('median', torch.median, None),

            ('prod', torch.prod, 1),
            ('sum', torch.sum, 0),
            ('norm', torch.norm, 0),
            ('mean', torch.mean, nan),
            ('var', torch.var, nan),
            ('std', torch.std, nan),
            ('logsumexp', torch.logsumexp, -inf),
        ]

        shape = (2, 0, 4)
        for device in torch.testing.get_all_device_types():
            x = torch.randn(shape, device=device)

            for item in fns_to_test:
                name, fn, identity = item
                if identity is None:
                    ident_err = 'does not have an identity'
                    self.assertRaisesRegex(RuntimeError, ident_err, lambda: fn(x, dim=2))
                    self.assertRaisesRegex(RuntimeError, ident_err, lambda: fn(x, dim=2, keepdim=True))
                    self.assertRaisesRegex(RuntimeError, ident_err, lambda: fn(x, dim=1))
                    self.assertRaisesRegex(RuntimeError, ident_err, lambda: fn(x, dim=1, keepdim=True))
                else:
                    self.assertEqual(torch.empty((2, 0), device=device), fn(x, dim=2))
                    self.assertEqual(torch.empty((2, 0, 1), device=device), fn(x, dim=2, keepdim=True))
                    # assertEqual doesn't work with inf, -inf, nan and two tensors.
                    check = (torch.testing.assert_allclose if math.isnan(identity) or math.isinf(identity) else
                             self.assertEqual)
                    check(torch.full((2, 4), identity, device=device), fn(x, dim=1))
                    check(torch.full((2, 1, 4), identity, device=device), fn(x, dim=1, keepdim=True))
                    try:
                        check(torch.full((), identity, device=device), fn(x))
                    except TypeError as err:
                        # ignore if there is no allreduce.
                        self.assertTrue('required positional arguments: "dim"' in str(err))

            # any
            xb = x.to(torch.uint8)
            yb = x.to(torch.uint8)
            self.assertEqual((2, 0), xb.any(2).shape)
            self.assertEqual((2, 0, 1), xb.any(2, keepdim=True).shape)
            self.assertEqual(torch.zeros((2, 4), device=device), xb.any(1))
            self.assertEqual(torch.zeros((2, 1, 4), device=device), xb.any(1, keepdim=True))
            self.assertEqual(torch.zeros((), device=device), xb.any())

            # all
            self.assertEqual((2, 0), xb.all(2).shape)
            self.assertEqual((2, 0, 1), xb.all(2, keepdim=True).shape)
            self.assertEqual(torch.ones((2, 4), device=device), xb.all(1))
            self.assertEqual(torch.ones((2, 1, 4), device=device), xb.all(1, keepdim=True))
            self.assertEqual(torch.ones((), device=device), xb.all())

    def test_pairwise_distance_empty(self):
        for device in torch.testing.get_all_device_types():
            shape = (2, 0)
            x = torch.randn(shape, device=device)
            y = torch.randn(shape, device=device)

            self.assertEqual(torch.zeros(2, device=device), torch.pairwise_distance(x, y))
            self.assertEqual(torch.zeros((2, 1), device=device), torch.pairwise_distance(x, y, keepdim=True))

            shape = (0, 2)
            x = torch.randn(shape, device=device)
            y = torch.randn(shape, device=device)
            self.assertEqual(torch.zeros(0, device=device), torch.pairwise_distance(x, y))
            self.assertEqual(torch.zeros((0, 1), device=device), torch.pairwise_distance(x, y, keepdim=True))

    def test_pdist_empty(self):
        for device in torch.testing.get_all_device_types():
            shape = (0, 2)
            x = torch.randn(shape, device=device)
            self.assertEqual(torch.empty(0, device=device), torch.pdist(x))

            shape = (1, 2)
            x = torch.randn(shape, device=device)
            self.assertEqual(torch.empty(0, device=device), torch.pdist(x))

            shape = (3, 0)
            x = torch.randn(shape, device=device)
            self.assertEqual(torch.zeros(3, device=device), torch.pdist(x))

    def test_pdist_norm(self):
        def test_pdist_single(shape, device, p, dtype, trans):
            x = torch.randn(shape, dtype=dtype, device=device)
            if trans:
                x.transpose_(-2, -1)
            actual = torch.pdist(x, p=p)
            expected = brute_pdist(x, p=p)
            self.assertEqual(expected.shape, actual.shape)
            self.assertTrue(torch.allclose(expected, actual))

        for device in torch.testing.get_all_device_types():
            for shape in [(4, 5), (3, 2), (2, 1)]:
                for p in [0, 1, 2, 3, 1.5, 2.5, float('inf')]:
                    for trans in [False, True]:
                        for dtype in [torch.float32, torch.float64]:
                            test_pdist_single(shape, device, p, dtype, trans)

            # do a simplified comparison with big inputs, see:
            # https://github.com/pytorch/pytorch/issues/15511
            for dtype in [torch.float32, torch.float64]:
                test_pdist_single((1000, 2), device, 2, dtype, False)

    def test_cdist_empty(self):
        for device in torch.testing.get_all_device_types():
            x = torch.randn((0, 5), device=device)
            y = torch.randn((4, 5), device=device)
            self.assertEqual(torch.empty(0, 4, device=device), torch.cdist(x, y))

            x = torch.randn((2, 5), device=device)
            y = torch.randn((0, 5), device=device)
            self.assertEqual(torch.empty(2, 0, device=device), torch.cdist(x, y))

            x = torch.randn((2, 0), device=device)
            y = torch.randn((3, 0), device=device)
            self.assertEqual(torch.zeros(2, 3, device=device), torch.cdist(x, y))

            x = torch.randn((2, 0), device=device)
            y = torch.randn((0, 0), device=device)
            self.assertEqual(torch.empty(2, 0, device=device), torch.cdist(x, y))

    def test_cdist_norm(self):
        for device in torch.testing.get_all_device_types():
            for r1 in [3, 4, 5, 6]:
                for m in [2, 3, 4, 10]:
                    for r2 in [4, 6, 7, 8]:
                        for p in [0, 1, 2, 3, 1.5, 2.5, float('inf')]:
                            x = torch.randn(r1, m, device=device)
                            y = torch.randn(r2, m, device=device)
                            actual = torch.cdist(x, y, p=p)
                            expected = brute_cdist(x, y, p=p)
                            self.assertTrue(torch.allclose(expected, actual))

    def test_cdist_large(self):
        for device in torch.testing.get_all_device_types():
            x = torch.randn(1000, 10, device=device)
            y = torch.randn(1000, 10, device=device)
            actual = torch.cdist(x, y, p=2)
            expected = brute_cdist(x, y, p=2)
            self.assertTrue(torch.allclose(expected, actual))

    def test_cdist_non_contiguous(self):
        for device in torch.testing.get_all_device_types():
            x = torch.randn(5, 7, device=device).t()
            y = torch.randn(5, 3, device=device).t()
            actual = torch.cdist(x, y, p=2)
            expected = brute_cdist(x, y, p=2)
            self.assertFalse(x.is_contiguous())
            self.assertFalse(y.is_contiguous())
            self.assertTrue(torch.allclose(expected, actual))

            x = torch.randn(7, 5, device=device)
            y = torch.randn(5, 3, device=device).t()
            actual = torch.cdist(x, y, p=2)
            expected = brute_cdist(x, y, p=2)
            self.assertTrue(x.is_contiguous())
            self.assertFalse(y.is_contiguous())
            self.assertTrue(torch.allclose(expected, actual))

            x = torch.randn(5, 7, device=device).t()
            y = torch.randn(3, 5, device=device)
            actual = torch.cdist(x, y, p=2)
            expected = brute_cdist(x, y, p=2)
            self.assertFalse(x.is_contiguous())
            self.assertTrue(y.is_contiguous())
            self.assertTrue(torch.allclose(expected, actual))

    @unittest.skipIf(not TEST_SCIPY, "Scipy not found")
    def test_logsumexp(self):
        from scipy.special import logsumexp
        a = torch.randn(5, 4)
        a[0, 0] = inf
        a[1, :] = -inf
        actual = a.logsumexp(1)
        expected = logsumexp(a.numpy(), 1)
        self.assertEqual(expected.shape, actual.shape)
        self.assertTrue(np.allclose(expected, actual.numpy()))
        # check that out is actually inplace
        b = torch.zeros(5, 2)
        c = b[:, 0]
        torch.logsumexp(a, 1, out=c)
        self.assertTrue(np.allclose(expected, b[:, 0].numpy()))

    @unittest.skipIf(not TEST_NUMPY, "Numpy not found")
    def test_cpu_parallel(self):
        # To use parallel branches we'll need to compare on tensors
        # that are relatively large. Even if this is run on a single
        # core machine these tests will still give you signal on
        # the correctness

        def _run_test(size):
            for dim in range(len(size) + 1):
                nv = np.round(np.random.rand(*size))  # 0s and 1s
                tv = torch.from_numpy(nv)
                # Parallelisim is only used if numel is
                # larger than grainsize defined in Parallel.h
                self.assertTrue(tv.numel() > 32768)
                if dim == len(size):
                    nvs = nv.sum()
                    tvs = tv.sum()
                else:
                    nvs = nv.sum(dim)
                    tvs = tv.sum(dim)
                diff = np.abs(nvs - tvs.numpy()).sum()
                self.assertEqual(diff, 0)

        _run_test([2, 3, 3, 3, 3, 2, 2, 3, 2, 3, 2, 3, 3])
        _run_test([4, 4, 4, 4, 4, 4, 4, 4, 4, 4])
        _run_test([1, 32 * 8 * 32 * 8])
        _run_test([1, 32770])

    def _testCSelection(self, torchfn, mathfn):
        # Two tensors
        size = (100, 100)
        a = torch.rand(*size)
        b = torch.rand(*size)
        c = torchfn(a, b)
        expected_c = torch.zeros(*size)
        expected_c.map2_(a, b, lambda _, a, b: mathfn(a, b))
        self.assertEqual(expected_c, c, 0)

    def test_max_elementwise(self):
        self._testCSelection(torch.max, max)

    def test_min_elementwise(self):
        self._testCSelection(torch.min, min)

    @staticmethod
    def _test_lerp(self, cast):
        start_end_shapes = [(), (5,), (5, 5), (5, 5, 5)]
        for shapes in product(start_end_shapes, start_end_shapes):
            start = cast(torch.randn(shapes[0]))
            end = cast(torch.randn(shapes[1]))

            # Tensor weights
            for weight in [cast(torch.randn(shapes[0])), random.random()]:
                actual = torch.lerp(start, end, weight)
                actual_method = start.lerp(end, weight)
                self.assertEqual(actual, actual_method)
                actual_out = cast(torch.Tensor())
                torch.lerp(start, end, weight, out=actual_out)
                self.assertEqual(actual, actual_out)
                expected = start + weight * (end - start)
                self.assertEqual(expected, actual)

    def test_lerp(self):
        self._test_lerp(self, lambda t: t)

    def test_all_any(self):
        def test(size):
            x = torch.ones(*size).byte()
            self.assertTrue(x.all())
            self.assertTrue(x.any())

            x[3] = 0
            self.assertFalse(x.all())
            self.assertTrue(x.any())

            x.zero_()
            self.assertFalse(x.all())
            self.assertFalse(x.any())

            x.fill_(2)
            self.assertTrue(x.all())
            self.assertTrue(x.any())

        test((10,))
        test((5, 5))

    def test_all_any_empty(self):
        x = torch.ByteTensor()
        self.assertTrue(x.all())
        self.assertFalse(x.any())

    def test_all_any_with_dim(self):
        def test(x):
            r1 = x.prod(dim=0, keepdim=False).byte()
            r2 = x.all(dim=0, keepdim=False)
            self.assertEqual(r1.shape, r2.shape)
            self.assertTrue((r1 == r2).all())

            r3 = x.sum(dim=1, keepdim=True).clamp(0, 1).byte()
            r4 = x.any(dim=1, keepdim=True)
            self.assertEqual(r3.shape, r4.shape)
            self.assertTrue((r3 == r4).all())

        test(torch.ByteTensor([[0, 0, 0],
                               [0, 0, 1],
                               [0, 1, 1],
                               [1, 1, 1]]))

    @unittest.skipIf(not torch.cuda.is_available(), 'no CUDA')
    def test_all_any_empty_cuda(self):
        x = torch.cuda.ByteTensor()
        self.assertTrue(x.all())
        self.assertFalse(x.any())

    def test_mv(self):
        m1 = torch.randn(100, 100)
        v1 = torch.randn(100)

        res1 = torch.mv(m1, v1)
        res2 = res1.clone().zero_()
        for i, j in iter_indices(m1):
            res2[i] += m1[i][j] * v1[j]

        self.assertEqual(res1, res2)

    def test_numpy_args(self):
        x1 = torch.randn(10)
        x2 = torch.randn(10)
        res1 = torch.add(input=x1, other=x2)
        res2 = torch.add(x1=x1, x2=x2)
        self.assertEqual(res1, res2)

        x1 = torch.randn(10, 10, 10)
        res1 = x1.sum(dim=(0, 2), keepdim=True)
        res2 = x1.sum(axis=(0, 2), keepdims=True)
        self.assertEqual(res1, res2)

    def test_add(self):
        # [res] torch.add([res,] tensor1, tensor2)
        m1 = torch.randn(100, 100)
        v1 = torch.randn(100)

        # contiguous
        res1 = torch.add(m1[4], v1)
        res2 = res1.clone().zero_()
        for i in range(m1.size(1)):
            res2[i] = m1[4, i] + v1[i]
        self.assertEqual(res1, res2)

        m1 = torch.randn(100, 100)
        v1 = torch.randn(100)

        # non-contiguous
        res1 = torch.add(m1[:, 4], v1)
        res2 = res1.clone().zero_()
        for i in range(m1.size(0)):
            res2[i] = m1[i, 4] + v1[i]
        self.assertEqual(res1, res2)

        # [res] torch.add([res,] tensor, value)
        m1 = torch.randn(10, 10)

        # contiguous
        res1 = m1.clone()
        res1[3].add_(2)
        res2 = m1.clone()
        for i in range(m1.size(1)):
            res2[3, i] = res2[3, i] + 2
        self.assertEqual(res1, res2)

        # non-contiguous
        m1 = torch.randn(10, 10)
        res1 = m1.clone()
        res1[:, 3].add_(2)
        res2 = m1.clone()
        for i in range(m1.size(0)):
            res2[i, 3] = res2[i, 3] + 2
        self.assertEqual(res1, res2)

        # inter-type
        m1 = torch.randn(10, 10)
        self.assertEqual(m1 + 3, m1 + torch.tensor(3))
        self.assertEqual(3 + m1, torch.tensor(3) + m1)
        one = torch.tensor(1, dtype=torch.uint8)
        self.assertEqual(torch.add(one, 1), 2)
        self.assertEqual(torch.add(one, 1).dtype, torch.uint8)

        # contiguous + non-contiguous
        m1 = torch.randn(10, 10)
        m2 = torch.randn(10, 10).t()
        res = m1 + m2
        self.assertTrue(res.is_contiguous())
        self.assertEqual(res, m1 + m2.contiguous())

        # 1d + empty
        m1 = torch.tensor([1.0], dtype=torch.float)
        m2 = torch.tensor([], dtype=torch.float)
        self.assertEqual(m1 + m2, [])

        # [res] torch.add([res,] tensor1, value, tensor2)

    def test_csub(self):
        # with a tensor
        a = torch.randn(100, 90)
        b = a.clone().normal_()

        res_add = torch.add(a, -1, b)
        res_csub = a.clone()
        res_csub.sub_(b)
        self.assertEqual(res_add, res_csub)

        # with a scalar
        a = torch.randn(100, 100)

        scalar = 123.5
        res_add = torch.add(a, -scalar)
        res_csub = a.clone()
        res_csub.sub_(scalar)
        self.assertEqual(res_add, res_csub)

    @staticmethod
    def _test_neg(self, cast):
        float_types = [torch.DoubleTensor, torch.FloatTensor, torch.LongTensor]
        int_types = [torch.IntTensor, torch.ShortTensor, torch.ByteTensor,
                     torch.CharTensor]

        for t in float_types + int_types:
            if t in float_types:
                a = cast(torch.randn(100, 90).type(t))
            else:
                a = cast(torch.randint(-128, 128, (100, 90), dtype=t.dtype))
            zeros = cast(torch.Tensor().type(t)).resize_as_(a).zero_()

            if t == torch.ByteTensor:
                res_add = torch.add(zeros, a, alpha=255)
            else:
                res_add = torch.add(zeros, a, alpha=-1)
            res_neg = a.clone()
            res_neg.neg_()
            self.assertEqual(res_neg, res_add)

            # test out of place as well
            res_neg_out_place = a.clone().neg()
            self.assertEqual(res_neg_out_place, res_add)

            # test via __neg__ operator
            res_neg_op = -a.clone()
            self.assertEqual(res_neg_op, res_add)

    def test_neg(self):
        self._test_neg(self, lambda t: t)

    def test_threshold(self):
        for dtype in torch.testing.get_all_math_dtypes('cpu'):
            if dtype != torch.uint8 and dtype != torch.float16:
                # 100 is wide enough to use AVX2 instructions for all types
                x = torch.randn(100).sign().to(dtype=dtype)
                y = torch.threshold(x, 0, 0)
                self.assertTrue(y.le(0).any())

    def test_reciprocal(self):
        for dtype in [torch.float, torch.double]:
            a = torch.randn(100, 89, dtype=dtype)
            res_div = 1 / a
            res_reciprocal = a.clone()
            res_reciprocal.reciprocal_()
            self.assertEqual(res_reciprocal, res_div)

    def test_mul(self):
        m1 = torch.randn(10, 10)
        res1 = m1.clone()
        res1[:, 3].mul_(2)
        res2 = m1.clone()
        for i in range(res1.size(0)):
            res2[i, 3] = res2[i, 3] * 2
        self.assertEqual(res1, res2)

    def test_div(self):
        m1 = torch.randn(10, 10)
        res1 = m1.clone()
        res1[:, 3].div_(2)
        res2 = m1.clone()
        for i in range(m1.size(0)):
            res2[i, 3] = res2[i, 3] / 2
        self.assertEqual(res1, res2)

    def test_floordiv(self):
        for dtype in torch.testing.get_all_math_dtypes('cpu'):
            if dtype is torch.float16:
                continue
            x = torch.randn(100).mul(10).to(dtype)
            y = x // 3
            self.assertEqual(y.dtype, x.dtype)
            z = torch.tensor([math.trunc(v.item() / 3.) for v in x], dtype=y.dtype)
            self.assertEqual(y, z)

    def test_rdiv(self):
        for dtype in torch.testing.get_all_math_dtypes('cpu'):
            if dtype is torch.float16:
                continue
            x = torch.rand(100).add(1).mul(4).to(dtype)
            y = 30 / x
            if dtype.is_floating_point:
                z = torch.tensor([30 / v.item() for v in x], dtype=dtype)
            else:
                z = torch.tensor([math.trunc(30. / v.item()) for v in x], dtype=dtype)
            self.assertEqual(y, z)

    def test_fmod(self):
        m1 = torch.Tensor(10, 10).uniform_(-10., 10.)
        res1 = m1.clone()
        q = 2.1
        res1[:, 3].fmod_(q)
        res2 = m1.clone()
        for i in range(m1.size(1)):
            res2[i, 3] = math.fmod(res2[i, 3], q)
        self.assertEqual(res1, res2)

    def test_remainder(self):
        # Check the Floating point case, both tensor and scalar overloads
        for use_item in [True, False]:
            m1 = torch.Tensor(10, 10).uniform_(-10., 10.)
            res1 = m1.clone()
            res2 = m1.clone()
            qs = torch.arange(-5.1, 4.1)
            # Check the case where the divisor is a simple float
            for col_idx, q in enumerate(qs):
                # Reference
                for i in range(m1.size(0)):
                    res2[i, col_idx] = res2[i, col_idx] % q
                # To test
                res1[:, col_idx].remainder_(q if not use_item else q.item())
            self.assertEqual(res1, res2)
            # Check the case where the divisor is a tensor
            res1 = m1.clone()
            res1.remainder_(qs.unsqueeze(0).expand_as(res1))
            self.assertEqual(res1, res2)

        # Check the LongTensor case, both tensor and scalar overloads
        for use_item in [True, False]:
            long_m1 = torch.LongTensor(10, 10).random_(-10, 10)
            long_res1 = long_m1.clone()
            long_res2 = long_m1.clone()
            long_qs = torch.arange(-5, 5)
            long_qs[5] = 5  # Can't handle the divisor=0 case
            for col_idx, long_q in enumerate(long_qs):
                # Reference
                for i in range(long_m1.size(0)):
                    long_res2[i, col_idx] = long_res2[i, col_idx] % long_q
                # To test
                long_res1[:, col_idx].remainder_(long_q if not use_item else long_q.item())
            self.assertEqual(long_res1, long_res2)
            # Divisor is a tensor case
            long_res1 = long_m1.clone()
            long_res1.remainder_(long_qs.unsqueeze(0).expand_as(long_res1))

    @staticmethod
    def _test_remainder_overflow(self, dtype, device):
        # Check Integer Overflows
        x = torch.tensor(23500, dtype=dtype, device=device)
        q = 392486996410368
        self.assertEqual(x % q, x)
        self.assertEqual(-x % q, q - x)
        self.assertEqual(x % -q, x - q)
        self.assertEqual(-x % -q, -x)

    def test_remainder_overflow(self):
        self._test_remainder_overflow(self, dtype=torch.int64, device='cpu')

    def test_mm(self):
        def _test_mm(n, m, p, dtype, genf):
            # helper function
            def matrixmultiply(mat1, mat2):
                n = mat1.size(0)
                m = mat1.size(1)
                p = mat2.size(1)
                res = torch.zeros(n, p, dtype=dtype)
                for i, j in iter_indices(res):
                    res[i, j] = sum(mat1[i, k] * mat2[k, j] for k in range(m))
                return res

            # contiguous case
            mat1 = genf(n, m)
            mat2 = genf(m, p)
            res = torch.mm(mat1, mat2)

            res2 = matrixmultiply(mat1, mat2)
            self.assertEqual(res, res2)

            # non contiguous case 1
            mat1 = genf(n, m)
            mat2 = genf(p, m).t()
            res = torch.mm(mat1, mat2)

            res2 = matrixmultiply(mat1, mat2)
            self.assertEqual(res, res2)

            # non contiguous case 2
            mat1 = genf(m, n).t()
            mat2 = genf(m, p)
            res = torch.mm(mat1, mat2)

            res2 = matrixmultiply(mat1, mat2)
            self.assertEqual(res, res2)

            # non contiguous case 3
            mat1 = genf(m, n).t()
            mat2 = genf(p, m).t()
            res = torch.mm(mat1, mat2)

            res2 = matrixmultiply(mat1, mat2)
            self.assertEqual(res, res2)

            # test with zero stride
            mat1 = genf(n, m)
            mat2 = genf(m, 1).expand(m, p)
            res = torch.mm(mat1, mat2)

            res2 = matrixmultiply(mat1, mat2)
            self.assertEqual(res, res2)

            # explicitly exercise the _out variant in torch.mm().
            # contiguous case
            mat1 = genf(n, m)
            mat2 = genf(m, p)
            res = genf(n, p)
            torch.mm(mat1, mat2, out=res)

            res2 = matrixmultiply(mat1, mat2)
            self.assertEqual(res, res2)

            # explicitly exercise the _out variant in torch.mm().
            # non contiguous case 3
            mat1 = genf(m, n).t()
            mat2 = genf(p, m).t()
            res = genf(n, p)
            torch.mm(mat1, mat2, out=res)

            res2 = matrixmultiply(mat1, mat2)
            self.assertEqual(res, res2)

        for (n, m, p) in [(20, 10, 5), (15, 5, 10), (5, 18, 10)]:
            _test_mm(n, m, p, torch.float32, lambda x, y: torch.randn(x, y, dtype=torch.float32))
            _test_mm(n, m, p, torch.float64, lambda x, y: torch.randn(x, y, dtype=torch.float64))
            _test_mm(n, m, p, torch.int32, lambda x, y: torch.randint(0, 100, (x, y), dtype=torch.int32))
            _test_mm(n, m, p, torch.int64, lambda x, y: torch.randint(0, 100, (x, y), dtype=torch.int64))

    @staticmethod
    def _test_lu(self, cast):
        from common_utils import random_fullrank_matrix_distinct_singular_value as fullrank

        def run_test(matrix_size, batches, cast):
            a = cast(fullrank(matrix_size, *batches))
            a_LU_info, pivots_info, info_ = a.lu(get_infos=True)
            self.assertEqual(a_LU_info.size(), torch.Size(batches + (matrix_size, matrix_size)))
            self.assertEqual(pivots_info.size(), torch.Size(batches + (matrix_size,)))
            self.assertEqual(info_.size(), torch.Size(batches))
            self.assertEqual(info_.abs().sum(), 0)
            a_LU, pivots = a.lu()
            self.assertEqual(a_LU, a_LU_info)
            self.assertEqual(pivots_info, pivots)
            if a.is_cuda:
                a_LU_info_nopiv, nopiv, info_nopiv = a.lu(pivot=False, get_infos=True)
                self.assertEqual(nopiv, cast(torch.zeros(a.shape[:-1], dtype=torch.int32)))
                self.assertEqual(info_, info_nopiv)
            P, L, U = torch.lu_unpack(a_LU, pivots)
            self.assertEqual(P.matmul(L.matmul(U)), a)

        for ms, batch in product([3, 5, 7], [(), (2,), (3,), (3, 5)]):
            run_test(ms, batch, cast)

        # Info should be positive for rank deficient matrices
        a = cast(torch.ones(5, 3, 3))
        if not (a.is_cuda and any(x in torch.version.cuda for x in ['8.0', '9.2'])):
            self.assertGreater(a.lu(get_infos=True)[2][0], 0)

        # Error checking, no pivoting variant on CPU
        with self.assertRaisesRegex(RuntimeError,
                                    'lu without pivoting is not implemented on the CPU'):
            torch.lu(torch.empty(1, 2, 2), pivot=False)

    @skipIfNoLapack
    def test_lu(self):
        self._test_lu(self, lambda t: t)

    @staticmethod
    def _test_lu_solve(self, cast):
        a = torch.FloatTensor((((1.3722, -0.9020),
                                (1.8849, 1.9169)),
                               ((0.7187, -1.1695),
                                (-0.0139, 1.3572)),
                               ((-1.6181, 0.7148),
                                (1.3728, 0.1319))))
        b = torch.FloatTensor(((4.02, 6.19),
                               (-1.56, 4.00),
                               (9.81, -4.09)))
        a, b = cast(a), cast(b)
        LU_data, pivots, info = a.lu(get_infos=True)
        self.assertEqual(info.abs().sum(), 0)
        x = torch.lu_solve(b, LU_data, pivots)
        b_ = torch.bmm(a, x.unsqueeze(2)).squeeze()
        self.assertEqual(b_, b)

    @skipIfNoLapack
    def test_lu_solve(self):
        self._test_lu_solve(self, lambda t: t)

    @staticmethod
    def _test_lu_unpack(self, cast):
        def run_test(shape, cast):
            a = cast(torch.randn(*shape))
            a_lu, p = torch.lu(a)
            p_ref, l_ref, u_ref = torch.lu_unpack(a_lu, p)
            self.assertEqual(p_ref.matmul(l_ref.matmul(u_ref)), a)

        run_test((3, 3), cast)
        run_test((5, 3, 3), cast)
        run_test((7, 3, 5, 5), cast)
        run_test((7, 5, 3, 3, 3), cast)

    @skipIfNoLapack
    def test_lu_unpack(self):
        self._test_lu_unpack(self, lambda t: t)

    def test_bmm(self):
        num_batches = 10
        M, N, O = 23, 8, 12
        b1 = torch.randn(num_batches, M, N)
        b2 = torch.randn(num_batches, N, O)
        res = torch.bmm(b1, b2)
        for i in range(num_batches):
            r = torch.mm(b1[i], b2[i])
            self.assertEqual(r, res[i])
        if torch.cuda.is_available():
            # check that mixed arguments are rejected
            self.assertRaises(RuntimeError, lambda: torch.bmm(b1, b2.cuda()))
            self.assertRaises(RuntimeError, lambda: torch.bmm(b1.cuda(), b2))

    def test_addbmm(self):
        # num_batches = 10
        # M, N, O = 12, 8, 5
        num_batches = 2
        M, N, O = 2, 3, 4
        b1 = torch.randn(num_batches, M, N)
        b2 = torch.randn(num_batches, N, O)
        res = torch.bmm(b1, b2)
        res2 = torch.Tensor().resize_as_(res[0]).zero_()

        res2.addbmm_(b1, b2)
        self.assertEqual(res2, res.sum(0, False))

        res2.addbmm_(1, b1, b2)
        self.assertEqual(res2, res.sum(0, False) * 2)

        res2.addbmm_(1., .5, b1, b2)
        self.assertEqual(res2, res.sum(0, False) * 2.5)

        res3 = torch.addbmm(1, res2, 0, b1, b2)
        self.assertEqual(res3, res2)

        res4 = torch.addbmm(1, res2, .5, b1, b2)
        self.assertEqual(res4, res.sum(0, False) * 3)

        res5 = torch.addbmm(0, res2, 1, b1, b2)
        self.assertEqual(res5, res.sum(0, False))

        res6 = torch.addbmm(.1, res2, .5, b1, b2)
        self.assertEqual(res6, res2 * .1 + (res.sum(0) * .5))

    def test_baddbmm(self):
        num_batches = 10
        M, N, O = 12, 8, 5
        b1 = torch.randn(num_batches, M, N)
        b2 = torch.randn(num_batches, N, O)
        res = torch.bmm(b1, b2)
        res2 = torch.Tensor().resize_as_(res).zero_()

        res2.baddbmm_(b1, b2)
        self.assertEqual(res2, res)

        res2.baddbmm_(1, b1, b2)
        self.assertEqual(res2, res * 2)

        res2.baddbmm_(1, .5, b1, b2)
        self.assertEqual(res2, res * 2.5)

        res3 = torch.baddbmm(1, res2, 0, b1, b2)
        self.assertEqual(res3, res2)

        res4 = torch.baddbmm(1, res2, .5, b1, b2)
        self.assertEqual(res4, res * 3)

        res5 = torch.baddbmm(0, res2, 1, b1, b2)
        self.assertEqual(res5, res)

        res6 = torch.baddbmm(.1, res2, .5, b1, b2)
        self.assertEqual(res6, res2 * .1 + res * .5)

    @staticmethod
    def _test_clamp(self, device='cpu'):
        m1 = torch.rand(100, device=device).mul(5).add(-2.5)  # uniform in [-2.5, 2.5]
        # just in case we're extremely lucky.
        min_val = -1
        max_val = 1
        m1[1] = min_val
        m1[2] = max_val

        res1 = m1.clone()
        res1.clamp_(min_val, max_val)
        res2 = m1.clone()
        for i in iter_indices(res2):
            res2[i] = max(min_val, min(max_val, res2[i]))
        self.assertEqual(res1, res2)

        out = m1.clone()
        torch.clamp(m1, min=min_val, max=max_val, out=out)
        self.assertEqual(out, res1)

        res1 = torch.clamp(m1, min=min_val)
        res2 = m1.clone()
        for i in iter_indices(res2):
            res2[i] = max(min_val, res2[i])
        self.assertEqual(res1, res2)

        torch.clamp(m1, min=min_val, out=out)
        self.assertEqual(out, res1)

        res1 = torch.clamp(m1, max=max_val)
        res2 = m1.clone()
        for i in iter_indices(res2):
            res2[i] = min(max_val, res2[i])
        self.assertEqual(res1, res2)

        torch.clamp(m1, max=max_val, out=out)
        self.assertEqual(out, res1)

        # if the tensor contains nan case
        test_tens = torch.tensor([nan], device=device)

        res1 = test_tens.clone()
        res1.clamp_(min_val, max_val)
        res2 = test_tens.clone()
        for i in iter_indices(res2):
            res2[i] = max(min(res2[i], max_val), min_val)
        self.assertEqual(torch.isnan(res1), torch.isnan(res2))

        out = test_tens.clone()
        torch.clamp(test_tens, min=min_val, max=max_val, out=out)
        self.assertEqual(torch.isnan(out), torch.isnan(res1))

        res1 = torch.clamp(test_tens, min=min_val)
        res2 = test_tens.clone()
        for i in iter_indices(res2):
            res2[i] = max(res2[i], min_val)
        self.assertEqual(torch.isnan(res1), torch.isnan(res2))

        torch.clamp(test_tens, min=min_val, out=out)
        self.assertEqual(torch.isnan(out), torch.isnan(res1))

        res1 = torch.clamp(test_tens, max=max_val)
        res2 = test_tens.clone()
        for i in iter_indices(res2):
            res2[i] = min(res2[i], max_val)
        self.assertEqual(torch.isnan(res1), torch.isnan(res2))

        torch.clamp(test_tens, max=max_val, out=out)
        self.assertEqual(torch.isnan(out), torch.isnan(res1))

        error_msg = 'At least one of \'min\' or \'max\' must not be None'
        with self.assertRaisesRegex(RuntimeError, error_msg):
            m1.clamp()
        with self.assertRaisesRegex(RuntimeError, error_msg):
            m1.clamp_()

    def test_clamp(self):
        self._test_clamp(self)

    def test_pow(self):
        # [res] torch.pow([res,] x)

        # pow has dedicated implementation for different exponents
        for exponent in [-2, -1, -0.5, 0.5, 1, 2, 3, 4]:
            # base - tensor, exponent - number
            # contiguous
            m1 = torch.rand(100, 100) + 0.5
            res1 = torch.pow(m1[4], exponent)
            res2 = res1.clone().zero_()
            for i in range(res2.size(0)):
                res2[i] = math.pow(m1[4][i], exponent)
            self.assertEqual(res1, res2)

            # non-contiguous
            m1 = torch.rand(100, 100) + 0.5
            res1 = torch.pow(m1[:, 4], exponent)
            res2 = res1.clone().zero_()
            for i in range(res2.size(0)):
                res2[i] = math.pow(m1[i, 4], exponent)
            self.assertEqual(res1, res2)

        # base - number, exponent - tensor
        # contiguous
        m1 = torch.randn(100, 100)
        res1 = torch.pow(3, m1[4])
        res2 = res1.clone().zero_()
        for i in range(res2.size(0)):
            res2[i] = math.pow(3, m1[4, i])
        self.assertEqual(res1, res2)

        # non-contiguous
        m1 = torch.randn(100, 100)
        res1 = torch.pow(3, m1[:, 4])
        res2 = res1.clone().zero_()
        for i in range(res2.size(0)):
            res2[i] = math.pow(3, m1[i][4])
        self.assertEqual(res1, res2)

    @staticmethod
    def _test_rpow(self, cast):
        m = cast(torch.randn(10, 10))
        self.assertEqual(torch.pow(2, m), 2**m)

        # test with scalar
        m = cast(torch.randn(1).squeeze())
        assert m.dim() == 0, "m is intentionally a scalar"
        self.assertEqual(torch.pow(2, m), 2**m)

    def test_rpow(self):
        self._test_rpow(self, lambda x: x)

    @staticmethod
    def _test_int_pow(self, cast):
        if not TEST_NUMPY:
            return

        def check_against_np(tensor, exp):
            tensor_np = tensor.cpu().numpy()
            exp_np = exp if isinstance(exp, int) else exp.cpu().numpy()
            expected = torch.LongTensor(tensor_np ** exp_np).type_as(tensor)
            self.assertEqual(torch.pow(tensor, exp), expected)
            self.assertEqual(tensor.pow(exp), torch.pow(tensor, exp))

        typecasts = [
            lambda x: x.long(),
            lambda x: x.short(),
            lambda x: x.byte(),
        ]

        if not IS_WINDOWS:
            typecasts.append(lambda x: x.int())

        shape = (11, 5)
        tensor = cast(torch.LongTensor(shape).random_(-10, 10))
        exps = [0, 1, 2, 5, cast(torch.LongTensor(shape).random_(0, 20))]

        for typecast in typecasts:
            for exp in exps:
                t = typecast(tensor)
                e = exp if isinstance(exp, int) else typecast(exp)
                check_against_np(t, e)

    def test_int_pow(self):
        self._test_int_pow(self, lambda x: x)

    def _test_cop(self, torchfn, mathfn):
        def reference_implementation(res2):
            for i, j in iter_indices(sm1):
                idx1d = i * sm1.size(0) + j
                res2[i, j] = mathfn(sm1[i, j], sm2[idx1d])
            return res2

        # contiguous
        m1 = torch.randn(10, 10, 10)
        m2 = torch.randn(10, 10 * 10)
        sm1 = m1[4]
        sm2 = m2[4]

        res1 = torchfn(sm1, sm2.view(10, 10))
        res2 = reference_implementation(res1.clone())
        self.assertEqual(res1, res2)

        # non-contiguous
        m1 = torch.randn(10, 10, 10)
        m2 = torch.randn(10 * 10, 10 * 10)
        sm1 = m1[:, 4]
        sm2 = m2[:, 4]
        # view as sm1.size()
        sm2.set_(sm2.storage(), sm2.storage_offset(), sm1.size(), (sm2.stride()[0] * 10, sm2.stride()[0]))
        res1 = torchfn(sm1, sm2)
        # reference_implementation assumes 1-d sm2
        sm2.set_(sm2.storage(), sm2.storage_offset(), m2[:, 4].size(), m2[:, 4].stride())
        res2 = reference_implementation(res1.clone())
        self.assertEqual(res1, res2)

    def test_cdiv(self):
        self._test_cop(torch.div, lambda x, y: x / y)

    def test_cfmod(self):
        self._test_cop(torch.fmod, math.fmod)

    def test_cremainder(self):
        self._test_cop(torch.remainder, lambda x, y: x % y)

    def test_cmul(self):
        self._test_cop(torch.mul, lambda x, y: x * y)

    def test_cpow(self):
        self._test_cop(torch.pow, lambda x, y: nan if x < 0 else math.pow(x, y))

    @unittest.skipIf(not TEST_NUMPY, 'Numpy not found')
    def test_einsum(self):
        # test cases taken from https://gist.github.com/rockt/15ee013889d65342088e9260a377dc8f
        x = torch.randn(5)
        y = torch.randn(7)
        A = torch.randn(3, 5)
        B = torch.randn(2, 5)
        C = torch.randn(2, 3, 5)
        D = torch.randn(2, 5, 7)
        E = torch.randn(7, 9)
        F = torch.randn(2, 3, 5, 7)
        G = torch.randn(7, 11, 13)
        H = torch.randn(4, 4)
        I = torch.randn(3, 4, 4)
        l = torch.randn(5, 10)
        r = torch.randn(5, 20)
        w = torch.randn(30, 10, 20)
        test_list = [
            # -- Vector
            ("i->", x),                 # sum
            ("i,i->", x, x),            # dot
            ("i,i->i", x, x),           # vector element-wise mul
            ("i,j->ij", x, y),          # outer
            # -- Matrix
            ("ij->ji", A),              # transpose
            ("ij->j", A),               # row sum
            ("ij->i", A),               # col sum
            ("ij,ij->ij", A, A),        # matrix element-wise mul
            ("ij,j->i", A, x),          # matrix vector multiplication
            ("ij,kj->ik", A, B),        # matmul
            ("ij,ab->ijab", A, E),      # matrix outer product
            # -- Tensor
            ("aij,ajk->aik", C, D),     # batch matmul
            ("ijk,jk->i", C, A),        # tensor matrix contraction
            ("aij,jk->aik", D, E),      # tensor matrix contraction
            ("abcd,dfg->abcfg", F, G),  # tensor tensor contraction
            ("ijk,jk->ik", C, A),       # tensor matrix contraction with double indices
            ("ijk,jk->ij", C, A),       # tensor matrix contraction with double indices
            ("ijk,ik->j", C, B),        # non contiguous
            ("ijk,ik->jk", C, B),       # non contiguous with double indices
            # -- Diagonal
            ("ii", H),                 # trace
            ("ii->i", H),              # diagonal
            # -- Ellipsis
            ("i...->...", H),
            ("ki,...k->i...", A.t(), B),
            ("k...,jk", A.t(), B),
            ("...ii->...i", I),       # batch diagonal
            # -- Other
            ("bn,anm,bm->ba", l, w, r),  # as torch.bilinear
            ("... ii->...i  ", I),       # batch diagonal with spaces
        ]
        for test in test_list:
            actual = torch.einsum(test[0], test[1:])
            expected = np.einsum(test[0], *[t.numpy() for t in test[1:]])
            self.assertEqual(expected.shape, actual.shape, test[0])
            self.assertTrue(np.allclose(expected, actual.numpy()), test[0])
            # test vararg
            actual2 = torch.einsum(test[0], *test[1:])
            self.assertEqual(expected.shape, actual2.shape, test[0])
            self.assertTrue(np.allclose(expected, actual2.numpy()), test[0])

            def do_einsum(*args):
                return torch.einsum(test[0], args)
            # FIXME: following test cases fail gradcheck
            if test[0] not in {"i,i->", "i,i->i", "ij,ij->ij"}:
                gradcheck_inps = tuple(t.detach().requires_grad_() for t in test[1:])
                self.assertTrue(torch.autograd.gradcheck(do_einsum, gradcheck_inps))
            self.assertTrue(A._version == 0)  # check that we do not use inplace ops

    def test_sum_all(self):
        def check_sum_all(tensor):
            pylist = tensor.reshape(-1).tolist()
            self.assertEqual(tensor.sum(), sum(pylist))

        check_sum_all(torch.tensor([1, 2, 3, 4, 5]))
        check_sum_all(torch.randn(200000))
        check_sum_all(torch.randn(2000, 2)[:, 0])

    def _assert_matches_numpy(self, t, n):
        self.assertEqual(n.shape, t.shape)
        if t.dtype == torch.float:
            self.assertTrue(np.allclose(n, t.numpy(), rtol=1e-03, atol=1e-05,
                            equal_nan=True))
        else:
            self.assertTrue(np.allclose(n, t.numpy(), equal_nan=True))

    def _test_dim_ops(self, pytorch_op, numpy_op,
                      use_floating=True, use_integral=True):
        def do_one(tensors_dict, dim):
            for category, tensors in tensors_dict.items():
                if category == "slice":
                    dim = 0
                for tensor in tensors:
                    # we have no control over NumPy warnings...
                    with warnings.catch_warnings():
                        warnings.simplefilter("ignore")
                        expected = numpy_op(tensor.numpy(), dim)
                    actual = pytorch_op(tensor, dim)
                    self._assert_matches_numpy(actual, expected)
                    if torch.cuda.is_available():
                        self._assert_matches_numpy(pytorch_op(tensor.cuda(),
                                                              dim).cpu(),
                                                   expected)
        do_one(self._make_tensors((5, 400000), use_floating=use_floating,
               use_integral=use_integral), 1)
        do_one(self._make_tensors((3, 5, 7), use_floating=use_floating,
               use_integral=use_integral), 0)
        do_one(self._make_tensors((3, 5, 7), use_floating=use_floating,
               use_integral=use_integral), 1)
        do_one(self._make_tensors((3, 5, 7), use_floating=use_floating,
               use_integral=use_integral), 2)
        do_one(self._make_tensors((100000, ), use_floating=use_floating,
               use_integral=use_integral), -1)
        do_one(self._make_tensors((50, 50, 50), use_floating=use_floating,
               use_integral=use_integral), 0)
        do_one(self._make_tensors((50, 50, 50), use_floating=use_floating,
               use_integral=use_integral), 1)
        do_one(self._make_tensors((50, 50, 50), use_floating=use_floating,
               use_integral=use_integral), 2)
        do_one(self._make_tensors((50, 50, 50), use_floating=use_floating,
               use_integral=use_integral), (1, 2))
        do_one(self._make_tensors((50, 50, 50), use_floating=use_floating,
               use_integral=use_integral), (1, -1))
        do_one(self._make_tensors((50, 50, 50), use_floating=use_floating,
               use_integral=use_integral), (0, 2))
        do_one(self._make_tensors((50, 50, 50), use_floating=use_floating,
               use_integral=use_integral), (0, 2, 1))

    @unittest.skipIf(not TEST_NUMPY, 'Numpy not found')
    def test_sum_dim(self):
        self._test_dim_ops(
            lambda t, d: t.sum(d),
            lambda n, d: n.sum(d))

    @unittest.skipIf(not TEST_NUMPY, 'Numpy not found')
    def test_mean_dim(self):
        self._test_dim_ops(
            lambda t, d: t.mean(d),
            lambda n, d: n.mean(d),
            use_integral=False)

    @unittest.skipIf(not TEST_NUMPY, 'Numpy not found')
    def test_std_dim(self):
        for unbiased in [False, True]:
            self._test_dim_ops(
                lambda t, d: t.std(d, unbiased=unbiased),
                lambda n, d: n.std(d, ddof=1 if unbiased else 0),
                use_integral=False)

    @unittest.skipIf(not TEST_NUMPY, 'Numpy not found')
    def test_var_dim(self):
        for unbiased in [False, True]:
            self._test_dim_ops(
                lambda t, d: t.var(d, unbiased=unbiased),
                lambda n, d: n.var(d, ddof=1 if unbiased else 0),
                use_integral=False)

    @unittest.skipIf(not TEST_NUMPY, 'Numpy not found')
    @unittest.skipIf(not TEST_SCIPY, 'Scipy not found')
    def test_logsumexp_dim(self):
        from scipy.special import logsumexp
        self._test_dim_ops(
            lambda t, d: t.logsumexp(d),
            lambda n, d: logsumexp(n, d),
            use_integral=False)

    def test_sum_out(self):
        x = torch.rand(100, 100)
        res1 = torch.sum(x, 1)
        res2 = torch.Tensor()
        torch.sum(x, 1, out=res2)
        self.assertEqual(res1, res2)
        x = torch.rand(100, 100, 100)
        res1 = x.sum(2).sum(1)
        res2 = torch.Tensor()
        torch.sum(x, (2, 1), out=res2)
        self.assertEqual(res1, res2)

    # TODO: these tests only check if it's possible to pass a return value
    # it'd be good to expand them
    def test_prod(self):
        x = torch.rand(100, 100)
        res1 = torch.prod(x, 1)
        res2 = torch.Tensor()
        torch.prod(x, 1, out=res2)
        self.assertEqual(res1, res2)

    def test_cumsum(self):
        x = torch.rand(100, 100)
        res1 = torch.cumsum(x, 1)
        res2 = torch.Tensor()
        torch.cumsum(x, 1, out=res2)
        self.assertEqual(res1, res2)

    def test_cumprod(self):
        x = torch.rand(100, 100)
        res1 = torch.cumprod(x, 1)
        res2 = torch.Tensor()
        torch.cumprod(x, 1, out=res2)
        self.assertEqual(res1, res2)

    def _test_reduce_integer_upcast(self, fn, has_out=True):
        shape = (3, 4, 5)
        reduced_shape = fn(torch.ones(shape)).shape

        def _test_out(dtype, other_dtype):
            out = torch.ones(reduced_shape, dtype=dtype)
            result = fn(x, out=out)
            self.assertIs(out.dtype, result.dtype)
            self.assertEqual(fn(x.type(dtype)), result)
            result = fn(x, out=out, dtype=dtype)
            self.assertIs(out.dtype, result.dtype)
            self.assertEqual(fn(x.type(dtype)), result)
            # 'out' is favored over dtype, check error
            self.assertRaises(RuntimeError, lambda: fn(x, out=out, dtype=other_dtype))

        for dtype in [dtype for dtype in torch.testing.get_all_math_dtypes('cpu') if dtype != torch.float16]:
            x = torch.ones(shape, dtype=dtype)
            expected_dtype = dtype if dtype.is_floating_point else torch.int64
            self.assertIs(expected_dtype, fn(x).dtype)
            self.assertEqual(fn(x.type(expected_dtype)), fn(x))

            if dtype.is_floating_point:
                other_dtype = torch.float32 if dtype == torch.float64 else torch.float64
            else:
                other_dtype = torch.int32 if dtype != torch.int32 else torch.int16
            self.assertIs(other_dtype, fn(x, dtype=other_dtype).dtype)
            self.assertEqual(fn(x.type(other_dtype)), fn(x, dtype=other_dtype))

            # test mixed int/float
            mixed_dtype = torch.int32 if dtype.is_floating_point else torch.float32
            self.assertIs(mixed_dtype, fn(x, dtype=mixed_dtype).dtype)
            self.assertEqual(fn(x.type(mixed_dtype)), fn(x, dtype=mixed_dtype))

            if has_out:
                _test_out(dtype, other_dtype)
                _test_out(dtype, mixed_dtype)

    def test_sum_integer_upcast(self):
        self._test_reduce_integer_upcast(lambda x, **kwargs: torch.sum(x, **kwargs), False)
        self._test_reduce_integer_upcast(lambda x, **kwargs: torch.sum(x, 0, **kwargs))

    def test_prod_integer_upcast(self):
        self._test_reduce_integer_upcast(lambda x, **kwargs: torch.prod(x, **kwargs), False)
        self._test_reduce_integer_upcast(lambda x, **kwargs: torch.prod(x, 0, **kwargs))

    def test_cumsum_integer_upcast(self):
        self._test_reduce_integer_upcast(lambda x, **kwargs: torch.cumsum(x, 0, **kwargs))

    def test_cumprod_integer_upcast(self):
        self._test_reduce_integer_upcast(lambda x, **kwargs: torch.cumprod(x, 0, **kwargs))

    def test_cross(self):
        x = torch.rand(100, 3, 100)
        y = torch.rand(100, 3, 100)
        res1 = torch.cross(x, y)
        res2 = torch.Tensor()
        torch.cross(x, y, out=res2)
        self.assertEqual(res1, res2)

    def test_cross_with_and_without_dim(self):
        x = torch.rand(100, 3)
        y = torch.rand(100, 3)
        res1 = torch.cross(x, y, dim=1)
        res2 = torch.cross(x, y, dim=-1)
        res3 = torch.cross(x, y)
        self.assertEqual(res1, res2)
        self.assertEqual(res1, res3)

    def test_cross_validation(self):
        self.assertRaisesRegex(
            RuntimeError, "inconsistent tensors dimensions",
            lambda: torch.cross(torch.rand(100, 3), torch.rand(100, 3, 10)))
        self.assertRaisesRegex(
            RuntimeError, "inconsistent tensors sizes",
            lambda: torch.cross(torch.rand(5, 3), torch.rand(3, 5)))
        self.assertRaisesRegex(
            RuntimeError, "no dimension of size 3 in input",
            lambda: torch.cross(torch.rand(5, 4), torch.rand(5, 4)))
        self.assertRaisesRegex(
            RuntimeError, "dimension 0 does not have size 3",
            lambda: torch.cross(torch.rand(5, 4, 3), torch.rand(5, 4, 3), dim=0))
        self.assertRaisesRegex(
            RuntimeError, "dimension -1 does not have size 3",
            lambda: torch.cross(torch.rand(5, 3, 4), torch.rand(5, 3, 4), dim=-1))
        self.assertRaisesRegex(
            IndexError, "Dimension out of range",
            lambda: torch.cross(torch.rand(5, 3, 4), torch.rand(5, 3, 4), dim=-5))

    def test_zeros(self):
        res1 = torch.zeros(100, 100)
        res2 = torch.Tensor()
        torch.zeros(100, 100, out=res2)
        self.assertEqual(res1, res2)

        boolTensor = torch.zeros(2, 2, dtype=torch.bool)
        expected = torch.tensor([[False, False], [False, False]], dtype=torch.bool)
        self.assertEqual(boolTensor, expected)

        halfTensor = torch.zeros(1, 1, dtype=torch.half)
        expected = torch.tensor([[0.]], dtype=torch.float16)
        self.assertEqual(halfTensor, expected)

    def test_std_mean(self):
        for device in torch.testing.get_all_device_types():
            x = torch.rand(100, 50, 20, device=device)
            for dim in range(x.dim()):
                for unbiased in [False, True]:
                    for keepdim in [False, True]:
                        std1, mean1 = torch.std_mean(x, dim=dim, unbiased=unbiased, keepdim=keepdim)
                        std2 = x.std(dim=dim, unbiased=unbiased, keepdim=keepdim)
                        mean2 = x.mean(dim=dim, keepdim=keepdim)
                        self.assertEqual(std1, std2)
                        self.assertEqual(mean1, mean2)

    def test_std_mean_all_dims(self):
        for device in torch.testing.get_all_device_types():
            x = torch.rand(100, 50, 20, device=device)
            for unbiased in [False, True]:
                std1, mean1 = torch.std_mean(x, unbiased=unbiased)
                std2 = x.std(unbiased=unbiased)
                mean2 = x.mean()
                self.assertEqual(std1, std2)
                self.assertEqual(mean1, mean2)

    def test_var_mean(self):
        for device in torch.testing.get_all_device_types():
            x = torch.rand(100, 300, 50, device=device)
            for dim in range(x.dim()):
                for unbiased in [False, True]:
                    for keepdim in [False, True]:
                        var1, mean1 = torch.var_mean(x, dim=dim, unbiased=unbiased, keepdim=keepdim)
                        var2 = x.var(dim=dim, unbiased=unbiased, keepdim=keepdim)
                        mean2 = x.mean(dim=dim, keepdim=keepdim)
                        self.assertEqual(var1, var2)
                        self.assertEqual(mean1, mean2)

    def test_var_mean_all_dims(self):
        for device in torch.testing.get_all_device_types():
            x = torch.rand(100, 50, 20, device=device)
            for unbiased in [False, True]:
                var1, mean1 = torch.var_mean(x, unbiased=unbiased)
                var2 = x.var(unbiased=unbiased)
                mean2 = x.mean()
                self.assertEqual(var1, var2)
                self.assertEqual(mean1, mean2)

    def test_zeros_like(self):
        expected = torch.zeros(100, 100)

        res1 = torch.zeros_like(expected)
        self.assertEqual(res1, expected)

    @unittest.skipIf(not torch.cuda.is_available(), 'no CUDA')
    def test_zeros_like_cuda(self):
        expected = torch.zeros(100, 100).cuda()

        res1 = torch.zeros_like(expected)
        self.assertEqual(res1, expected)

    @unittest.skipIf(torch.cuda.device_count() < 2, 'only one GPU detected')
    def test_zeros_like_multiple_device(self):
        expected = torch.zeros(100, 100).cuda()
        x = torch.cuda.FloatTensor(100, 100, device=1)
        output = torch.zeros_like(x)
        self.assertEqual(output, expected)

    def test_zeros_out(self):
        shape = (3, 4)
        out = torch.zeros(shape)
        torch.zeros(shape, out=out)

        # change the dtype, layout, device
        self.assertRaises(RuntimeError, lambda: torch.zeros(shape, dtype=torch.int64, out=out))
        self.assertRaises(RuntimeError, lambda: torch.zeros(shape, layout=torch.sparse_coo, out=out))
        if torch.cuda.is_available():
            self.assertRaises(RuntimeError, lambda: torch.zeros(shape, device='cuda', out=out))

        # leave them the same
        self.assertEqual(torch.zeros(shape), torch.zeros(shape, dtype=out.dtype, out=out))
        self.assertEqual(torch.zeros(shape), torch.zeros(shape, layout=torch.strided, out=out))
        self.assertEqual(torch.zeros(shape), torch.zeros(shape, device='cpu', out=out))

    @staticmethod
    def _test_histc(self, device):
        # negative nbins throws
        with self.assertRaisesRegex(RuntimeError, 'bins must be > 0'):
            torch.histc(torch.tensor([1], dtype=torch.float, device=device), bins=-1)

        # without nbins
        actual = torch.histc(
            torch.tensor([2, 5], dtype=torch.float, device=device))
        expected = torch.zeros(100, dtype=torch.float, device=device)
        expected.data[0] = 1
        expected.data[99] = 1
        self.assertEqual(expected, actual)
        # tensor with the same element
        actual = torch.histc(torch.ones(5, dtype=torch.float, device=device), bins=5)
        self.assertEqual(
            torch.tensor([0, 0, 5, 0, 0], dtype=torch.float, device=device),
            actual)
        # no element falls between [min, max]
        actual = torch.histc(
            torch.ones(5, dtype=torch.float, device=device), bins=5, min=2, max=3)
        self.assertEqual(
            torch.tensor([0, 0, 0, 0, 0], dtype=torch.float, device=device),
            actual)
        # element falls below min + integral bin size and
        actual = torch.histc(
            torch.tensor([2, 4, 2, 2, 5, 4], dtype=torch.float, device=device),
            bins=5, min=1, max=5)
        self.assertEqual(
            torch.tensor([0, 3, 0, 2, 1], dtype=torch.float, device=device),
            actual)
        # non-integral bin size
        actual = torch.histc(
            torch.tensor([1, 2, 1], dtype=torch.float, device=device),
            bins=4, min=0, max=3)
        self.assertEqual(
            torch.tensor([0, 2, 1, 0], dtype=torch.float, device=device),
            actual)
        # double input
        actual = torch.histc(
            torch.tensor([1, 2, 1], dtype=torch.double, device=device),
            bins=4, min=0, max=3)
        self.assertEqual(
            torch.tensor([0, 2, 1, 0], dtype=torch.double, device=device),
            actual)
        # mixed input
        actual = torch.histc(
            torch.tensor([1., 2, 1], dtype=torch.float, device=device),
            bins=4, min=0, max=3)
        self.assertEqual(
            torch.tensor([0, 2, 1, 0], dtype=torch.float, device=device),
            actual)

        # test against numpy.histogram()
        def test_against_np(tensor, bins=100, min=0, max=0):
            if min == 0 and max == 0:
                min = tensor.min().item()
                max = tensor.max().item()
            nparr = tensor.cpu().numpy()
            actual = torch.histc(tensor, bins=bins, min=min, max=max)
            expected = torch.from_numpy(np.histogram(nparr, bins=bins, range=(min, max))[0])
            self.assertEqual(actual.cpu(), expected)

        if TEST_NUMPY:
            test_against_np(torch.tensor([1., 2, 1], device=device))
            test_against_np(torch.randn(5000, device=device))

            # Test bins arg
            test_against_np(torch.randn(301, device=device), bins=10)

            # Test truncated range
            test_against_np(torch.randn(201, device=device), min=0.1, max=1)

            noncontig = torch.randn(100, 3, device=device)[:, 2]
            test_against_np(noncontig)

            multidim = torch.randn(3, 5, 7, 2, device=device)
            test_against_np(multidim)

            expanded = torch.randn(1, 5, 1, 2, device=device).expand(3, 5, 7, 2)
            test_against_np(expanded)

    def test_histc_cpu(self):
        self._test_histc(self, 'cpu')

    def test_ones(self):
        res1 = torch.ones(100, 100)
        res2 = torch.Tensor()
        torch.ones(100, 100, out=res2)
        self.assertEqual(res1, res2)

        # test boolean tensor
        res1 = torch.ones(1, 2, dtype=torch.bool)
        expected = torch.tensor([[True, True]], dtype=torch.bool)
        self.assertEqual(res1, expected)

    def test_ones_like(self):
        expected = torch.ones(100, 100)

        res1 = torch.ones_like(expected)
        self.assertEqual(res1, expected)

        # test boolean tensor
        expected = torch.tensor([True, True], dtype=torch.bool)
        res1 = torch.ones_like(expected)
        self.assertEqual(res1, expected)

    @unittest.skipIf(not torch.cuda.is_available(), 'no CUDA')
    def test_ones_like_cuda(self):
        expected = torch.ones(100, 100).cuda()

        res1 = torch.ones_like(expected)
        self.assertEqual(res1, expected)

    @unittest.skipIf(torch.cuda.device_count() < 2, 'only one GPU detected')
    def test_ones_like_multiple_device(self):
        expected = torch.ones(100, 100).cuda()
        x = torch.cuda.FloatTensor(100, 100, device=1)
        output = torch.ones_like(x)
        self.assertEqual(output, expected)

    def test_dtypes(self):
        all_dtypes = torch.testing.get_all_dtypes()
        do_test_dtypes(self, all_dtypes, torch.strided, torch.device('cpu'))
        if torch.cuda.is_available():
            do_test_dtypes(self, all_dtypes, torch.strided, torch.device('cuda:0'))

    def test_copy_dtypes(self):
        all_dtypes = torch.testing.get_all_dtypes()
        for dtype in all_dtypes:
            copied_dtype = copy.deepcopy(dtype)
            self.assertIs(dtype, copied_dtype)

    def test_device(self):
        cpu = torch.device('cpu')
        self.assertEqual('cpu', str(cpu))
        self.assertEqual('cpu', cpu.type)
        self.assertEqual(None, cpu.index)

        cpu0 = torch.device('cpu:0')
        self.assertEqual('cpu:0', str(cpu0))
        self.assertEqual('cpu', cpu0.type)
        self.assertEqual(0, cpu0.index)

        cpu0 = torch.device('cpu', 0)
        self.assertEqual('cpu:0', str(cpu0))
        self.assertEqual('cpu', cpu0.type)
        self.assertEqual(0, cpu0.index)

        cuda = torch.device('cuda')
        self.assertEqual('cuda', str(cuda))
        self.assertEqual('cuda', cuda.type)
        self.assertEqual(None, cuda.index)

        cuda1 = torch.device('cuda:1')
        self.assertEqual('cuda:1', str(cuda1))
        self.assertEqual('cuda', cuda1.type)
        self.assertEqual(1, cuda1.index)

        cuda1 = torch.device('cuda', 1)
        self.assertEqual('cuda:1', str(cuda1))
        self.assertEqual('cuda', cuda1.type)
        self.assertEqual(1, cuda1.index)

        self.assertRaises(RuntimeError, lambda: torch.device('cpu:-1'))
        self.assertRaises(RuntimeError, lambda: torch.device('cpu:1'))
        self.assertRaises(RuntimeError, lambda: torch.device('cpu', -1))
        self.assertRaises(RuntimeError, lambda: torch.device('cpu', 1))
        self.assertRaises(RuntimeError, lambda: torch.device('cuda:-1'))
        self.assertRaises(RuntimeError, lambda: torch.device('cuda', -1))
        self.assertRaises(RuntimeError, lambda: torch.device(-1))

        self.assertRaises(RuntimeError, lambda: torch.device('other'))
        self.assertRaises(RuntimeError, lambda: torch.device('other:0'))

        device_set = {'cpu', 'cpu:0', 'cuda', 'cuda:0', 'cuda:1', 'cuda:10', 'cuda:100'}
        device_hash_set = set()
        for device in list(device_set):
            device_hash_set.add(hash(torch.device(device)))
        self.assertEqual(len(device_set), len(device_hash_set))

    def test_tensor_device(self):
        def assertEqual(device_str, fn):
            self.assertEqual(torch.device(device_str), fn().device)
            self.assertEqual(device_str, str(fn().device))

        assertEqual('cpu', lambda: torch.tensor(5))
        assertEqual('cpu', lambda: torch.ones((2, 3), dtype=torch.float32, device='cpu'))
        # NOTE: 'cpu' is the canonical representation of 'cpu:0', but 'cuda:X' is the canonical
        # representation of cuda devices.
        assertEqual('cpu', lambda: torch.ones((2, 3), dtype=torch.float32, device='cpu:0'))
        assertEqual('cpu', lambda: torch.tensor(torch.ones((2, 3), dtype=torch.float32), device='cpu:0'))
        if TEST_NUMPY:
            assertEqual('cpu', lambda: torch.tensor(np.random.randn(2, 3), device='cpu'))

        if torch.cuda.is_available():
            assertEqual('cuda:0', lambda: torch.tensor(5).cuda(0))
            assertEqual('cuda:0', lambda: torch.tensor(5).cuda('cuda:0'))
            self.assertRaises(RuntimeError, lambda: torch.tensor(5).cuda('cpu'))
            self.assertRaises(RuntimeError, lambda: torch.tensor(5).cuda('cpu:0'))
            assertEqual('cuda:0', lambda: torch.tensor(5, dtype=torch.int64, device=0))
            assertEqual('cuda:0', lambda: torch.tensor(5, dtype=torch.int64, device='cuda:0'))
            assertEqual('cuda:' + str(torch.cuda.current_device()),
                        lambda: torch.tensor(5, dtype=torch.int64, device='cuda'))
            assertEqual('cuda:0', lambda: torch.tensor(torch.ones((2, 3), dtype=torch.float32), device='cuda:0'))
            if TEST_NUMPY:
                assertEqual('cuda:0', lambda: torch.tensor(np.random.randn(2, 3), device='cuda:0'))

            if torch.cuda.device_count() > 1:
                assertEqual('cuda:1', lambda: torch.tensor(5).cuda(1))
                assertEqual('cuda:1', lambda: torch.tensor(5).cuda('cuda:1'))
                assertEqual('cuda:1', lambda: torch.tensor(5, dtype=torch.int64, device=1))
                assertEqual('cuda:1', lambda: torch.tensor(5, dtype=torch.int64, device='cuda:1'))
                assertEqual('cuda:1', lambda: torch.tensor(torch.ones((2, 3), dtype=torch.float32), device='cuda:1'))
                if TEST_NUMPY:
                    assertEqual('cuda:1', lambda: torch.tensor(np.random.randn(2, 3), device='cuda:1'))

    def test_qtensor(self):
        num_elements = 10
        r = torch.ones(num_elements, dtype=torch.float)
        scale = 1.0
        zero_point = 2
<<<<<<< HEAD
        qr = r.quantize_linear(scale, zero_point, torch.quint8)
=======
        qr = r.quantize_linear(scale, zero_point, torch.qint8)
>>>>>>> 5f8e849d
        self.assertEqual(qr.q_scale(), scale)
        self.assertEqual(qr.q_zero_point(), zero_point)
        self.assertTrue(qr.is_quantized)
        self.assertFalse(r.is_quantized)
        # slicing and int_repr
        int_repr = qr.int_repr()
        for num in int_repr:
            self.assertEqual(num, 3)
        for num in qr[2:].int_repr():
            self.assertEqual(num, 3)
        # dequantize
        rqr = qr.dequantize()
        for i in range(num_elements):
            self.assertEqual(r[i], rqr[i])
        # Scalar Tensor
        # item
        r = torch.ones(1, dtype=torch.float)
<<<<<<< HEAD
        qr = r.quantize_linear(scale, zero_point, torch.quint8)
=======
        qr = r.quantize_linear(scale, zero_point, torch.qint8)
>>>>>>> 5f8e849d
        self.assertEqual(qr.item(), 1)
        self.assertEqual(qr[0].item(), 1)
        # assignment
        self.assertTrue(qr[0].is_quantized)
        qr[0] = 11.3  # float asignment
        self.assertEqual(qr.item(), 11)
        x = torch.ones(1, dtype=torch.float) * 15.3
        # Copying from a float Tensor
        qr[:] = x
        self.assertEqual(qr.item(), 15)
        # we can also print a qtensor
        self.assertEqual(str(qr),
                         "tensor([15.], size=(1,), dtype=torch.quint8, " +
                         "scale=1.0, zero_point=2)")
        empty_r = torch.ones((0, 1), dtype=torch.float)
<<<<<<< HEAD
        empty_qr = empty_r.quantize_linear(scale, zero_point, torch.quint8)
=======
        empty_qr = empty_r.quantize_linear(scale, zero_point, torch.qint8)
>>>>>>> 5f8e849d
        self.assertEqual(str(empty_qr),
                         "tensor([], size=(0, 1), dtype=torch.quint8, " +
                         "scale=1.0, zero_point=2)")

    def test_qtensor_quant_dequant(self):
        r = np.random.rand(3, 2) * 2 - 4
        r = torch.from_numpy(r).float()
        scale = 2
        zero_point = 2
<<<<<<< HEAD
        qr = r.quantize_linear(scale, zero_point, torch.quint8)
=======
        qr = r.quantize_linear(scale, zero_point, torch.qint8)
>>>>>>> 5f8e849d
        rqr = qr.dequantize()
        self.assertTrue(np.allclose(r.numpy(), rqr.numpy(), atol=2 / scale))

    def test_qtensor_creation(self):
        scale = 0.5
        zero_point = 10
        val = 100
        numel = 10
        q = torch._empty_affine_quantized(numel, dtype=torch.quint8, scale=scale, zero_point=zero_point)
        # TODO: check dequantized values?

    def test_qtensor_dtypes(self):
        r = np.random.rand(3, 2) * 2 - 4
        r = torch.from_numpy(r).float()
        scale = 2
        zero_point = 2
        qr = r.quantize_linear(scale, zero_point, torch.quint8)
        rqr = qr.dequantize()
        self.assertTrue(np.allclose(r.numpy(), rqr.numpy(), atol=2 / scale))
        qr = r.quantize_linear(scale, zero_point, torch.qint32)
        rqr = qr.dequantize()
        self.assertTrue(np.allclose(r.numpy(), rqr.numpy(), atol=2 / scale))


    @unittest.skipIf(torch.cuda.device_count() < 2, 'fewer than 2 GPUs detected')
    def test_device_guard(self):
        # verify that all operators with `device_guard: False` behave properly with multiple devices.
        # TODO: if we had operator introspection we could figure out this set of operators automatically...
        current_device = torch.cuda.current_device()
        device = torch.device('cuda:1') if current_device == 0 else torch.device('cuda:0')
        x = torch.randn((1, 2, 3), device=device)
        y = torch.zeros((1, 3, 2), device=device)
        scalar = torch.tensor(5, device=device)

        # property ops
        torch.cudnn_is_acceptable(x)
        x.is_distributed()
        x.is_floating_point()
        x.is_complex()
        x.is_same_size(y)
        x.is_signed()
        x.size(0)
        x.stride(0)
        x.numel()
        x.is_set_to(y)
        x.data_ptr()
        scalar.is_nonzero()

        # sparse property ops
        y[0][1] = 5
        y_sparse = y.to_sparse()
        y_sparse.sparse_dim()
        y_sparse._dimI()
        y_sparse.dense_dim()
        y_sparse._dimV()
        y_sparse._nnz()
        y_sparse.is_coalesced()
        y_sparse._indices()
        y_sparse._values()
        y_sparse.indices()
        y_sparse.values()

        # in-place ops
        def inplace():
            return torch.randn((1, 2, 3), device=device)
        inplace().as_strided_(y.size(), y.stride())
        inplace().resize_(y.size())
        inplace().squeeze_()
        inplace().squeeze_(0)
        inplace().unsqueeze_(2)
        inplace().transpose_(1, 2)
        inplace().squeeze_().t_()
        inplace().set_(x.storage())
        inplace().set_(x.storage(), x.storage_offset(), x.size(), x.stride())
        inplace().set_(x)
        inplace().set_()
        y_sparse._coalesced_(True)

        # shape modification
        x.as_strided(y.size(), y.stride())
        x.expand((5, 2, 3))
        x.expand_as(x)
        x.sum_to_size((1,))
        torch.broadcast_tensors(x , x)
        x.reshape((1, 3, 2))
        x.reshape_as(y)
        x.squeeze()
        x.squeeze(0)
        x.squeeze().t()
        x.transpose(1, 2)
        x.unsqueeze(2)
        x.view((1, 3, 2))
        x.view_as(y)

        # chunk, split, etc.
        x.chunk(2, dim=1)
        x.split(1, dim=2)
        x.split_with_sizes([1, 2], dim=2)
        x.unfold(dimension=2, size=1, step=1)

        x.narrow(1, 1, 1)
        x.select(1, 1)
        torch.isnan(x)

        torch.empty((1, 3, 2), out=y)
        torch.empty_like(x)
        torch.empty_like(x, dtype=torch.int64)

        # to
        x.to(x)
        x.to(y)
        x.to(x, copy=True)

    def test_to(self):
        def test_copy_behavior(t, non_blocking=False):
            self.assertIs(t, t.to(t, non_blocking=non_blocking))
            self.assertIs(t, t.to(t.dtype, non_blocking=non_blocking))
            self.assertIs(t, t.to(torch.empty_like(t), non_blocking=non_blocking))
            self.assertIsNot(t, t.to(t, non_blocking=non_blocking, copy=True))
            self.assertIsNot(t, t.to(t.dtype, non_blocking=non_blocking, copy=True))
            self.assertIsNot(t, t.to(torch.empty_like(t), non_blocking=non_blocking, copy=True))

            devices = [t.device]
            if t.device.type == 'cuda':
                if t.device.index == -1:
                    devices.append('cuda:{}'.format(torch.cuda.current_device()))
                elif t.device.index == torch.cuda.current_device():
                    devices.append('cuda')
            for device in devices:
                self.assertIs(t, t.to(device, non_blocking=non_blocking))
                self.assertIs(t, t.to(device, t.dtype, non_blocking=non_blocking))
                self.assertIsNot(t, t.to(device, non_blocking=non_blocking, copy=True))
                self.assertIsNot(t, t.to(device, t.dtype, non_blocking=non_blocking, copy=True))

        a = torch.tensor(5)
        test_copy_behavior(a)
        self.assertEqual(a.device, a.to('cpu').device)
        self.assertEqual(a.device, a.to('cpu', dtype=torch.float32).device)
        self.assertIs(torch.float32, a.to('cpu', dtype=torch.float32).dtype)
        self.assertEqual(a.device, a.to(torch.float32).device)
        self.assertIs(torch.float32, a.to(dtype=torch.float32).dtype)
        self.assertEqual(a.data_ptr(), a.to('cpu').data_ptr())
        self.assertEqual(a.data_ptr(), a.to(dtype=a.dtype, device=a.device, copy=False).data_ptr())
        self.assertEqual(a.data_ptr(), a.to('cpu', copy=False).data_ptr())
        self.assertNotEqual(a.data_ptr(), a.to('cpu', copy=True).data_ptr())

        if torch.cuda.is_available():
            for non_blocking in [True, False]:
                for cuda in ['cuda', 'cuda:0' if torch.cuda.device_count() == 1 else 'cuda:1']:
                    b = torch.tensor(5., device=cuda)
                    test_copy_behavior(b, non_blocking)
                    self.assertEqual(b.device, b.to(cuda, non_blocking=non_blocking).device)
                    self.assertEqual(a.device, b.to('cpu', non_blocking=non_blocking).device)
                    self.assertEqual(b.device, a.to(cuda, non_blocking=non_blocking).device)
                    self.assertIs(torch.int32, b.to('cpu', dtype=torch.int32, non_blocking=non_blocking).dtype)
                    self.assertEqual(a.device, b.to('cpu', dtype=torch.int32, non_blocking=non_blocking).device)
                    self.assertIs(torch.int32, b.to(dtype=torch.int32).dtype)
                    self.assertEqual(b.device, b.to(dtype=torch.int32).device)

    def test_to_with_tensor(self):
        a = torch.tensor(5)
        self.assertEqual(a.device, a.to(a).device)

        if torch.cuda.is_available():
            for non_blocking in [True, False]:
                for cuda in ['cuda', 'cuda:0' if torch.cuda.device_count() == 1 else 'cuda:1']:
                    b = torch.tensor(5., device=cuda)
                    self.assertEqual(b.device, b.to(b, non_blocking=non_blocking).device)
                    self.assertEqual(a.device, b.to(a, non_blocking=non_blocking).device)
                    self.assertEqual(b.device, a.to(b, non_blocking=non_blocking).device)

    def test_empty_full(self):
        do_test_empty_full(self, torch.testing.get_all_math_dtypes('cpu'), torch.strided, torch.device('cpu'))
        if torch.cuda.device_count() > 0:
            do_test_empty_full(self, torch.testing.get_all_math_dtypes('cpu'), torch.strided, None)
            do_test_empty_full(self, torch.testing.get_all_math_dtypes('cpu'), torch.strided, torch.device('cuda:0'))

    def test_dtype_out_match(self):
        d = torch.autograd.Variable(torch.DoubleTensor(2, 3))
        self.assertRaises(RuntimeError, lambda: torch.zeros((2, 3), out=d, dtype=torch.float32))

    def test_constructor_dtypes(self):
        default_type = torch.Tensor().type()
        self.assertIs(torch.Tensor().dtype, torch.get_default_dtype())

        self.assertIs(torch.uint8, torch.ByteTensor.dtype)
        self.assertIs(torch.float32, torch.FloatTensor.dtype)
        self.assertIs(torch.float64, torch.DoubleTensor.dtype)

        torch.set_default_tensor_type('torch.FloatTensor')
        self.assertIs(torch.float32, torch.get_default_dtype())
        self.assertIs(torch.FloatStorage, torch.Storage)

        torch.set_default_dtype(torch.float64)
        self.assertIs(torch.float64, torch.get_default_dtype())
        self.assertIs(torch.DoubleStorage, torch.Storage)

        torch.set_default_tensor_type(torch.FloatTensor)
        self.assertIs(torch.float32, torch.get_default_dtype())
        self.assertIs(torch.FloatStorage, torch.Storage)

        if torch.cuda.is_available():
            torch.set_default_tensor_type(torch.cuda.FloatTensor)
            self.assertIs(torch.float32, torch.get_default_dtype())
            self.assertIs(torch.float32, torch.cuda.FloatTensor.dtype)
            self.assertIs(torch.cuda.FloatStorage, torch.Storage)

            torch.set_default_dtype(torch.float64)
            self.assertIs(torch.float64, torch.get_default_dtype())
            self.assertIs(torch.cuda.DoubleStorage, torch.Storage)

        # don't support integral or sparse default types.
        self.assertRaises(TypeError, lambda: torch.set_default_tensor_type('torch.IntTensor'))
        self.assertRaises(TypeError, lambda: torch.set_default_dtype(torch.int64))

        # don't allow passing dtype to set_default_tensor_type
        self.assertRaises(TypeError, lambda: torch.set_default_tensor_type(torch.float32))

        torch.set_default_tensor_type(default_type)

    def test_constructor_device_legacy(self):
        self.assertRaises(RuntimeError, lambda: torch.FloatTensor(device='cuda'))
        self.assertRaises(RuntimeError, lambda: torch.FloatTensor(torch.Size([2, 3, 4]), device='cuda'))
        self.assertRaises(RuntimeError, lambda: torch.FloatTensor((2.0, 3.0), device='cuda'))

        self.assertRaises(RuntimeError, lambda: torch.Tensor(device='cuda'))
        self.assertRaises(RuntimeError, lambda: torch.Tensor(torch.Size([2, 3, 4]), device='cuda'))
        self.assertRaises(RuntimeError, lambda: torch.Tensor((2.0, 3.0), device='cuda'))

        x = torch.randn((3,), device='cpu')
        self.assertRaises(RuntimeError, lambda: x.new(device='cuda'))
        self.assertRaises(RuntimeError, lambda: x.new(torch.Size([2, 3, 4]), device='cuda'))
        self.assertRaises(RuntimeError, lambda: x.new((2.0, 3.0), device='cuda'))

        if torch.cuda.is_available():
            self.assertRaises(RuntimeError, lambda: torch.cuda.FloatTensor(device='cpu'))
            self.assertRaises(RuntimeError, lambda: torch.cuda.FloatTensor(torch.Size([2, 3, 4]), device='cpu'))
            self.assertRaises(RuntimeError, lambda: torch.cuda.FloatTensor((2.0, 3.0), device='cpu'))

            default_type = torch.Tensor().type()
            torch.set_default_tensor_type(torch.cuda.FloatTensor)
            self.assertRaises(RuntimeError, lambda: torch.Tensor(device='cpu'))
            self.assertRaises(RuntimeError, lambda: torch.Tensor(torch.Size([2, 3, 4]), device='cpu'))
            self.assertRaises(RuntimeError, lambda: torch.Tensor((2.0, 3.0), device='cpu'))
            torch.set_default_tensor_type(torch.cuda.FloatTensor)
            torch.set_default_tensor_type(default_type)

            x = torch.randn((3,), device='cuda')
            self.assertRaises(RuntimeError, lambda: x.new(device='cpu'))
            self.assertRaises(RuntimeError, lambda: x.new(torch.Size([2, 3, 4]), device='cpu'))
            self.assertRaises(RuntimeError, lambda: x.new((2.0, 3.0), device='cpu'))

    def test_type(self):
        x = torch.randn(3, 3).double()
        self.assertEqual(x.type('torch.FloatTensor').dtype, torch.float32)
        self.assertEqual(x.type(torch.FloatTensor).dtype, torch.float32)
        self.assertEqual(x.int().type(torch.Tensor).dtype, torch.get_default_dtype())
        self.assertEqual(x.type(torch.int32).dtype, torch.int32)

    def test_tensor_factory(self):
        expected = torch.Tensor([1, 1])
        # test data
        res1 = torch.tensor([1, 1])
        self.assertEqual(res1, expected)

        res1 = torch.tensor([1, 1], dtype=torch.int)
        self.assertEqual(res1, expected)
        self.assertIs(torch.int, res1.dtype)

        # test copy
        res2 = torch.tensor(expected)
        self.assertEqual(res2, expected)
        res2[1] = 2
        self.assertEqual(expected, torch.ones_like(expected))

        res2 = torch.tensor(expected, dtype=torch.int)
        self.assertEqual(res1, expected)
        self.assertIs(torch.int, res1.dtype)

        # test copy with numpy
        if TEST_NUMPY:
            for dtype in [np.float64, np.int64, np.int8, np.uint8]:
                a = np.array([5.]).astype(dtype)
                res1 = torch.tensor(a)
                self.assertEqual(5., res1[0].item())
                a[0] = 7.
                self.assertEqual(5., res1[0].item())

        # test boolean tensor
        a = torch.tensor([True, True, False, True, True], dtype=torch.bool)
        b = torch.tensor([-1, -1.1, 0, 1, 1.1], dtype=torch.bool)
        self.assertEqual(a, b)

    def test_tensor_factory_copy_var(self):

        def check_copy(copy, is_leaf, requires_grad, data_ptr=None):
            if data_ptr is None:
                data_ptr = copy.data_ptr
            self.assertEqual(copy.data, source.data)
            self.assertTrue(copy.is_leaf == is_leaf)
            self.assertTrue(copy.requires_grad == requires_grad)
            self.assertTrue(copy.data_ptr == data_ptr)

        source = torch.randn(5, 5, dtype=torch.double, requires_grad=True)
        # test torch.tensor()
        check_copy(torch.tensor(source), True, False)
        check_copy(torch.tensor(source, requires_grad=False), True, False)
        check_copy(torch.tensor(source, requires_grad=True), True, True)

        # test tensor.new_tensor()
        copy = torch.randn(1)
        check_copy(copy.new_tensor(source), True, False)
        check_copy(copy.new_tensor(source, requires_grad=False), True, False)
        check_copy(copy.new_tensor(source, requires_grad=True), True, True)

        # test torch.as_tensor()
        check_copy(torch.as_tensor(source), source.is_leaf, source.requires_grad, source.data_ptr)  # not copy
        check_copy(torch.as_tensor(source, dtype=torch.float), False, True)  # copy and keep the graph

    def test_tensor_factory_type_inference(self):
        def test_inference(default_dtype):
            saved_dtype = torch.get_default_dtype()
            torch.set_default_dtype(default_dtype)
            self.assertIs(default_dtype, torch.tensor(()).dtype)
            self.assertIs(default_dtype, torch.tensor(5.).dtype)
            self.assertIs(torch.int64, torch.tensor(5).dtype)
            self.assertIs(torch.uint8, torch.tensor(True).dtype)
            self.assertIs(torch.int32, torch.tensor(5, dtype=torch.int32).dtype)
            self.assertIs(default_dtype, torch.tensor(((7, 5), (9, 5.))).dtype)
            self.assertIs(default_dtype, torch.tensor(((5., 5), (3, 5))).dtype)
            self.assertIs(torch.int64, torch.tensor(((5, 3), (3, 5))).dtype)

            if TEST_NUMPY:
                self.assertIs(torch.float64, torch.tensor(np.array(())).dtype)
                self.assertIs(torch.float64, torch.tensor(np.array(5.)).dtype)
                if np.array(5).dtype == np.int64:  # np long, which can be 4 bytes (e.g. on windows)
                    self.assertIs(torch.int64, torch.tensor(np.array(5)).dtype)
                else:
                    self.assertIs(torch.int32, torch.tensor(np.array(5)).dtype)
                self.assertIs(torch.uint8, torch.tensor(np.array(3, dtype=np.uint8)).dtype)
                self.assertIs(default_dtype, torch.tensor(((7, np.array(5)), (np.array(9), 5.))).dtype)
                self.assertIs(torch.float64, torch.tensor(((7, 5), (9, np.array(5.)))).dtype)
                self.assertIs(torch.int64, torch.tensor(((5, np.array(3)), (np.array(3), 5))).dtype)
            torch.set_default_dtype(saved_dtype)

        test_inference(torch.float64)
        test_inference(torch.float32)

    @unittest.skipIf(not torch.cuda.is_available(), 'no CUDA')
    def test_tensor_factory_cuda_type_inference(self):
        saved_type = torch.Tensor().type()
        torch.set_default_tensor_type(torch.cuda.DoubleTensor)
        torch.set_default_dtype(torch.float32)
        self.assertIs(torch.float32, torch.tensor(0.).dtype)
        self.assertEqual(torch.device('cuda:0'), torch.tensor(0.).device)
        torch.set_default_dtype(torch.float64)
        self.assertIs(torch.float64, torch.tensor(0.).dtype)
        self.assertEqual(torch.device('cuda:0'), torch.tensor(0.).device)
        torch.set_default_tensor_type(saved_type)

    @unittest.skipIf(not torch.cuda.is_available(), 'no CUDA')
    def test_tensor_factory_cuda_type(self):
        saved_type = torch.Tensor().type()
        torch.set_default_tensor_type(torch.cuda.FloatTensor)
        x = torch.zeros((5, 5))
        self.assertIs(torch.float32, x.dtype)
        self.assertTrue(x.is_cuda)
        torch.set_default_tensor_type(torch.cuda.DoubleTensor)
        x = torch.zeros((5, 5))
        self.assertIs(torch.float64, x.dtype)
        self.assertTrue(x.is_cuda)
        torch.set_default_tensor_type(saved_type)

    def test_bool_tensor_comparison_ops(self):
        a = torch.tensor([True, False, True, False, True, False], dtype=torch.bool)
        b = torch.tensor([True, False, True, True, True, True], dtype=torch.bool)
        for device in torch.testing.get_all_device_types():
            self.assertEqual(a == b, torch.tensor([1, 1, 1, 0, 1, 0], dtype=torch.uint8))
            self.assertEqual(a != b, torch.tensor([0, 0, 0, 1, 0, 1], dtype=torch.uint8))
            self.assertEqual(a < b, torch.tensor([0, 0, 0, 1, 0, 1], dtype=torch.uint8))
            self.assertEqual(a > b, torch.tensor([0, 0, 0, 0, 0, 0], dtype=torch.uint8))
            self.assertEqual(a >= b, torch.tensor([1, 1, 1, 0, 1, 0], dtype=torch.uint8))
            self.assertEqual(a <= b, torch.tensor([1, 1, 1, 1, 1, 1], dtype=torch.uint8))
            self.assertEqual(a > False, torch.tensor([1, 0, 1, 0, 1, 0], dtype=torch.uint8))
            self.assertEqual(a == torch.tensor(True, dtype=torch.bool), torch.tensor([1, 0, 1, 0, 1, 0], dtype=torch.uint8))
            self.assertEqual(a == torch.tensor(0, dtype=torch.bool), torch.tensor([0, 1, 0, 1, 0, 1], dtype=torch.uint8))
            self.assertFalse(a.equal(b))

    def test_bool_tensor_value_change(self):
        for device in torch.testing.get_all_device_types():
            x = torch.tensor([True, False], dtype=torch.bool)
            x[0] = False
            x[1] = True
            self.assertEqual(x, torch.tensor([False, True], dtype=torch.bool))

    def test_unfold_all_devices_and_dtypes(self):
        for device in torch.testing.get_all_device_types():
            for dt in torch.testing.get_all_dtypes():
                if dt == torch.half and device == 'cpu':
                    # fix once random is implemented for Half on CPU
                    self.assertRaises(RuntimeError, lambda: torch.randint(5, (0, 1, 3, 0), dtype=dt, device=device))
                else:
                    x = torch.randint(5, (0, 1, 3, 0), dtype=dt, device=device)
                    self.assertEqual((0, 1, 1, 0, 3), x.unfold(2, 3, 2).shape)

    def test_copy_all_dtypes_and_devices(self):
        from copy import copy
        for device in torch.testing.get_all_device_types():
            for dt in torch.testing.get_all_dtypes():
                x = torch.tensor([1, 2, 3, 4], dtype=dt, device=device)
                x_clone = x.clone()

                y = copy(x)
                y.fill_(1)

                # copy is a shallow copy, only copies the tensor view,
                # not the data
                self.assertEqual(x, y)

    def test_resize_all_dtypes_and_devices(self):
        shape = (2, 2)
        for device in torch.testing.get_all_device_types():
            for dt in torch.testing.get_all_dtypes():
                x = torch.tensor([[1, 2], [3, 4], [5, 6]], dtype=dt, device=device)
                x.resize_(shape)
                self.assertEqual(shape, x.shape)

    def test_resize_as_all_dtypes_and_devices(self):
        for device in torch.testing.get_all_device_types():
            for dt in torch.testing.get_all_dtypes():
                x = torch.tensor([[1, 2], [3, 4], [5, 6]], dtype=dt, device=device)
                y = torch.tensor([[1, 2, 3], [4, 5, 6]], dtype=dt, device=device)
                x.resize_as_(y)
                self.assertEqual(y.shape, x.shape)

    def test_view_all_dtypes_and_devices(self):
        for device in torch.testing.get_all_device_types():
            for dt in torch.testing.get_all_dtypes():
                x = torch.tensor([[1, 2], [3, 4], [5, 6]], dtype=dt, device=device)
                self.assertEqual(x.view(6).shape, [6])

    def test_fill_all_dtypes_and_devices(self):
        for device in torch.testing.get_all_device_types():
            for dt in torch.testing.get_all_dtypes():
                x = torch.tensor((1, 1), dtype=dt, device=device)
                x.fill_(1)

                self.assertEqual(x, torch.tensor([1, 1], dtype=dt, device=device))
                self.assertEqual(dt, x.dtype)

    def test_clone_all_dtypes_and_devices(self):
        for device in torch.testing.get_all_device_types():
            for dt in torch.testing.get_all_dtypes():
                x = torch.tensor((1, 1), dtype=dt, device=device)
                y = x.clone()
                self.assertEqual(x, y)

    def test_cat_all_dtypes_and_devices(self):
        for device in torch.testing.get_all_device_types():
            for dt in torch.testing.get_all_dtypes():
                x = torch.tensor([[1, 2], [3, 4]], dtype=dt, device=device)
                expected1 = torch.tensor([[1, 2], [3, 4], [1, 2], [3, 4]], dtype=dt, device=device)
                self.assertEqual(torch.cat((x, x), 0), expected1)

                expected2 = torch.tensor([[1, 2, 1, 2], [3, 4, 3, 4]], dtype=dt, device=device)
                self.assertEqual(torch.cat((x, x), 1), expected2)

    def test_tensor_factories_empty(self):
        # ensure we can create empty tensors from each factory function
        shapes = [(5, 0, 1), (0,), (0, 0, 1, 0, 2, 0, 0)]

        for device in torch.testing.get_all_device_types():
            for shape in shapes:
                for dt in torch.testing.get_all_dtypes():
                    self.assertEqual(shape, torch.zeros(shape, device=device, dtype=dt).shape)
                    self.assertEqual(shape, torch.zeros_like(torch.zeros(shape, device=device, dtype=dt)).shape)
                    self.assertEqual(shape, torch.full(shape, 3, device=device, dtype=dt).shape)
                    self.assertEqual(shape, torch.full_like(torch.zeros(shape, device=device, dtype=dt), 3).shape)
                    self.assertEqual(shape, torch.ones(shape, device=device, dtype=dt).shape)
                    self.assertEqual(shape, torch.ones_like(torch.zeros(shape, device=device, dtype=dt)).shape)
                    self.assertEqual(shape, torch.empty(shape, device=device, dtype=dt).shape)
                    self.assertEqual(shape, torch.empty_like(torch.zeros(shape, device=device, dtype=dt)).shape)
                    self.assertEqual(shape, torch.empty_strided(shape, (0,) * len(shape), device=device, dtype=dt).shape)

                    if dt == torch.half and device == "cpu":
                        # update once random is implemented for half on CPU
                        self.assertRaises(RuntimeError, lambda: torch.randint(6, shape, device=device, dtype=dt).shape)
                    else:
                        self.assertEqual(shape, torch.randint(6, shape, device=device, dtype=dt).shape)
                        self.assertEqual(shape, torch.randint_like(torch.zeros(shape, device=device, dtype=dt), 6).shape)

                    if dt != torch.double and dt != torch.float and dt != torch.half:
                        self.assertRaises(RuntimeError, lambda: torch.rand(shape, device=device, dtype=dt).shape)

                    if dt == torch.double or dt == torch.float:
                        self.assertEqual(shape, torch.randn(shape, device=device, dtype=dt).shape)
                        self.assertEqual(shape, torch.randn_like(torch.zeros(shape, device=device, dtype=dt)).shape)

            self.assertEqual((0,), torch.arange(0, device=device).shape)
            self.assertEqual((0, 0), torch.eye(0, device=device).shape)
            self.assertEqual((0, 0), torch.eye(0, 0, device=device).shape)
            self.assertEqual((5, 0), torch.eye(5, 0, device=device).shape)
            self.assertEqual((0, 5), torch.eye(0, 5, device=device).shape)
            self.assertEqual((0,), torch.linspace(1, 1, 0, device=device).shape)
            self.assertEqual((0,), torch.logspace(1, 1, 0, device=device).shape)
            self.assertEqual((0,), torch.randperm(0, device=device).shape)
            self.assertEqual((0,), torch.bartlett_window(0, device=device).shape)
            self.assertEqual((0,), torch.bartlett_window(0, periodic=False, device=device).shape)
            self.assertEqual((0,), torch.hamming_window(0, device=device).shape)
            self.assertEqual((0,), torch.hann_window(0, device=device).shape)
            self.assertEqual((1, 1, 0), torch.tensor([[[]]], device=device).shape)
            self.assertEqual((1, 1, 0), torch.as_tensor([[[]]], device=device).shape)

    def test_new_tensor(self):
        expected = torch.autograd.Variable(torch.ByteTensor([1, 1]))
        # test data
        res1 = expected.new_tensor([1, 1])
        self.assertEqual(res1, expected)
        res1 = expected.new_tensor([1, 1], dtype=torch.int)
        self.assertEqual(res1, expected)
        self.assertIs(torch.int, res1.dtype)

        # test copy
        res2 = expected.new_tensor(expected)
        self.assertEqual(res2, expected)
        res2[1] = 2
        self.assertEqual(expected, torch.ones_like(expected))
        res2 = expected.new_tensor(expected, dtype=torch.int)
        self.assertEqual(res2, expected)
        self.assertIs(torch.int, res2.dtype)

        # test copy with numpy
        if TEST_NUMPY:
            a = np.array([5.])
            res1 = torch.tensor(a)
            res1 = res1.new_tensor(a)
            self.assertEqual(5., res1[0].item())
            a[0] = 7.
            self.assertEqual(5., res1[0].item())

        if torch.cuda.device_count() >= 2:
            expected = expected.cuda(1)
            res1 = expected.new_tensor([1, 1])
            self.assertEqual(res1.get_device(), expected.get_device())
            res1 = expected.new_tensor([1, 1], dtype=torch.int)
            self.assertIs(torch.int, res1.dtype)
            self.assertEqual(res1.get_device(), expected.get_device())

            res2 = expected.new_tensor(expected)
            self.assertEqual(res2.get_device(), expected.get_device())
            res2 = expected.new_tensor(expected, dtype=torch.int)
            self.assertIs(torch.int, res1.dtype)
            self.assertEqual(res2.get_device(), expected.get_device())
            res2 = expected.new_tensor(expected, dtype=torch.int, device=0)
            self.assertIs(torch.int, res1.dtype)
            self.assertEqual(res2.get_device(), 0)

            res1 = expected.new_tensor(1)
            self.assertEqual(res1.get_device(), expected.get_device())
            res1 = expected.new_tensor(1, dtype=torch.int)
            self.assertIs(torch.int, res1.dtype)
            self.assertEqual(res1.get_device(), expected.get_device())

    def test_as_tensor(self):
        # from python data
        x = [[0, 1], [2, 3]]
        self.assertEqual(torch.tensor(x), torch.as_tensor(x))
        self.assertEqual(torch.tensor(x, dtype=torch.float32), torch.as_tensor(x, dtype=torch.float32))

        # python data with heterogeneous types
        z = [0, 'torch']
        with self.assertRaisesRegex(TypeError, "invalid data type"):
            torch.tensor(z)
            torch.as_tensor(z)

        # python data with self-referential lists
        z = [0]
        z += [z]
        with self.assertRaisesRegex(TypeError, "self-referential lists are incompatible"):
            torch.tensor(z)
            torch.as_tensor(z)

        z = [[1, 2], z]
        with self.assertRaisesRegex(TypeError, "self-referential lists are incompatible"):
            torch.tensor(z)
            torch.as_tensor(z)

        # from tensor (doesn't copy unless type is different)
        y = torch.tensor(x)
        self.assertIs(y, torch.as_tensor(y))
        self.assertIsNot(y, torch.as_tensor(y, dtype=torch.float32))
        if torch.cuda.is_available():
            self.assertIsNot(y, torch.as_tensor(y, device='cuda'))
            y_cuda = y.to('cuda')
            self.assertIs(y_cuda, torch.as_tensor(y_cuda))
            self.assertIs(y_cuda, torch.as_tensor(y_cuda, device='cuda'))

        if TEST_NUMPY:
            # doesn't copy
            for dtype in [np.float64, np.int64, np.int8, np.uint8]:
                n = np.random.rand(5, 6).astype(dtype)
                n_astensor = torch.as_tensor(n)
                self.assertEqual(torch.tensor(n), n_astensor)
                n_astensor[0][0] = 25.7
                self.assertEqual(torch.tensor(n), n_astensor)

            # changing dtype causes copy
            n = np.random.rand(5, 6).astype(np.float32)
            n_astensor = torch.as_tensor(n, dtype=torch.float64)
            self.assertEqual(torch.tensor(n, dtype=torch.float64), n_astensor)
            n_astensor[0][1] = 250.8
            self.assertNotEqual(torch.tensor(n, dtype=torch.float64), n_astensor)

            # changing device causes copy
            if torch.cuda.is_available():
                n = np.random.randn(5, 6)
                n_astensor = torch.as_tensor(n, device='cuda')
                self.assertEqual(torch.tensor(n, device='cuda'), n_astensor)
                n_astensor[0][2] = 250.9
                self.assertNotEqual(torch.tensor(n, device='cuda'), n_astensor)

    def test_diag(self):
        x = torch.rand(100, 100)
        res1 = torch.diag(x)
        res2 = torch.Tensor()
        torch.diag(x, out=res2)
        self.assertEqual(res1, res2)

    @staticmethod
    def _test_diagonal(self, dtype, device):
        x = torch.randn((100, 100), dtype=dtype, device=device)
        result = torch.diagonal(x)
        expected = torch.diag(x)
        self.assertEqual(result, expected)

        x = torch.randn((100, 100), dtype=dtype, device=device)
        result = torch.diagonal(x, 17)
        expected = torch.diag(x, 17)
        self.assertEqual(result, expected)

    def test_diagonal(self):
        self._test_diagonal(self, dtype=torch.float32, device='cpu')

    @unittest.skipIf(not TEST_NUMPY, 'Numpy not found')
    def test_diagonal_multidim(self):
        x = torch.randn(10, 11, 12, 13)
        xn = x.numpy()
        for args in [(2, 2, 3),
                     (2,),
                     (-2, 1, 2),
                     (0, -2, -1)]:
            result = torch.diagonal(x, *args)
            expected = xn.diagonal(*args)
            self.assertEqual(expected.shape, result.shape)
            self.assertTrue(np.allclose(expected, result.numpy()))
        # test non-continguous
        xp = x.permute(1, 2, 3, 0)
        result = torch.diagonal(xp, 0, -2, -1)
        expected = xp.numpy().diagonal(0, -2, -1)
        self.assertEqual(expected.shape, result.shape)
        self.assertTrue(np.allclose(expected, result.numpy()))

    @staticmethod
    def _test_diag_embed(self, dtype, device):
        x = torch.arange(3 * 4, dtype=dtype, device=device).view(3, 4)
        result = torch.diag_embed(x)
        expected = torch.stack([torch.diag(r) for r in x], 0)
        self.assertEqual(result, expected)

        result = torch.diag_embed(x, offset=1, dim1=0, dim2=2)
        expected = torch.stack([torch.diag(r, 1) for r in x], 1)
        self.assertEqual(result, expected)

    def test_diag_embed(self):
        self._test_diag_embed(self, dtype=torch.float32, device='cpu')

    @staticmethod
    def _test_diagflat(self, dtype, device):
        # Basic sanity test
        x = torch.randn((100,), dtype=dtype, device=device)
        result = torch.diagflat(x)
        expected = torch.diag(x)
        self.assertEqual(result, expected)

        # Test offset
        x = torch.randn((100,), dtype=dtype, device=device)
        result = torch.diagflat(x, 17)
        expected = torch.diag(x, 17)
        self.assertEqual(result, expected)

        # Test where input has more than one dimension
        x = torch.randn((2, 3, 4), dtype=dtype, device=device)
        result = torch.diagflat(x)
        expected = torch.diag(x.contiguous().view(-1))
        self.assertEqual(result, expected)

        # Noncontig input
        x = torch.randn((2, 3, 4), dtype=dtype, device=device).transpose(2, 0)
        self.assertFalse(x.is_contiguous())
        result = torch.diagflat(x)
        expected = torch.diag(x.contiguous().view(-1))
        self.assertEqual(result, expected)

    def test_diagflat(self):
        self._test_diagflat(self, dtype=torch.float32, device='cpu')

    def test_eye(self):
        res1 = torch.eye(100, 100)
        res2 = torch.Tensor()
        torch.eye(100, 100, out=res2)
        self.assertEqual(res1, res2)

    def test_renorm(self):
        m1 = torch.randn(10, 5)
        res1 = torch.Tensor()

        def renorm(matrix, value, dim, max_norm):
            m1 = matrix.transpose(dim, 0).contiguous()
            # collapse non-dim dimensions.
            m2 = m1.clone().resize_(m1.size(0), int(math.floor(m1.nelement() / m1.size(0))))
            norms = m2.norm(value, 1, True)
            # clip
            new_norms = norms.clone()
            new_norms[torch.gt(norms, max_norm)] = max_norm
            new_norms.div_(norms.add_(1e-7))
            # renormalize
            m1.mul_(new_norms.expand_as(m1))
            return m1.transpose(dim, 0)

        # note that the axis fed to torch.renorm is different (2~=1)
        maxnorm = m1.norm(2, 1).mean()
        m2 = renorm(m1, 2, 1, maxnorm)
        m1.renorm_(2, 1, maxnorm)
        self.assertEqual(m1, m2, 1e-5)
        self.assertEqual(m1.norm(2, 0), m2.norm(2, 0), 1e-5)

        m1 = torch.randn(3, 4, 5)
        m2 = m1.transpose(1, 2).contiguous().clone().resize_(15, 4)
        maxnorm = m2.norm(2, 0).mean()
        m2 = renorm(m2, 2, 1, maxnorm)
        m1.renorm_(2, 1, maxnorm)
        m3 = m1.transpose(1, 2).contiguous().clone().resize_(15, 4)
        self.assertEqual(m3, m2)
        self.assertEqual(m3.norm(2, 0), m2.norm(2, 0))

    @staticmethod
    def _test_renorm_ps(self, device):
        # full reduction
        x = torch.randn(5, 5)
        xn = x.numpy()
        for p in [1, 2, 3, 4, inf]:
            res = x.renorm(p, 1, 1)
            expected = x / x.norm(p, 0, keepdim=True).clamp(min=1)
            self.assertEqual(res.numpy(), expected.numpy(), "renorm failed for {}-norm".format(p))

    def test_renorm_ps(self):
        self._test_renorm_ps(self, device='cpu')

    @unittest.skipIf(not torch.cuda.is_available(), 'no CUDA')
    def test_renorm_ps_cuda(self):
        self._test_renorm_ps(self, device='cuda')

    @staticmethod
    def _test_multinomial(self, type):
        def make_prob_dist(shape, is_contiguous):
            if is_contiguous:
                return type(*shape).uniform_()
            elif len(shape) == 1:
                return type(*(shape + [5])).uniform_()[:, 2]
            else:
                # num dim = 2
                new_shape = [2, shape[1], 7, 1, shape[0], 1, 10]
                prob_dist = type(*new_shape).uniform_()
                prob_dist = prob_dist.transpose(1, 4)
                prob_dist = prob_dist[1, :, 5, 0, :, 0, 4]
                assert not prob_dist.is_contiguous()  # sanity check
                return prob_dist

        for is_contiguous in (True, False):
            # with replacement
            n_row = 3
            for n_col in range(4, 5 + 1):
                prob_dist = make_prob_dist([n_row, n_col], is_contiguous)
                # indices that shouldn't be sampled (<0 means none)
                zero_prob_indices = torch.LongTensor(n_row).random_(-2, n_col).tolist()
                for i, j in enumerate(zero_prob_indices):
                    if j >= 0:
                        prob_dist[i, j] = 0
                n_sample = n_col * 3
                sample_indices = torch.multinomial(prob_dist, n_sample, True)
                self.assertEqual(prob_dist.dim(), 2)
                self.assertEqual(sample_indices.size(1), n_sample)
                for i in range(n_row):
                    zero_prob_idx = zero_prob_indices[i]
                    if zero_prob_idx < 0:
                        continue
                    for j in range(n_sample):
                        self.assertNotEqual(sample_indices[i, j], zero_prob_idx,
                                            "sampled an index with zero probability")

            # without replacement
            n_row = 3
            for n_col in range(2, 10 + 1, 2):
                prob_dist = make_prob_dist([n_row, n_col], is_contiguous)
                # indices that shouldn't be sampled (<0 means none)
                zero_prob_indices = torch.LongTensor(n_row).random_(-1, n_col).tolist()
                for i, j in enumerate(zero_prob_indices):
                    if j >= 0:
                        prob_dist[i, j] = 0
                n_sample = max(1, n_col - 2)
                sample_indices = torch.multinomial(prob_dist, n_sample, False)
                self.assertEqual(prob_dist.dim(), 2)
                self.assertEqual(sample_indices.size(1), n_sample)
                for i in range(n_row):
                    row_samples = {}
                    zero_prob_idx = zero_prob_indices[i]
                    for j in range(n_sample):
                        sample_idx = sample_indices[i, j]
                        if zero_prob_idx >= 0:
                            self.assertNotEqual(sample_idx, zero_prob_idx,
                                                "sampled an index with zero probability")
                        self.assertNotIn(sample_idx, row_samples, "sampled an index twice")
                        row_samples[sample_idx] = True

            # vector
            n_col = 4
            prob_dist = make_prob_dist([n_col], is_contiguous).fill_(1)
            zero_prob_idx = 1  # index that shouldn't be sampled
            prob_dist[zero_prob_idx] = 0
            n_sample = 20
            sample_indices = torch.multinomial(prob_dist, n_sample, True)
            for sample_index in sample_indices:
                self.assertNotEqual(sample_index, zero_prob_idx, "sampled an index with zero probability")
            s_dim = sample_indices.dim()
            self.assertEqual(sample_indices.dim(), 1, "wrong number of dimensions")
            self.assertEqual(prob_dist.dim(), 1, "wrong number of prob_dist dimensions")
            self.assertEqual(sample_indices.size(0), n_sample, "wrong number of samples")

    def test_multinomial(self):
        self._test_multinomial(self, torch.FloatTensor)

    @staticmethod
    def _test_multinomial_alias(self, cast):
        # Get probs vector to use in setup
        def get_probs(length, is_contiguous):
            probs = torch.softmax(torch.randn(length), 0)
            if not is_contiguous:
                probs = torch.softmax(torch.randn(length, 2), 0)[:, 1]
            assert not (is_contiguous ^ probs.is_contiguous()), "contiguity requirement not met"
            return cast(probs)

        for is_contiguous in [True, False]:
            probs = get_probs(4, is_contiguous)
            alias_table, prob_table = torch._multinomial_alias_setup(probs)
            for n_samples in [-1, 1, 10]:
                if n_samples > 0:
                    samples = torch._multinomial_alias_draw(prob_table, alias_table, n_samples)
                    self.assertEqual(prob_table.size(), torch.Size([4]), "size mismatch: probability table")
                    self.assertEqual(alias_table.size(), torch.Size([4]), "size mismatch: alias table")
                    self.assertEqual(samples.size(), torch.Size([n_samples]), "wrong number of samples")
                else:
                    with self.assertRaisesRegex(RuntimeError, "cannot sample <= 0 samples"):
                        torch._multinomial_alias_draw(prob_table, alias_table, n_samples)

            with self.assertRaisesRegex(RuntimeError, "expected 1-D"):
                probs = probs.view(2, 2)
                torch._multinomial_alias_setup(probs)

            with self.assertRaisesRegex(RuntimeError, "expected 1-D"):
                a_t, p_t = torch._multinomial_alias_setup(probs)
                torch._multinomial_alias_draw(p_t.view(2, 2), a_t.view(2, 2))

    def test_multinomial_alias(self):
        self._test_multinomial_alias(self, lambda t: t)

    def _spawn_method(self, method, arg):
        try:
            mp.set_start_method('spawn')
        except RuntimeError:
            pass
        with mp.Pool(1) as pool:
            self.assertTrue(pool.map(method, [arg]))

    @staticmethod
    def _test_multinomial_invalid_probs(probs):
        try:
            # n_sample = 1 is a special case, test n_sample=2 which is more general
            torch.multinomial(probs.to('cpu'), 2)
            return False  # Should not be reached
        except RuntimeError as e:
            return 'invalid multinomial distribution' in str(e)

    @unittest.skipIf(NO_MULTIPROCESSING_SPAWN, "Disabled for environments that \
                     don't support multiprocessing with spawn start method")
    @unittest.skipIf(IS_WINDOWS, 'FIXME: CUDA OOM error on Windows')
    @unittest.skipIf(not PY3,
                     "spawn start method is not supported in Python 2, \
                     but we need it for for testing failure case for CPU RNG on Windows")
    def test_multinomial_invalid_probs(self):
        test_method = _TestTorchMixin._test_multinomial_invalid_probs
        self._spawn_method(test_method, torch.Tensor([1, -1, 1]))
        self._spawn_method(test_method, torch.Tensor([1, inf, 1]))
        self._spawn_method(test_method, torch.Tensor([1, -inf, 1]))
        self._spawn_method(test_method, torch.Tensor([1, 1, nan]))
        self._spawn_method(test_method, torch.Tensor([0, 1, 0]))

    @suppress_warnings
    def test_range(self):
        res1 = torch.range(0, 1)
        res2 = torch.Tensor()
        torch.range(0, 1, out=res2)
        self.assertEqual(res1, res2, 0)

        # Check range for non-contiguous tensors.
        x = torch.zeros(2, 3)
        torch.range(0, 3, out=x.narrow(1, 1, 2))
        res2 = torch.Tensor(((0, 0, 1), (0, 2, 3)))
        self.assertEqual(x, res2, 1e-16)

        # Check negative
        res1 = torch.Tensor((1, 0))
        res2 = torch.Tensor()
        torch.range(1, 0, -1, out=res2)
        self.assertEqual(res1, res2, 0)

        # Equal bounds
        res1 = torch.ones(1)
        res2 = torch.Tensor()
        torch.range(1, 1, -1, out=res2)
        self.assertEqual(res1, res2, 0)
        torch.range(1, 1, 1, out=res2)
        self.assertEqual(res1, res2, 0)

        # FloatTensor
        res1 = torch.range(0.6, 0.9, 0.1, out=torch.FloatTensor())
        self.assertEqual(res1.size(0), 4)
        res1 = torch.range(1, 10, 0.3, out=torch.FloatTensor())
        self.assertEqual(res1.size(0), 31)

        # DoubleTensor
        res1 = torch.range(0.6, 0.9, 0.1, out=torch.DoubleTensor())
        self.assertEqual(res1.size(0), 4)
        res1 = torch.range(1, 10, 0.3, out=torch.DoubleTensor())
        self.assertEqual(res1.size(0), 31)

    def test_range_warning(self):
        with warnings.catch_warnings(record=True) as w:
            torch.range(0, 10)
            self.assertEqual(len(w), 1)

    def test_arange(self):
        res1 = torch.arange(0, 1)
        res2 = torch.Tensor()
        torch.arange(0, 1, out=res2)
        self.assertEqual(res1, res2, 0)

        # Check arange with only one argument
        res1 = torch.arange(10)
        res2 = torch.arange(0, 10)
        self.assertEqual(res1, res2, 0)

        # Check arange for non-contiguous tensors.
        x = torch.zeros(2, 3)
        torch.arange(0, 4, out=x.narrow(1, 1, 2))
        res2 = torch.Tensor(((0, 0, 1), (0, 2, 3)))
        self.assertEqual(x, res2, 1e-16)

        # Check negative
        res1 = torch.Tensor((1, 0))
        res2 = torch.Tensor()
        torch.arange(1, -1, -1, out=res2)
        self.assertEqual(res1, res2, 0)

        # Equal bounds
        res1 = torch.ones(1)
        res2 = torch.Tensor()
        torch.arange(1, 0, -1, out=res2)
        self.assertEqual(res1, res2, 0)
        torch.arange(1, 2, 1, out=res2)
        self.assertEqual(res1, res2, 0)

        # FloatTensor
        res1 = torch.arange(0.6, 0.89, 0.1, out=torch.FloatTensor())
        self.assertEqual(res1, [0.6, 0.7, 0.8])
        res1 = torch.arange(1, 10, 0.3, out=torch.FloatTensor())
        self.assertEqual(res1.size(0), 30)
        self.assertEqual(res1[0], 1)
        self.assertEqual(res1[29], 9.7)

        # DoubleTensor
        res1 = torch.arange(0.6, 0.89, 0.1, out=torch.DoubleTensor())
        self.assertEqual(res1, [0.6, 0.7, 0.8])
        res1 = torch.arange(1, 10, 0.3, out=torch.DoubleTensor())
        self.assertEqual(res1.size(0), 30)
        self.assertEqual(res1[0], 1)
        self.assertEqual(res1[29], 9.7)

        # Check that it's exclusive
        r = torch.arange(0, 5)
        self.assertEqual(r.min(), 0)
        self.assertEqual(r.max(), 4)
        self.assertEqual(r.numel(), 5)

        r = torch.arange(0, 5, 2)
        self.assertEqual(r.min(), 0)
        self.assertEqual(r.max(), 4)
        self.assertEqual(r.numel(), 3)

        r1 = torch.arange(0, 5 + 1e-6)
        r2 = torch.arange(0, 5)
        r3 = torch.arange(0, 5 - 1e-6)
        self.assertEqual(r1[:-1], r2, 0)
        self.assertEqual(r2, r3, 0)

        r1 = torch.arange(10, -1 + 1e-6, -1)
        r2 = torch.arange(10, -1, -1)
        r3 = torch.arange(10, -1 - 1e-6, -1)
        self.assertEqual(r1, r2, 0)
        self.assertEqual(r2, r3[:-1], 0)

        msg = "unsupported range"
        self.assertRaisesRegex(RuntimeError, msg, lambda: torch.arange(0, float('inf')))
        self.assertRaisesRegex(RuntimeError, msg, lambda: torch.arange(float('inf')))

        for device in torch.testing.get_all_device_types():
            self.assertRaisesRegex(RuntimeError, msg, lambda: torch.arange(-5, float('nan'), device=device))
            # check with step size
            self.assertRaisesRegex(RuntimeError, msg, lambda: torch.arange(0, float('-inf'), -1, device=device))
            self.assertRaisesRegex(RuntimeError, msg, lambda: torch.arange(0, float('inf'), device=device))
            self.assertRaisesRegex(RuntimeError, msg, lambda: torch.arange(float('-inf'), 10, device=device))
            self.assertRaisesRegex(RuntimeError, msg, lambda: torch.arange(float('nan'), 10, device=device))
            self.assertRaisesRegex(RuntimeError, msg, lambda: torch.arange(float('inf'), device=device))
            self.assertRaisesRegex(RuntimeError, msg, lambda: torch.arange(float('nan'), device=device))

            self.assertRaisesRegex(
                RuntimeError, "overflow",
                lambda: torch.arange(1.175494351e-38, 3.402823466e+38, device=device))

            # check that it holds a consistent output shape on precision-cornered step sizes
            d = torch.arange(-4.0, 4.0, 0.01, dtype=torch.float32, device=device)
            self.assertEqual(d.shape[0], 800)

    def test_arange_inference(self):
        saved_dtype = torch.get_default_dtype()
        torch.set_default_dtype(torch.float32)
        # end only
        self.assertIs(torch.float32, torch.arange(1.).dtype)
        self.assertIs(torch.float32, torch.arange(torch.tensor(1.)).dtype)
        self.assertIs(torch.float32, torch.arange(torch.tensor(1., dtype=torch.float64)).dtype)

        self.assertIs(torch.int64, torch.arange(1).dtype)
        self.assertIs(torch.int64, torch.arange(torch.tensor(1)).dtype)
        self.assertIs(torch.int64, torch.arange(torch.tensor(1, dtype=torch.int16)).dtype)

        # start, end, [step]
        self.assertIs(torch.float32, torch.arange(1., 3).dtype)
        self.assertIs(torch.float32, torch.arange(torch.tensor(1., dtype=torch.float64), 3).dtype)
        self.assertIs(torch.float32, torch.arange(1, 3.).dtype)
        self.assertIs(torch.float32, torch.arange(torch.tensor(1, dtype=torch.int16), torch.tensor(3.)).dtype)
        self.assertIs(torch.float32, torch.arange(1, 3, 1.).dtype)
        self.assertIs(torch.float32,
                      torch.arange(torch.tensor(1),
                                   torch.tensor(3, dtype=torch.int16),
                                   torch.tensor(1., dtype=torch.float64)).dtype)

        self.assertIs(torch.int64, torch.arange(1, 3).dtype)
        self.assertIs(torch.int64, torch.arange(torch.tensor(1), 3).dtype)
        self.assertIs(torch.int64, torch.arange(torch.tensor(1), torch.tensor(3, dtype=torch.int16)).dtype)
        self.assertIs(torch.int64, torch.arange(1, 3, 1).dtype)
        self.assertIs(torch.int64,
                      torch.arange(torch.tensor(1),
                                   torch.tensor(3),
                                   torch.tensor(1, dtype=torch.int16)).dtype)
        torch.set_default_dtype(saved_dtype)

    def test_randint_inference(self):
        size = (2, 1)
        for args in [(3,), (1, 3)]:  # (low,) and (low, high)
            self.assertIs(torch.int64, torch.randint(*args, size=size).dtype)
            self.assertIs(torch.int64, torch.randint(*args, size=size, layout=torch.strided).dtype)
            self.assertIs(torch.int64, torch.randint(*args, size=size, generator=torch.default_generator).dtype)
            self.assertIs(torch.float32, torch.randint(*args, size=size, dtype=torch.float32).dtype)
            out = torch.empty(size, dtype=torch.float32)
            self.assertIs(torch.float32, torch.randint(*args, size=size, out=out).dtype)
            self.assertIs(torch.float32, torch.randint(*args, size=size, out=out, dtype=torch.float32).dtype)
            out = torch.empty(size, dtype=torch.int64)
            self.assertIs(torch.int64, torch.randint(*args, size=size, out=out).dtype)
            self.assertIs(torch.int64, torch.randint(*args, size=size, out=out, dtype=torch.int64).dtype)

    @staticmethod
    def _select_broadcastable_dims(dims_full=None):
        # select full dimensionality
        if dims_full is None:
            dims_full = []
            ndims = random.randint(1, 4)
            dims_full = [random.randint(1, 8) for _ in range(ndims)]
        else:
            ndims = len(dims_full)

        # select actual dimensions for ops:
        # larger: full ndims, individual sizes may be reduced
        # smaller: possibly reduced ndims, sizes may be reduced
        smaller_ndims = random.randint(1, ndims)
        dims_small = []
        dims_large = []
        for i in range(ndims - 1, -1, -1):
            j = random.randint(1, 3)
            if j == 1:  # no reduced singleton dimension
                ds = dims_full[i]
                dl = dims_full[i]
            elif j == 2:  # larger may have reduced singleton dimension
                ds = dims_full[i]
                dl = 1 if len(dims_small) < smaller_ndims else dims_full[i]
            elif j == 3:  # smaller may have reduced singleton dimension
                ds = 1
                dl = dims_full[i]
            dims_large = [dl] + dims_large
            if len(dims_small) < smaller_ndims:
                dims_small = [ds] + dims_small
        return (dims_small, dims_large, dims_full)

    @staticmethod
    def _test_broadcast(self, cast):

        # all functions
        fns = {
            "dist", "atan2", "pow", "lerp", "add",
            "sub", "mul", "div", "fmod", "remainder",
            "eq", "ge", "gt", "le", "lt", "max", "min", "ne",
            "addcdiv", "addcmul", "masked_scatter", "masked_select", "masked_fill",
            "map", "map2", "copy"
        }
        # functions with three tensor arguments
        fns_3_args = {"addcdiv", "addcmul", "map2"}

        for fn in fns:
            (dims_small, dims_large, dims_full) = self._select_broadcastable_dims()
            full1d = cast(torch.randn(*dims_full).flatten().float())
            small = cast(torch.randn(*dims_small).float())
            large = cast(torch.randn(*dims_large).float())
            small_expanded = small.expand(*dims_full)
            large_expanded = large.expand(*dims_full)
            small2 = None
            small2_expanded = None
            if fn in fns_3_args:
                # create another smaller tensor
                (dims_small2, _, _) = self._select_broadcastable_dims(dims_full)
                small2 = cast(torch.randn(*dims_small2).float())
                small2_expanded = small2.expand(*dims_full)

            if small.is_cuda and fn in ['map', 'map2']:
                # map and map2 are not implementd on CUDA tensors
                continue

            if hasattr(large_expanded, fn):
                # run through tensor versions of functions
                # and verify fully expanded inputs give same results
                expanded = {large: large_expanded, small: small_expanded, small2: small2_expanded}

                def tensorfn(myfn, t1, t2):
                    if fn == "lerp":
                        return myfn(t1, 0.5)
                    elif fn == "masked_select":
                        return myfn(t1 < 0)
                    elif fn == "masked_scatter":
                        return myfn(t1 < 0.5, full1d)
                    elif fn == "masked_fill":
                        return myfn(t1 < 0.5, 1.0)
                    elif fn in fns_3_args:
                        return myfn(1, t1, t2)
                    else:
                        return myfn(t1)

                # test various orders
                for first, second, third in [(large, small, small2), (small, large, small2),
                                             (small2, small, large), (small2, large, small)]:
                    if first is None:
                        break  # ignore last iter when small2 is None
                    method_expanded = getattr(expanded[first], fn)
                    method = getattr(first, fn)
                    r1 = tensorfn(method_expanded, expanded[second], expanded[third])
                    r2 = tensorfn(method, second, third)
                    self.assertEqual(r1, r2)

            # now for torch. versions of functions
            if hasattr(torch, fn):
                fntorch = getattr(torch, fn)
                expanded = {large: large_expanded, small: small_expanded, small2: small2_expanded}

                def torchfn(t1, t2, t3):
                    if fn == "lerp":
                        return fntorch(t1, t2, 0.5)
                    elif fn == "masked_select":
                        return fntorch(t1, t2 < 0)
                    elif fn == "masked_scatter":
                        return fntorch(t1, t2 < 0.5, full1d)
                    elif fn == "masked_fill":
                        return fntorch(t1, t2 < 0.5, 1.0)
                    elif fn in fns_3_args:
                        return fntorch(t1, 1.0, t2, t3)
                    else:
                        return fntorch(t1, t2)

                # test various orders
                for first, second, third in [(large, small, small2), (small, large, small2),
                                             (small2, small, large), (small2, large, small)]:
                    if first is None:
                        break  # ignore last iter when small2 is None
                    r1 = torchfn(expanded[first], expanded[second], expanded[third])
                    r2 = torchfn(first, second, third)
                    self.assertEqual(r1, r2)

            # now for in place functions
            # in-place tensor is not broadcastable; test only guaranteed
            # to work by broadcasting other argument(s)
            if not hasattr(large_expanded, fn + "_"):
                continue

            # need to clone largeExpanded so we can reuse, since functions are in-place
            large_expanded_clone = large_expanded.clone()

            def tensorfn_inplace(t0, t1, t2=None):
                t0_fn = getattr(t0, fn + "_")
                if fn == "lerp":
                    return t0_fn(t1, 0.5)
                elif fn == "masked_scatter":
                    return t0_fn(t1 < 0.5, full1d)
                elif fn == "masked_fill":
                    return t0_fn(t1 < 0.5, 1.0)
                elif fn == "map":
                    return t0_fn(t1, lambda x, y: x + y)
                elif fn == "map2":
                    return t0_fn(t1, t2, lambda x, y, z: x + y + z)
                elif fn in fns_3_args:
                    return t0_fn(1.0, t1, t2)
                else:
                    return t0_fn(t1)
            # in-place pointwise operations don't actually work if the in-place
            # tensor is 0-strided (numpy has the same issue)
            if (0 not in large_expanded.stride() and 0 not in large_expanded_clone.stride()):
                r1 = tensorfn_inplace(large_expanded, small_expanded, small2_expanded)
                r2 = tensorfn_inplace(large_expanded_clone, small, small2)
                self.assertEqual(r1, r2)

            def broadcastable(t0, t1, t2=None):
                try:
                    t1.expand_as(t0)
                    if t2 is not None:
                        t2.expand_as(t0)
                except RuntimeError:
                    return False
                return True

            def _test_in_place_broadcastable(t0, t1, t2=None):
                if not broadcastable(t0, t1, t2):
                    same_size = t0.numel() == t1.numel() and (t0.numel() == t2.numel() if t2 is not None else True)
                    if not same_size:
                        self.assertRaises(RuntimeError, lambda: tensorfn_inplace(t0, t1, t2))
                else:
                    tensorfn_inplace(t0, t1, t2)

            if fn not in fns_3_args:
                _test_in_place_broadcastable(small, large_expanded)
                _test_in_place_broadcastable(small, large)
            else:
                _test_in_place_broadcastable(small2, small_expanded, large_expanded)
                _test_in_place_broadcastable(small2, small, large)

    def test_broadcast(self):
        self._test_broadcast(self, lambda t: t)

    def test_broadcast_empty(self):
        # empty + empty
        self.assertRaises(RuntimeError, lambda: torch.randn(5, 0) + torch.randn(0, 5))
        self.assertEqual(torch.randn(5, 0), torch.randn(0) + torch.randn(5, 0))
        self.assertEqual(torch.randn(5, 0, 0), torch.randn(0) + torch.randn(5, 0, 1))

        # scalar + empty
        self.assertEqual(torch.randn(5, 0, 6), torch.randn(()) + torch.randn(5, 0, 6))

        # non-empty, empty
        self.assertEqual(torch.randn(0), torch.randn(0) + torch.randn(1))
        self.assertEqual(torch.randn(0, 7, 0, 6, 5, 0, 7),
                         torch.randn(0, 7, 0, 6, 5, 0, 1) + torch.randn(1, 1, 5, 1, 7))
        self.assertRaises(RuntimeError, lambda: torch.randn(7, 0) + torch.randn(2, 1))

    def test_broadcast_tensors(self):
        x0 = torch.randn(2, 1, 3)
        x1 = torch.randn(3)
        x2 = torch.randn(3, 1)
        expected_size = (2, 3, 3)

        y0, y1, y2 = torch.broadcast_tensors(x0, x1, x2)
        self.assertTrue(y0.size() == expected_size)
        self.assertTrue(y1.size() == expected_size)
        self.assertTrue(y2.size() == expected_size)

    @staticmethod
    def _test_contiguous(self, cast):
        x = cast(torch.randn(1, 16, 5, 5))
        self.assertTrue(x.is_contiguous())
        stride = list(x.stride())
        stride[0] = 20
        # change the stride in dimension 0. the tensor is still contiguous because size[0] is 1
        x.set_(x.storage(), 0, x.size(), stride)
        self.assertTrue(x.is_contiguous())

    def test_contiguous(self):
        return self._test_contiguous(self, lambda t: t)

    def test_empty_tensor_props(self):
        sizes = [(0,), (0, 3), (5, 0), (5, 0, 3, 0, 2), (0, 3, 0, 2), (0, 5, 0, 2, 0)]
        for size in sizes:
            for device in torch.testing.get_all_device_types():
                x = torch.empty(tuple(size), device=device)
                self.assertEqual(size, x.shape)
                self.assertTrue(x.is_contiguous())
                size_ones_instead_of_zeros = (x if x != 0 else 1 for x in size)
                y = torch.empty(tuple(size_ones_instead_of_zeros), device=device)
                self.assertEqual(x.stride(), y.stride())

    def test_scalars_as_floats(self):
        "zero-dim variables that don't require grad should bind to scalar arguments"
        x = torch.tensor(2.)
        y = torch.tensor(3.)
        # 3 + (3 * 3) * 2
        self.assertEqual(y.addcmul(y, y, value=x), 21)

        x = torch.tensor(2., requires_grad=True)
        self.assertRaises(Exception, lambda: y.addcmul(y, y, value=x))

    @staticmethod
    def _test_broadcast_fused_matmul(self, cast):
        fns = ["baddbmm", "addbmm", "addmm", "addmv", "addr"]

        for fn in fns:
            batch_dim = random.randint(1, 8)
            n_dim = random.randint(1, 8)
            m_dim = random.randint(1, 8)
            p_dim = random.randint(1, 8)

            def dims_full_for_fn():
                if fn == "baddbmm":
                    return ([batch_dim, n_dim, p_dim], [batch_dim, n_dim, m_dim], [batch_dim, m_dim, p_dim])
                elif fn == "addbmm":
                    return ([n_dim, p_dim], [batch_dim, n_dim, m_dim], [batch_dim, m_dim, p_dim])
                elif fn == "addmm":
                    return ([n_dim, p_dim], [n_dim, m_dim], [m_dim, p_dim])
                elif fn == "addmv":
                    return ([n_dim], [n_dim, m_dim], [m_dim])
                elif fn == "addr":
                    return ([n_dim, m_dim], [n_dim], [m_dim])
                else:
                    raise AssertionError("unknown function")

            (t0_dims_full, t1_dims, t2_dims) = dims_full_for_fn()
            (t0_dims_small, _, _) = self._select_broadcastable_dims(t0_dims_full)

            t0_small = cast(torch.randn(*t0_dims_small).float())
            t1 = cast(torch.randn(*t1_dims).float())
            t2 = cast(torch.randn(*t2_dims).float())

            t0_full = cast(t0_small.expand(*t0_dims_full))

            fntorch = getattr(torch, fn)
            r0 = fntorch(t0_small, t1, t2)
            r1 = fntorch(t0_full, t1, t2)
            self.assertEqual(r0, r1)

    def test_broadcast_fused_matmul(self):
        self._test_broadcast_fused_matmul(self, lambda t: t)

    @staticmethod
    def _test_broadcast_batched_matmul(self, cast):
        n_dim = random.randint(1, 8)
        m_dim = random.randint(1, 8)
        p_dim = random.randint(1, 8)
        full_batch_dims = [random.randint(1, 3) for i in range(random.randint(1, 3))]
        (batch_dims_small, _, _) = self._select_broadcastable_dims(full_batch_dims)

        def verify_batched_matmul(full_lhs, one_dimensional):
            if not one_dimensional:
                lhs_dims = [n_dim, m_dim]
                rhs_dims = [m_dim, p_dim]
                result_dims = [n_dim, p_dim]
            else:
                lhs_dims = [n_dim, m_dim] if full_lhs else [m_dim]
                rhs_dims = [m_dim, p_dim] if not full_lhs else [m_dim]
                result_dims = [n_dim] if full_lhs else [p_dim]

            lhs_mat_dims = lhs_dims if len(lhs_dims) != 1 else [1, m_dim]
            rhs_mat_dims = rhs_dims if len(rhs_dims) != 1 else [m_dim, 1]
            full_mat_dims = lhs_mat_dims if full_lhs else rhs_mat_dims
            dim0_dims = rhs_dims if full_lhs else lhs_dims
            small_dims = batch_dims_small + (rhs_mat_dims if full_lhs else lhs_mat_dims)

            small = cast(torch.randn(*(small_dims)).float())
            dim0 = cast(torch.randn(*(dim0_dims)).float())
            full = cast(torch.randn(*(full_batch_dims + full_mat_dims)).float())
            if not one_dimensional:
                (lhsTensors, rhsTensors) = ((full,), (small, dim0)) if full_lhs else ((small, dim0), (full,))
            else:
                (lhsTensors, rhsTensors) = ((full,), (dim0,)) if full_lhs else ((dim0,), (full,))

            def maybe_squeeze_result(l, r, result):
                if len(lhs_dims) == 1 and l.dim() != 1:
                    return result.squeeze(-2)
                elif len(rhs_dims) == 1 and r.dim() != 1:
                    return result.squeeze(-1)
                else:
                    return result

            for lhs in lhsTensors:
                lhs_expanded = lhs.expand(*(torch.Size(full_batch_dims) + torch.Size(lhs_mat_dims)))
                lhs_expanded_matmul_fn = lhs_expanded.matmul
                for rhs in rhsTensors:
                    rhs_expanded = ((rhs if len(rhs_dims) != 1 else rhs.unsqueeze(-1)).
                                    expand(*(torch.Size(full_batch_dims) + torch.Size(rhs_mat_dims))))
                    truth = maybe_squeeze_result(lhs_expanded, rhs_expanded, lhs_expanded_matmul_fn(rhs_expanded))
                    for l in (lhs, lhs_expanded):
                        for r in (rhs, rhs_expanded):
                            l_matmul_fn = l.matmul
                            result = maybe_squeeze_result(l, r, l_matmul_fn(r))
                            self.assertEqual(truth, result)
                            # test torch.matmul function as well
                            torch_result = maybe_squeeze_result(l, r, torch.matmul(l, r))
                            self.assertEqual(truth, torch_result)
                            # test torch.matmul with out
                            out = torch.zeros_like(torch_result)
                            torch.matmul(l, r, out=out)
                            self.assertEqual(truth, maybe_squeeze_result(l, r, out))

                # compare to bmm
                bmm_result = (torch.bmm(lhs_expanded.contiguous().view(-1, *lhs_mat_dims),
                                        rhs_expanded.contiguous().view(-1, *rhs_mat_dims)))
                self.assertEqual(truth.view(-1, *result_dims), bmm_result.view(-1, *result_dims))

        for indices in product((True, False), repeat=2):
            verify_batched_matmul(*indices)

    def test_broadcast_batched_matmul(self):
        self._test_broadcast_batched_matmul(self, lambda t: t)

    def test_copy_broadcast(self):
        torch.zeros(5, 6).copy_(torch.zeros(6))
        self.assertRaises(RuntimeError, lambda: torch.zeros(5, 6).copy_(torch.zeros(30)))

    def test_randperm(self):
        _RNGState = torch.get_rng_state()
        res1 = torch.randperm(100)
        res2 = torch.LongTensor()
        torch.set_rng_state(_RNGState)
        torch.randperm(100, out=res2)
        self.assertEqual(res1, res2, 0)

        # randperm of 0 elements is an empty tensor
        res1 = torch.randperm(0)
        res2 = torch.LongTensor(5)
        torch.randperm(0, out=res2)
        self.assertEqual(res1.numel(), 0)
        self.assertEqual(res2.numel(), 0)

    def test_random(self):
        # This test is flaky with p<=(2/(ub-lb))^200=6e-36
        t = torch.FloatTensor(200)
        lb = 1
        ub = 4

        t.fill_(-1)
        t.random_(lb, ub)
        self.assertEqual(t.min(), lb)
        self.assertEqual(t.max(), ub - 1)

        t.fill_(-1)
        t.random_(ub)
        self.assertEqual(t.min(), 0)
        self.assertEqual(t.max(), ub - 1)

    @staticmethod
    def _test_random_neg_values(self, use_cuda=False):
        signed_types = ['torch.DoubleTensor', 'torch.FloatTensor', 'torch.LongTensor',
                        'torch.IntTensor', 'torch.ShortTensor']
        for tname in signed_types:
            res = torch.rand(SIZE, SIZE).type(tname)
            if use_cuda:
                res = res.cuda()
            res.random_(-10, -1)
            self.assertLessEqual(res.max().item(), 9)
            self.assertGreaterEqual(res.min().item(), -10)

    def test_random_neg_values(self):
        self._test_random_neg_values(self)

    def assertIsOrdered(self, order, x, mxx, ixx, task):
        SIZE = 4
        if order == 'descending':
            def check_order(a, b):
                # `a != a` because we put NaNs
                # at the end of ascending sorted lists,
                # and the beginning of descending ones.
                return a != a or a >= b
        elif order == 'ascending':
            def check_order(a, b):
                # see above
                return b != b or a <= b
        else:
            error('unknown order "{}", must be "ascending" or "descending"'.format(order))

        are_ordered = True
        for j, k in product(range(SIZE), range(1, SIZE)):
            self.assertTrue(check_order(mxx[j][k - 1], mxx[j][k]),
                            'torch.sort ({}) values unordered for {}'.format(order, task))

        seen = set()
        indicesCorrect = True
        size = x.size(x.dim() - 1)
        for k in range(size):
            seen.clear()
            for j in range(size):
                self.assertEqual(x[k][ixx[k][j]], mxx[k][j],
                                 'torch.sort ({}) indices wrong for {}'.format(order, task))
                seen.add(ixx[k][j])
            self.assertEqual(len(seen), size)

    def test_sort(self):
        SIZE = 4
        x = torch.rand(SIZE, SIZE)
        res1val, res1ind = torch.sort(x)

        # Test use of result tensor
        res2val = torch.Tensor()
        res2ind = torch.LongTensor()
        torch.sort(x, out=(res2val, res2ind))
        self.assertEqual(res1val, res2val, 0)
        self.assertEqual(res1ind, res2ind, 0)
        self.assertEqual(torch.argsort(x), res1ind)
        self.assertEqual(x.argsort(), res1ind)

        # Test sorting of random numbers
        self.assertIsOrdered('ascending', x, res2val, res2ind, 'random')

        # Test simple sort
        self.assertEqual(
            torch.sort(torch.Tensor((50, 40, 30, 20, 10)))[0],
            torch.Tensor((10, 20, 30, 40, 50)),
            0
        )

        # Test that we still have proper sorting with duplicate keys
        x = torch.floor(torch.rand(SIZE, SIZE) * 10)
        torch.sort(x, out=(res2val, res2ind))
        self.assertIsOrdered('ascending', x, res2val, res2ind, 'random with duplicate keys')

        # DESCENDING SORT
        x = torch.rand(SIZE, SIZE)
        res1val, res1ind = torch.sort(x, x.dim() - 1, True)

        # Test use of result tensor
        res2val = torch.Tensor()
        res2ind = torch.LongTensor()
        torch.sort(x, x.dim() - 1, True, out=(res2val, res2ind))
        self.assertEqual(res1val, res2val, 0)
        self.assertEqual(res1ind, res2ind, 0)
        self.assertEqual(torch.argsort(x, x.dim() - 1, True), res1ind)
        self.assertEqual(x.argsort(x.dim() - 1, True), res1ind)

        # Test sorting of random numbers
        self.assertIsOrdered('descending', x, res2val, res2ind, 'random')

        # Test simple sort task
        self.assertEqual(
            torch.sort(torch.Tensor((10, 20, 30, 40, 50)), 0, True)[0],
            torch.Tensor((50, 40, 30, 20, 10)),
            0
        )

        # Test that we still have proper sorting with duplicate keys
        self.assertIsOrdered('descending', x, res2val, res2ind, 'random with duplicate keys')

        # Test sorting with NaNs
        x = torch.rand(SIZE, SIZE)
        x[1][2] = float('NaN')
        x[3][0] = float('NaN')
        torch.sort(x, out=(res2val, res2ind))
        self.assertIsOrdered('ascending', x, res2val, res2ind,
                             'random with NaNs')
        torch.sort(x, out=(res2val, res2ind), descending=True)
        self.assertIsOrdered('descending', x, res2val, res2ind,
                             'random with NaNs')

    @unittest.skipIf(not TEST_NUMPY, 'Numpy not found')
    def test_tensordot(self):
        for d in torch.testing.get_all_device_types():
            a = torch.arange(60., device=d).reshape(3, 4, 5)
            b = torch.arange(24., device=d).reshape(4, 3, 2)
            c = torch.tensordot(a, b, dims=([1, 0], [0, 1])).cpu()
            cn = torch.from_numpy(np.tensordot(a.cpu().numpy(), b.cpu().numpy(),
                                               axes=([1, 0], [0, 1])))
            self.assertEqual(c, cn)
            a = torch.randn(2, 3, 4, 5, device=d)
            b = torch.randn(4, 5, 6, 7, device=d)
            c = torch.tensordot(a, b, dims=2).cpu()
            cn = torch.from_numpy(np.tensordot(a.cpu().numpy(), b.cpu().numpy(),
                                               axes=2))
            self.assertEqual(c, cn)
            c = torch.tensordot(a, b).cpu()
            cn = torch.from_numpy(np.tensordot(a.cpu().numpy(), b.cpu().numpy()))
            self.assertEqual(c, cn)

    def test_topk(self):
        def topKViaSort(t, k, dim, dir):
            sorted, indices = t.sort(dim, dir)
            return sorted.narrow(dim, 0, k), indices.narrow(dim, 0, k)

        def compareTensors(t, res1, ind1, res2, ind2, dim):
            # Values should be exactly equivalent
            self.assertEqual(res1, res2, 0)

            # Indices might differ based on the implementation, since there is
            # no guarantee of the relative order of selection
            if not ind1.eq(ind2).all():
                # To verify that the indices represent equivalent elements,
                # gather from the input using the topk indices and compare against
                # the sort indices
                vals = t.gather(dim, ind2)
                self.assertEqual(res1, vals, 0)

        def compare(t, k, dim, dir):
            topKVal, topKInd = t.topk(k, dim, dir, True)
            sortKVal, sortKInd = topKViaSort(t, k, dim, dir)
            compareTensors(t, sortKVal, sortKInd, topKVal, topKInd, dim)

        t = torch.rand(random.randint(1, SIZE),
                       random.randint(1, SIZE),
                       random.randint(1, SIZE))

        for _kTries in range(3):
            for _dimTries in range(3):
                for transpose in (True, False):
                    for dir in (True, False):
                        testTensor = t
                        if transpose:
                            dim1 = random.randrange(t.ndimension())
                            dim2 = dim1
                            while dim1 == dim2:
                                dim2 = random.randrange(t.ndimension())

                            testTensor = t.transpose(dim1, dim2)

                        dim = random.randrange(testTensor.ndimension())
                        k = random.randint(1, testTensor.size(dim))
                        compare(testTensor, k, dim, dir)

    def test_topk_arguments(self):
        q = torch.randn(10, 2, 10)
        # Make sure True isn't mistakenly taken as the 2nd dimension (interpreted as 1)
        self.assertRaises(TypeError, lambda: q.topk(4, True))

    @unittest.skipIf(not torch.cuda.is_available(), 'no CUDA')
    def test_topk_noncontiguous_gpu(self):
        t = torch.randn(20, device="cuda")[::2]
        top1, idx1 = t.topk(5)
        top2, idx2 = t.contiguous().topk(5)
        self.assertEqual(top1, top2)
        self.assertEqual(idx1, idx2)

    @staticmethod
    def _test_kthvalue(self, device='cpu'):
        SIZE = 50
        x = torch.rand(SIZE, SIZE, SIZE, device=device)
        x0 = x.clone()

        k = random.randint(1, SIZE)
        res1val, res1ind = torch.kthvalue(x, k, keepdim=False)
        res2val, res2ind = torch.sort(x)

        self.assertEqual(res1val[:, :], res2val[:, :, k - 1], 0)
        self.assertEqual(res1ind[:, :], res2ind[:, :, k - 1], 0)
        # test use of result tensors
        k = random.randint(1, SIZE)
        res1val = torch.tensor([], device=device)
        res1ind = torch.tensor([], dtype=torch.long, device=device)
        torch.kthvalue(x, k, keepdim=False, out=(res1val, res1ind))
        res2val, res2ind = torch.sort(x)
        self.assertEqual(res1val[:, :], res2val[:, :, k - 1], 0)
        self.assertEqual(res1ind[:, :], res2ind[:, :, k - 1], 0)

        # test non-default dim
        k = random.randint(1, SIZE)
        res1val, res1ind = torch.kthvalue(x, k, 0, keepdim=False)
        res2val, res2ind = torch.sort(x, 0)
        self.assertEqual(res1val, res2val[k - 1], 0)
        self.assertEqual(res1ind, res2ind[k - 1], 0)

        # non-contiguous
        y = x.narrow(1, 0, 1)
        y0 = y.contiguous()
        k = random.randint(1, SIZE)
        res1val, res1ind = torch.kthvalue(y, k)
        res2val, res2ind = torch.kthvalue(y0, k)
        self.assertEqual(res1val, res2val, 0)
        self.assertEqual(res1ind, res2ind, 0)

        # check that the input wasn't modified
        self.assertEqual(x, x0, 0)

        # simple test case (with repetitions)
        y = torch.tensor((3., 5, 4, 1, 1, 5), device=device)
        self.assertEqual(torch.kthvalue(y, 3)[0], 3, 0)
        self.assertEqual(torch.kthvalue(y, 2)[0], 1, 0)

        # simple test case (with NaN)
        SIZE = 50
        x = torch.rand(SIZE, SIZE, SIZE, device=device)
        x[torch.arange(SIZE), :, torch.randint(50, (50,))] = nan
        ks = [random.randint(1, SIZE), 1, SIZE, SIZE - 1]
        res2val, res2ind = torch.sort(x)
        for k in ks:
            res1val, res1ind = torch.kthvalue(x, k, keepdim=False)
            self.assertEqual(res1val[:, :], res2val[:, :, k - 1], 0)
            self.assertEqual(res1ind[:, :], res2ind[:, :, k - 1], 0)

    def test_kthvalue(self):
        self._test_kthvalue(self)

    def test_median(self):
        for size in (155, 156):
            x = torch.rand(size, size)
            x0 = x.clone()

            nelem = x.nelement()
            res1val = torch.median(x)
            res2val, _ = torch.sort(x.view(nelem))
            ind = int(math.floor((nelem + 1) / 2) - 1)

            self.assertEqual(res2val[ind], res1val, 0)

            res1val, res1ind = torch.median(x, dim=1, keepdim=False)
            res2val, res2ind = torch.sort(x)
            ind = int(math.floor((size + 1) / 2) - 1)

            self.assertEqual(res2val.select(1, ind), res1val, 0)
            self.assertEqual(res2val.select(1, ind), res1val, 0)

            # Test use of result tensor
            res2val = torch.Tensor()
            res2ind = torch.LongTensor()
            torch.median(x, dim=-1, keepdim=False, out=(res2val, res2ind))
            self.assertEqual(res2val, res1val, 0)
            self.assertEqual(res2ind, res1ind, 0)

            # Test non-default dim
            res1val, res1ind = torch.median(x, 0, keepdim=False)
            res2val, res2ind = torch.sort(x, 0)
            self.assertEqual(res1val, res2val[ind], 0)
            self.assertEqual(res1ind, res2ind[ind], 0)

            # input unchanged
            self.assertEqual(x, x0, 0)

    def test_mode(self):
        x = torch.arange(1., SIZE * SIZE + 1).clone().resize_(SIZE, SIZE)
        x[:2] = 1
        x[:, :2] = 1
        x0 = x.clone()

        # Pre-calculated results.
        res1val = torch.Tensor(SIZE).fill_(1)
        # The indices are the position of the last appearance of the mode element.
        res1ind = torch.LongTensor(SIZE).fill_(1)
        res1ind[0] = SIZE - 1
        res1ind[1] = SIZE - 1

        res2val, res2ind = torch.mode(x, keepdim=False)
        self.assertEqual(res1val, res2val, 0)
        self.assertEqual(res1ind, res2ind, 0)

        # Test use of result tensor
        res2val = torch.Tensor()
        res2ind = torch.LongTensor()
        torch.mode(x, keepdim=False, out=(res2val, res2ind))
        self.assertEqual(res1val, res2val, 0)
        self.assertEqual(res1ind, res2ind, 0)

        # Test non-default dim
        res2val, res2ind = torch.mode(x, 0, False)
        self.assertEqual(res1val, res2val, 0)
        self.assertEqual(res1ind, res2ind, 0)

        # input unchanged
        self.assertEqual(x, x0, 0)

    def test_trilu_indices(self):
        for test_args in tri_tests_args:
            _compare_trilu_indices(self, *test_args)
        run_additional_tri_tests(self, 'cpu')

        # test default options
        x = torch.ones(
            3, 3, dtype=torch.long, device='cpu', layout=torch.strided)
        self.assertEqual(
            x.tril(0).nonzero().transpose(0, 1), torch.tril_indices(3, 3))
        self.assertEqual(
            x.triu(0).nonzero().transpose(0, 1), torch.triu_indices(3, 3))

    @staticmethod
    def _test_triu_tril(self, cast):
        def gen_mask(shape, diagonal, cast, upper):
            mask = torch.zeros(*shape[-2:]).byte()
            for i in range(shape[-2]):
                for j in range(shape[-1]):
                    cond = j - i < diagonal if upper else j - i > diagonal
                    if cond:
                        mask[i, j] = 1
            return cast(mask.expand(*shape))

        torch_functions = {True: torch.triu, False: torch.tril}
        if TEST_NUMPY:
            numpy_functions = {True: np.triu, False: np.tril}

        def run_test(shape, cast, diagonal):
            x_cpu = torch.randn(*shape)
            x = cast(x_cpu)

            for upper in [True, False]:
                # normal test with mask
                torch_tri_func = torch_functions[upper]
                res1 = torch_tri_func(x, diagonal=diagonal)
                res2 = cast(torch.Tensor())
                torch_tri_func(x, diagonal=diagonal, out=res2)
                exp_mask = gen_mask(shape, diagonal, cast, upper)
                expected = torch.where(exp_mask, torch.tensor(0).type_as(x), x)
                self.assertEqual(res1, res2, 0)
                self.assertEqual(expected, res1, 0)

                # non-contiguous and expanded tensors test
                if not (0 in shape or 1 in shape):
                    for s in range(-len(shape), -1):
                        # non-contiguous tensors
                        x_nc = x.clone().transpose(s, s + 1)
                        exp_mask = gen_mask(x_nc.size(), diagonal, cast, upper)
                        assert not x_nc.is_contiguous(), "x is intentionally non-contiguous"
                        exp_nc = torch.where(exp_mask, torch.tensor(0).type_as(x), x_nc)
                        self.assertEqual(torch_tri_func(x_nc, diagonal), exp_nc, 0)
                        x_nc_is_contiguous = x_nc.is_contiguous()
                        if upper:
                            self.assertEqual(x_nc.triu_(diagonal), exp_nc, 0)
                        else:
                            self.assertEqual(x_nc.tril_(diagonal), exp_nc, 0)

                        self.assertTrue(x_nc.is_contiguous() == x_nc_is_contiguous,
                                        "contiguity of x_nc should not be changed")

                    # expanded tensors
                    expanded_size = (x.size(0),) + x.size()
                    x_expanded = x.clone().expand(*expanded_size)
                    assert 0 in x_expanded.stride(), "x intentionally has 0 in its stride"
                    output = torch_tri_func(x_expanded, diagonal)
                    self.assertEqual(output, expected.expand(expanded_size), 0)
                    self.assertTrue(0 in x_expanded.stride(),
                                    "geometry of x_expanded should be the same")
                    if upper:
                        self.assertEqual(output, x_expanded.triu_(diagonal), 0)
                    else:
                        self.assertEqual(output, x_expanded.tril_(diagonal), 0)

                if not TEST_NUMPY:
                    continue

                # numpy test
                numpy_tri_func = numpy_functions[upper]
                self.assertEqual(numpy_tri_func(x_cpu.numpy(), diagonal), res1.cpu().numpy())

        diagonals = [-2, -1, 0, 1, 2]
        shapes = [(3, 3), (5, 3, 3), (7, 5, 3, 3),  # square matrices
                  (7, 3), (5, 7, 3), (7, 5, 7, 3),  # fat matrices
                  (3, 7), (5, 3, 7), (7, 5, 3, 7),  # thin matrices
                  (3, 0), (0, 3, 3), (3, 3, 0, 0),  # no numel matrices
                  (3, 1), (5, 3, 1), (7, 5, 3, 1),  # very fat matrices
                  (1, 3), (5, 1, 3), (7, 5, 1, 3)]  # very thin matrices
        for s, d in product(shapes, diagonals):
            run_test(s, cast, d)

    def test_triu_tril(self):
        self._test_triu_tril(self, lambda t: t)

    def test_cat(self):
        SIZE = 10
        for dtype in (torch.half, torch.double, torch.int):
            for dim in range(-3, 3):
                pos_dim = dim if dim >= 0 else 3 + dim
                x = torch.randint(low=-100, high=100, size=(13, SIZE, SIZE)).to(dtype).transpose(0, pos_dim)
                y = torch.randint(low=-100, high=100, size=(17, SIZE, SIZE)).to(dtype).transpose(0, pos_dim)
                z = torch.randint(low=-100, high=100, size=(19, SIZE, SIZE)).to(dtype).transpose(0, pos_dim)

                res1 = torch.cat((x, y, z), dim)
                self.assertEqual(res1.narrow(pos_dim, 0, 13), x, 0)
                self.assertEqual(res1.narrow(pos_dim, 13, 17), y, 0)
                self.assertEqual(res1.narrow(pos_dim, 30, 19), z, 0)

            x = torch.randint(low=-100, high=100, size=(20, SIZE, SIZE)).to(dtype)
            self.assertEqual(torch.cat(torch.split(x, 7)), x)
            self.assertEqual(torch.cat(torch.chunk(x, 7)), x)

            y = torch.randint(low=-100, high=100, size=(1, SIZE, SIZE)).to(dtype)
            z = torch.cat([x, y])
            self.assertEqual(z.size(), (21, SIZE, SIZE))

            self.assertRaises(RuntimeError, lambda: torch.cat([]))
            self.assertRaisesRegex(TypeError, 'got None', lambda: torch.cat([x, None]))

    def test_cat_bad_input_sizes(self):
        x = torch.randn(2, 1)
        y = torch.randn(2, 1, 1)
        z = torch.randn(2, 1, 1)
        self.assertRaises(RuntimeError, lambda: torch.cat([x, y, z]))

        x = torch.randn(2, 1, 2)
        y = torch.randn(2, 1, 1)
        z = torch.randn(2, 2, 1)
        self.assertRaises(RuntimeError, lambda: torch.cat([x, y, z], dim=1))

    def test_cat_scalars(self):
        x = torch.tensor(0)
        y = torch.tensor(1)
        with self.assertRaisesRegex(RuntimeError, 'zero-dimensional.*cannot be concatenated'):
            torch.cat([x, y])

    @staticmethod
    def _test_cat_empty_legacy(self, use_cuda=False):
        # FIXME: this is legacy behavior and should be removed
        # when we support empty tensors with arbitrary sizes
        dtype = torch.float32
        device = 'cuda' if use_cuda else 'cpu'

        x = torch.randn((4, 3, 32, 32), dtype=dtype, device=device)
        empty = torch.randn((0,), dtype=dtype, device=device)

        res1 = torch.cat([x, empty], dim=1)
        res2 = torch.cat([empty, x], dim=1)
        self.assertEqual(res1, res2)

        conv = torch.nn.Conv2d(3, 3, kernel_size=1).float()
        if use_cuda:
            conv = conv.cuda()
        res1 = torch.cat([conv(x), empty], dim=1)
        res2 = torch.cat([empty, conv(x)], dim=1)
        self.assertEqual(res1, res2)

        res1 = torch.cat([empty, empty], dim=1)
        self.assertEqual(res1, empty)

        with self.assertRaisesRegex(RuntimeError,
                                    'expected a non-empty list of Tensors'):
            torch.cat([], dim=1)

    def test_cat_empty_legacy(self):
        self._test_cat_empty_legacy(self)

    @staticmethod
    def _test_cat_empty(self, use_cuda=False):
        dtype = torch.float32
        device = 'cuda' if use_cuda else 'cpu'

        x = torch.randn((4, 3, 32, 32), dtype=dtype, device=device)
        empty = torch.randn((4, 0, 32, 32), dtype=dtype, device=device)

        res1 = torch.cat([x, empty], dim=1)
        res2 = torch.cat([empty, x], dim=1)
        self.assertEqual(res1, res2)

        conv = torch.nn.Conv2d(3, 3, kernel_size=1).float()
        if use_cuda:
            conv = conv.cuda()
        res1 = torch.cat([conv(x), empty], dim=1)
        res2 = torch.cat([empty, conv(x)], dim=1)
        self.assertEqual(res1, res2)

        res1 = torch.cat([empty, empty], dim=1)
        self.assertEqual(res1, empty)

        # check non-legacy-behavior (sizes don't match)
        empty = torch.randn((4, 0, 31, 32), dtype=dtype, device=device)
        self.assertRaises(RuntimeError, lambda: torch.cat([x, empty], dim=1))
        self.assertRaises(RuntimeError, lambda: torch.cat([empty, x], dim=1))

        # check non-legacy-behavior (dimensions don't match)
        empty = torch.randn((4, 0), dtype=dtype, device=device)
        self.assertRaises(RuntimeError, lambda: torch.cat([x, empty], dim=1))
        self.assertRaises(RuntimeError, lambda: torch.cat([empty, x], dim=1))

    def test_cat_empty(self):
        self._test_cat_empty(self)

    def test_narrow(self):
        x = torch.Tensor([[0, 1, 2], [3, 4, 5], [6, 7, 8]])
        self.assertEqual(x.narrow(0, 0, 1), torch.Tensor([[0, 1, 2]]))
        self.assertEqual(x.narrow(0, 0, 2), torch.Tensor([[0, 1, 2], [3, 4, 5]]))
        self.assertEqual(x.narrow(0, 1, 1), torch.Tensor([[3, 4, 5]]))
        self.assertEqual(x.narrow(0, -1, 1), torch.Tensor([[6, 7, 8]]))
        self.assertEqual(x.narrow(0, -2, 2), torch.Tensor([[3, 4, 5], [6, 7, 8]]))
        self.assertEqual(x.narrow(0, -3, 3), torch.Tensor([[0, 1, 2], [3, 4, 5], [6, 7, 8]]))
        self.assertEqual(x.narrow(-1, -1, 1), torch.Tensor([[2], [5], [8]]))
        self.assertEqual(x.narrow(-2, -1, 1), torch.Tensor([[6, 7, 8]]))

    def test_narrow_empty(self):
        for device in torch.testing.get_all_device_types():
            x = torch.randn(2, 3, 4, device=device)
            for d in range(x.dim()):
                y = x.narrow(d, x.size(d), 0)
                sz = list(x.size())
                sz[d] = 0
                self.assertEqual(sz, y.size())

    def test_stack(self):
        for dtype in (torch.half, torch.double, torch.int):
            x = torch.randint(low=-100, high=100, size=(2, 3, 4)).to(dtype)
            y = torch.randint(low=-100, high=100, size=(2, 3, 4)).to(dtype)
            z = torch.randint(low=-100, high=100, size=(2, 3, 4)).to(dtype)
            for dim in range(4):
                res = torch.stack((x, y, z), dim)
                res_neg = torch.stack((x, y, z), dim - 4)
                expected_size = x.size()[:dim] + (3,) + x.size()[dim:]
                self.assertEqual(res, res_neg)
                self.assertEqual(res.size(), expected_size)
                self.assertEqual(res.select(dim, 0), x, 0)
                self.assertEqual(res.select(dim, 1), y, 0)
                self.assertEqual(res.select(dim, 2), z, 0)

    def test_stack_out(self):
        for dtype in (torch.half, torch.double, torch.int):
            x = torch.randint(low=-100, high=100, size=(2, 3, 4)).to(dtype)
            y = torch.randint(low=-100, high=100, size=(2, 3, 4)).to(dtype)
            z = torch.randint(low=-100, high=100, size=(2, 3, 4)).to(dtype)
            for dim in range(4):
                expected_size = x.size()[:dim] + (3,) + x.size()[dim:]
                res_out = x.new(expected_size)
                res_neg_out = x.new(expected_size)
                res_out_dp = res_out.data_ptr()
                res_out_neg_dp = res_neg_out.data_ptr()
                torch.stack((x, y, z), dim, out=res_out)
                torch.stack((x, y, z), dim - 4, out=res_neg_out)
                self.assertEqual(res_out, res_neg_out)
                self.assertEqual(res_out.size(), expected_size)
                self.assertEqual(res_out_dp, res_out.data_ptr())
                self.assertEqual(res_out_neg_dp, res_neg_out.data_ptr())
                self.assertEqual(res_out.select(dim, 0), x, 0)
                self.assertEqual(res_out.select(dim, 1), y, 0)
                self.assertEqual(res_out.select(dim, 2), z, 0)

    def test_unbind(self):
        x = torch.rand(2, 3, 4, 5)
        for dim in range(4):
            res = torch.unbind(x, dim)
            res2 = x.unbind(dim)
            self.assertEqual(x.size(dim), len(res))
            self.assertEqual(x.size(dim), len(res2))
            for i in range(dim):
                self.assertEqual(x.select(dim, i), res[i])
                self.assertEqual(x.select(dim, i), res2[i])

    def test_linspace(self):
        for device in torch.testing.get_all_device_types():
            _from = random.random()
            to = _from + random.random()
            res1 = torch.linspace(_from, to, 137, device=device)
            res2 = torch.tensor((), device=device)
            torch.linspace(_from, to, 137, out=res2)
            self.assertEqual(res1, res2, 0)
            self.assertRaises(RuntimeError, lambda: torch.linspace(0, 1, -1, device=device))
            self.assertEqual(torch.linspace(0, 1, 1, device=device), torch.zeros(1, device=device), 0)

            # Check linspace for generating with start > end.
            self.assertEqual(torch.linspace(2, 0, 3, device=device), torch.tensor((2, 1, 0), device=device), 0)

            # Check linspace for non-contiguous tensors.
            x = torch.zeros(2, 3, device=device)
            y = torch.linspace(0, 3, 4, out=x.narrow(1, 1, 2))
            self.assertEqual(x, torch.tensor(((0, 0, 1), (0, 2, 3)), device=device), 0)

    def test_logspace(self):
        _from = random.random()
        to = _from + random.random()
        res1 = torch.logspace(_from, to, 137)
        res2 = torch.Tensor()
        torch.logspace(_from, to, 137, out=res2)
        self.assertEqual(res1, res2, 0)
        self.assertRaises(RuntimeError, lambda: torch.logspace(0, 1, -1))
        self.assertEqual(torch.logspace(0, 1, 1), torch.ones(1), 0)

        # Check non-default base=2
        self.assertEqual(torch.logspace(1, 1, 1, 2), torch.ones(1) * 2)
        self.assertEqual(torch.logspace(0, 2, 3, 2), torch.Tensor((1, 2, 4)))

        # Check logspace_ for generating with start > end.
        self.assertEqual(torch.logspace(1, 0, 2), torch.Tensor((10, 1)), 0)

        # Check logspace_ for non-contiguous tensors.
        x = torch.zeros(2, 3)
        y = torch.logspace(0, 3, 4, out=x.narrow(1, 1, 2))
        self.assertEqual(x, torch.Tensor(((0, 1, 10), (0, 100, 1000))), 0)

    def test_rand(self):
        torch.manual_seed(123456)
        res1 = torch.rand(SIZE, SIZE)
        res2 = torch.Tensor()
        torch.manual_seed(123456)
        torch.rand(SIZE, SIZE, out=res2)
        self.assertEqual(res1, res2)

    def test_randint(self):
        torch.manual_seed(123456)
        res1 = torch.randint(0, 6, (SIZE, SIZE))
        res2 = torch.Tensor()
        torch.manual_seed(123456)
        torch.randint(0, 6, (SIZE, SIZE), out=res2)
        torch.manual_seed(123456)
        res3 = torch.randint(6, (SIZE, SIZE))
        res4 = torch.Tensor()
        torch.manual_seed(123456)
        torch.randint(6, (SIZE, SIZE), out=res4)
        self.assertEqual(res1, res2)
        self.assertEqual(res1, res3)
        self.assertEqual(res1, res4)
        self.assertEqual(res2, res3)
        self.assertEqual(res2, res4)
        self.assertEqual(res3, res4)
        res1 = res1.view(-1)
        high = (res1 < 6).type(torch.LongTensor)
        low = (res1 >= 0).type(torch.LongTensor)
        tensorSize = res1.size()[0]
        assert(tensorSize == high.sum())
        assert(tensorSize == low.sum())

    def test_randn(self):
        torch.manual_seed(123456)
        res1 = torch.randn(SIZE, SIZE)
        res2 = torch.Tensor()
        torch.manual_seed(123456)
        torch.randn(SIZE, SIZE, out=res2)
        self.assertEqual(res1, res2)

    def test_slice(self):
        empty = torch.empty(0, 4)
        x = torch.arange(0., 16).view(4, 4)
        self.assertEqual(x[:], x)
        self.assertEqual(x[:4], x)
        # start and stop are clamped to the size of dim
        self.assertEqual(x[:5], x)
        # if start >= stop then the result is empty
        self.assertEqual(x[2:1], empty)
        self.assertEqual(x[2:2], empty)
        # out of bounds is also empty
        self.assertEqual(x[10:12], empty)
        # additional correctness checks
        self.assertEqual(x[:1].data.tolist(), [[0, 1, 2, 3]])
        self.assertEqual(x[:-3].data.tolist(), [[0, 1, 2, 3]])
        self.assertEqual(x[:, -2:3].data.tolist(), [[2], [6], [10], [14]])
        self.assertEqual(x[0:-1:2].data.tolist(), [[0, 1, 2, 3], [8, 9, 10, 11]])

    def test_is_signed(self):
        self.assertEqual(torch.IntTensor(5).is_signed(), True)
        self.assertEqual(torch.ByteTensor(5).is_signed(), False)
        self.assertEqual(torch.CharTensor(5).is_signed(), True)
        self.assertEqual(torch.FloatTensor(5).is_signed(), True)
        self.assertEqual(torch.HalfTensor(10).is_signed(), True)

    @unittest.skipIf(not torch.cuda.is_available(), 'no CUDA')
    def test_is_signed_cuda(self):
        self.assertEqual(torch.cuda.IntTensor(5).is_signed(), True)
        self.assertEqual(torch.cuda.ByteTensor(5).is_signed(), False)
        self.assertEqual(torch.cuda.CharTensor(5).is_signed(), True)
        self.assertEqual(torch.cuda.FloatTensor(5).is_signed(), True)
        self.assertEqual(torch.cuda.HalfTensor(10).is_signed(), True)

    @staticmethod
    def _test_solve(self, cast):
        a = cast(torch.Tensor(((6.80, -2.11, 5.66, 5.97, 8.23),
                               (-6.05, -3.30, 5.36, -4.44, 1.08),
                               (-0.45, 2.58, -2.70, 0.27, 9.04),
                               (8.32, 2.71, 4.35, -7.17, 2.14),
                               (-9.67, -5.14, -7.26, 6.08, -6.87)))).t()
        b = cast(torch.Tensor(((4.02, 6.19, -8.22, -7.57, -3.03),
                               (-1.56, 4.00, -8.67, 1.75, 2.86),
                               (9.81, -4.09, -4.57, -8.61, 8.99)))).t()

        res1 = torch.solve(b, a)[0]
        self.assertLessEqual(b.dist(torch.mm(a, res1)), 1e-12)

        ta = cast(torch.Tensor())
        tb = cast(torch.Tensor())
        res2 = torch.solve(b, a, out=(tb, ta))[0]
        res3 = torch.solve(b, a, out=(b, a))[0]
        self.assertEqual(res1, tb)
        self.assertEqual(res1, b)
        self.assertEqual(res1, res2)
        self.assertEqual(res1, res3)

        # test reuse
        res1 = torch.solve(b, a)[0]
        ta = cast(torch.Tensor())
        tb = cast(torch.Tensor())
        torch.solve(b, a, out=(tb, ta))[0]
        self.assertEqual(res1, tb)
        torch.solve(b, a, out=(tb, ta))[0]
        self.assertEqual(res1, tb)

    @skipIfNoLapack
    def test_solve(self):
        self._test_solve(self, lambda t: t)

    @staticmethod
    def _test_solve_batched(self, cast):
        from common_utils import random_fullrank_matrix_distinct_singular_value
        # test against solve: one batch
        A = cast(random_fullrank_matrix_distinct_singular_value(5, 1))
        b = cast(torch.randn(1, 5, 10))
        x_exp, LU_exp = torch.solve(b.squeeze(0), A.squeeze(0))
        x, LU = torch.solve(b, A)
        self.assertEqual(x, x_exp.unsqueeze(0))
        self.assertEqual(LU, LU_exp.unsqueeze(0))

        # test against solve in a loop: four batches
        A = cast(random_fullrank_matrix_distinct_singular_value(5, 4))
        b = cast(torch.randn(4, 5, 10))

        x_exp_list = []
        LU_exp_list = []
        for i in range(4):
            x_exp, LU_exp = torch.solve(b[i], A[i])
            x_exp_list.append(x_exp)
            LU_exp_list.append(LU_exp)
        x_exp = torch.stack(x_exp_list)
        LU_exp = torch.stack(LU_exp_list)

        x, LU = torch.solve(b, A)
        self.assertEqual(x, x_exp)
        self.assertEqual(LU, LU_exp)

        # basic correctness test
        A = cast(random_fullrank_matrix_distinct_singular_value(5, 3))
        b = cast(torch.randn(3, 5, 10))
        x, LU = torch.solve(b, A)
        self.assertEqual(torch.matmul(A, x), b)

        # Test non-contiguous inputs.
        if not TEST_NUMPY:
            return
        from numpy.linalg import solve
        A = cast(random_fullrank_matrix_distinct_singular_value(2, 2)).permute(1, 0, 2)
        b = cast(torch.randn(2, 2, 2)).permute(2, 1, 0)
        x, _ = torch.solve(b, A)
        x_exp = torch.Tensor(solve(A.cpu().numpy(), b.cpu().numpy()))
        self.assertEqual(x.data, cast(x_exp))

    @skipIfNoLapack
    def test_solve_batched(self):
        self._test_solve_batched(self, lambda t: t)

    @staticmethod
    def _test_solve_batched_dims(self, cast):
        if not TEST_NUMPY:
            return

        from numpy.linalg import solve
        from common_utils import random_fullrank_matrix_distinct_singular_value
        # test against numpy.linalg.solve
        A = cast(random_fullrank_matrix_distinct_singular_value(4, 2, 1, 3))
        b = cast(torch.randn(2, 1, 3, 4, 6))
        x, _ = torch.solve(b, A)
        x_exp = torch.Tensor(solve(A.cpu().numpy(), b.cpu().numpy()))
        self.assertEqual(x.data, cast(x_exp))

        # test column major format
        A = cast(random_fullrank_matrix_distinct_singular_value(4, 2, 1, 3)).transpose(-2, -1)
        b = cast(torch.randn(2, 1, 3, 6, 4)).transpose(-2, -1)
        assert not A.is_contiguous()
        assert not b.is_contiguous()
        x, _ = torch.solve(b, A)
        x_exp = torch.Tensor(solve(A.cpu().numpy(), b.cpu().numpy()))
        self.assertEqual(x.data, cast(x_exp))

        # broadcasting b
        A = cast(random_fullrank_matrix_distinct_singular_value(4, 2, 1, 3))
        b = cast(torch.randn(4, 6))
        x, _ = torch.solve(b, A)
        x_exp = torch.Tensor(solve(A.cpu().numpy(), b.cpu().numpy()))
        self.assertEqual(x.data, cast(x_exp))

        # broadcasting A
        A = cast(random_fullrank_matrix_distinct_singular_value(4))
        b = cast(torch.randn(2, 1, 3, 4, 2))
        x, _ = torch.solve(b, A)
        x_exp = torch.Tensor(solve(A.cpu().numpy(), b.cpu().numpy()))
        self.assertEqual(x.data, cast(x_exp))

        # broadcasting both A & b
        A = cast(random_fullrank_matrix_distinct_singular_value(4, 1, 3, 1))
        b = cast(torch.randn(2, 1, 3, 4, 5))
        x, _ = torch.solve(b, A)
        x_exp = torch.Tensor(solve(A.cpu().numpy(), b.cpu().numpy()))
        self.assertEqual(x.data, cast(x_exp))

    @skipIfNoLapack
    def test_solve_batched_dims(self):
        self._test_solve_batched_dims(self, lambda t: t)

    def test_solve_methods_arg_device(self):
        if not torch.cuda.is_available():
            return

        for b_device, A_device in product(['cpu', 'cuda'], repeat=2):
            if b_device == A_device:
                continue

            b = torch.randn(3, 1, device=b_device)
            A = torch.randn(3, 3, device=A_device)
            err_str = "Expected b and A to be on the same device"
            with self.assertRaisesRegex(RuntimeError, err_str):
                torch.solve(b, A)

            with self.assertRaisesRegex(RuntimeError, err_str):
                torch.cholesky_solve(b, A)

            with self.assertRaisesRegex(RuntimeError, err_str):
                torch.triangular_solve(b, A)

    @skipIfNoLapack
    def test_qr(self):

        # Since the QR decomposition is unique only up to the signs of the rows of
        # R, we must ensure these are positive before doing the comparison.
        def canonicalize(q, r):
            d = r.diag().sign().diag()
            return torch.mm(q, d), torch.mm(d, r)

        def canon_and_check(q, r, expected_q, expected_r):
            q_canon, r_canon = canonicalize(q, r)
            expected_q_canon, expected_r_canon = canonicalize(expected_q, expected_r)
            self.assertEqual(q_canon, expected_q_canon)
            self.assertEqual(r_canon, expected_r_canon)

        def check_qr(a, expected_q, expected_r):
            # standard invocation
            q, r = torch.qr(a)
            canon_and_check(q, r, expected_q, expected_r)

            # in-place
            q, r = torch.Tensor(), torch.Tensor()
            torch.qr(a, out=(q, r))
            canon_and_check(q, r, expected_q, expected_r)

            # manually calculate qr using geqrf and orgqr
            m = a.size(0)
            n = a.size(1)
            k = min(m, n)
            result, tau = torch.geqrf(a)
            self.assertEqual(result.size(0), m)
            self.assertEqual(result.size(1), n)
            self.assertEqual(tau.size(0), k)
            r = torch.triu(result.narrow(0, 0, k))
            q = torch.orgqr(result, tau)
            q, r = q.narrow(1, 0, k), r
            canon_and_check(q, r, expected_q, expected_r)

        # check square case
        a = torch.Tensor(((1, 2, 3), (4, 5, 6), (7, 8, 10)))

        expected_q = torch.Tensor((
            (-1.230914909793328e-01, 9.045340337332914e-01, 4.082482904638621e-01),
            (-4.923659639173310e-01, 3.015113445777629e-01, -8.164965809277264e-01),
            (-8.616404368553292e-01, -3.015113445777631e-01, 4.082482904638634e-01)))
        expected_r = torch.Tensor((
            (-8.124038404635959e+00, -9.601136296387955e+00, -1.193987e+01),
            (0.000000000000000e+00, 9.045340337332926e-01, 1.507557e+00),
            (0.000000000000000e+00, 0.000000000000000e+00, 4.082483e-01)))

        check_qr(a, expected_q, expected_r)

        # check rectangular thin
        a = torch.Tensor((
            (1, 2, 3),
            (4, 5, 6),
            (7, 8, 9),
            (10, 11, 13),
        ))
        expected_q = torch.Tensor((
            (-0.0776150525706334, -0.833052161400748, 0.3651483716701106),
            (-0.3104602102825332, -0.4512365874254053, -0.1825741858350556),
            (-0.5433053679944331, -0.0694210134500621, -0.7302967433402217),
            (-0.7761505257063329, 0.3123945605252804, 0.5477225575051663)
        ))
        expected_r = torch.Tensor((
            (-12.8840987267251261, -14.5916298832790581, -17.0753115655393231),
            (0, -1.0413152017509357, -1.770235842976589),
            (0, 0, 0.5477225575051664)
        ))

        check_qr(a, expected_q, expected_r)

        # check rectangular fat
        a = torch.Tensor((
            (1, 2, 3, 4),
            (5, 6, 7, 8),
            (9, 10, 11, 13)
        ))
        expected_q = torch.Tensor((
            (-0.0966736489045663, 0.907737593658436, 0.4082482904638653),
            (-0.4833682445228317, 0.3157348151855452, -0.8164965809277254),
            (-0.870062840141097, -0.2762679632873518, 0.4082482904638621)
        ))
        expected_r = torch.Tensor((
            (-1.0344080432788603e+01, -1.1794185166357092e+01,
             -1.3244289899925587e+01, -1.5564457473635180e+01),
            (0.0000000000000000e+00, 9.4720444555662542e-01,
             1.8944088911132546e+00, 2.5653453733825331e+00),
            (0.0000000000000000e+00, 0.0000000000000000e+00,
             1.5543122344752192e-15, 4.0824829046386757e-01)
        ))
        check_qr(a, expected_q, expected_r)

        # check big matrix
        a = torch.randn(1000, 1000)
        q, r = torch.qr(a)
        a_qr = torch.mm(q, r)
        self.assertEqual(a, a_qr, prec=1e-3)

    @skipIfNoLapack
    def test_ormqr(self):
        mat1 = torch.randn(7, 7)
        mat2 = torch.randn(7, 7)
        q, r = torch.qr(mat1)
        m, tau = torch.geqrf(mat1)
        out_holder = torch.empty_like(mat1)

        res1 = torch.mm(q, mat2)
        res2 = torch.ormqr(m, tau, mat2, left=True, transpose=False)
        torch.ormqr(m, tau, mat2, out=out_holder)
        self.assertEqual(res1, res2)
        self.assertEqual(res2, out_holder)

        res1 = torch.mm(mat2, q)
        res2 = torch.ormqr(m, tau, mat2, left=False, transpose=False)
        torch.ormqr(m, tau, mat2, left=False, transpose=False, out=out_holder)
        self.assertEqual(res1, res2)
        self.assertEqual(res2, out_holder)

        res1 = torch.mm(q.t(), mat2)
        res2 = torch.ormqr(m, tau, mat2, left=True, transpose=True)
        torch.ormqr(m, tau, mat2, left=True, transpose=True, out=out_holder)
        self.assertEqual(res1, res2)
        self.assertEqual(res2, out_holder)

        res1 = torch.mm(mat2, q.t())
        res2 = torch.ormqr(m, tau, mat2, left=False, transpose=True)
        torch.ormqr(m, tau, mat2, left=False, transpose=True, out=out_holder)
        self.assertEqual(res1, res2)
        self.assertEqual(res2, out_holder)

    @staticmethod
    def _test_geqrf(self, cast):
        a = cast(torch.randn(5, 5))
        b, c = torch.geqrf(a)
        b_placeholder, c_placeholder = torch.empty_like(b), torch.empty_like(c)
        torch.geqrf(a, out=(b_placeholder, c_placeholder))
        self.assertEqual(b, b_placeholder)
        self.assertEqual(c, c_placeholder)

    @skipIfNoLapack
    def test_geqrf(self):
        self._test_geqrf(self, lambda t: t)

    @staticmethod
    def _test_triangular_solve(self, cast):
        a = torch.Tensor(((6.80, -2.11, 5.66, 5.97, 8.23),
                          (-6.05, -3.30, 5.36, -4.44, 1.08),
                          (-0.45, 2.58, -2.70, 0.27, 9.04),
                          (8.32, 2.71, 4.35, -7.17, 2.14),
                          (-9.67, -5.14, -7.26, 6.08, -6.87))).t()
        b = torch.Tensor(((4.02, 6.19, -8.22, -7.57, -3.03),
                          (-1.56, 4.00, -8.67, 1.75, 2.86),
                          (9.81, -4.09, -4.57, -8.61, 8.99))).t()

        a = cast(a)
        b = cast(b)

        U = torch.triu(a)
        L = torch.tril(a)

        # solve Ux = b
        x = torch.triangular_solve(b, U)[0]
        self.assertLessEqual(b.dist(torch.mm(U, x)), 1e-12)
        x = torch.triangular_solve(b, U, True, False, False)[0]
        self.assertLessEqual(b.dist(torch.mm(U, x)), 1e-12)

        # solve Lx = b
        x = torch.triangular_solve(b, L, False)[0]
        self.assertLessEqual(b.dist(torch.mm(L, x)), 1e-12)
        x = torch.triangular_solve(b, L, False, False, False)[0]
        self.assertLessEqual(b.dist(torch.mm(L, x)), 1e-12)

        # solve U'x = b
        x = torch.triangular_solve(b, U, True, True)[0]
        self.assertLessEqual(b.dist(torch.mm(U.t(), x)), 1e-12)
        x = torch.triangular_solve(b, U, True, True, False)[0]
        self.assertLessEqual(b.dist(torch.mm(U.t(), x)), 1e-12)

        # solve U'x = b by manual transposition
        y = torch.triangular_solve(b, U.t(), False, False)[0]
        self.assertLessEqual(x.dist(y), 1e-12)

        # solve L'x = b
        x = torch.triangular_solve(b, L, False, True)[0]
        self.assertLessEqual(b.dist(torch.mm(L.t(), x)), 1e-12)
        x = torch.triangular_solve(b, L, False, True, False)[0]
        self.assertLessEqual(b.dist(torch.mm(L.t(), x)), 1e-12)

        # solve L'x = b by manual transposition
        y = torch.triangular_solve(b, L.t(), True, False)[0]
        self.assertLessEqual(x.dist(y), 1e-12)

        # test reuse
        res1 = torch.triangular_solve(b, a)[0]
        ta = cast(torch.Tensor())
        tb = cast(torch.Tensor())
        torch.triangular_solve(b, a, out=(tb, ta))
        self.assertEqual(res1, tb, 0)
        tb.zero_()
        torch.triangular_solve(b, a, out=(tb, ta))
        self.assertEqual(res1, tb, 0)

    @skipIfNoLapack
    def test_triangular_solve(self):
        self._test_triangular_solve(self, lambda t: t)

    @staticmethod
    def _test_triangular_solve_batched(self, cast):
        def triangular_solve_test_helper(A_dims, b_dims, cast, upper, unitriangular):
            A = cast(torch.randn(*A_dims))
            A = A.triu() if upper else A.tril()
            if unitriangular:
                A.diagonal(dim1=-2, dim2=-1).fill_(1.)
            b = cast(torch.randn(*b_dims))
            return A, b

        for upper, transpose, unitriangular in product([True, False], repeat=3):
            # test against triangular_solve: one batch with all possible arguments
            A, b = triangular_solve_test_helper((1, 5, 5), (1, 5, 10), cast, upper, unitriangular)
            x_exp = torch.triangular_solve(b.squeeze(0), A.squeeze(0),
                                           upper=upper, transpose=transpose, unitriangular=unitriangular)[0]
            x = torch.triangular_solve(b, A,
                                       upper=upper, transpose=transpose, unitriangular=unitriangular)[0]
            self.assertEqual(x, x_exp.unsqueeze(0))

            # test against triangular_solve in a loop: four batches with all possible arguments
            A, b = triangular_solve_test_helper((4, 5, 5), (4, 5, 10), cast, upper, unitriangular)
            x_exp_list = []
            for i in range(4):
                x_exp = torch.triangular_solve(b[i], A[i],
                                               upper=upper, transpose=transpose, unitriangular=unitriangular)[0]
                x_exp_list.append(x_exp)
            x_exp = torch.stack(x_exp_list)

            x = torch.triangular_solve(b, A, upper=upper, transpose=transpose, unitriangular=unitriangular)[0]
            self.assertEqual(x, x_exp)

            # basic correctness test
            A, b = triangular_solve_test_helper((3, 5, 5), (3, 5, 10), cast, upper, unitriangular)
            x = torch.triangular_solve(b, A, upper=upper, transpose=transpose, unitriangular=unitriangular)[0]
            if transpose:
                self.assertLessEqual(b.dist(torch.matmul(A.transpose(-1, -2), x)), 2e-12)
            else:
                self.assertLessEqual(b.dist(torch.matmul(A, x)), 2e-12)

    @skipIfNoLapack
    def test_triangular_solve_batched(self):
        _TestTorchMixin._test_triangular_solve_batched(self, lambda t: t)

    @staticmethod
    def _test_triangular_solve_batched_dims(self, cast):
        if not TEST_SCIPY:
            return

        from scipy.linalg import solve_triangular as tri_solve

        def scipy_tri_solve_batched(A, B, upper, trans, diag):
            batch_dims_A, batch_dims_B = A.shape[:-2], B.shape[:-2]
            single_dim_A, single_dim_B = A.shape[-2:], B.shape[-2:]
            expand_dims = tuple(torch._C._infer_size(torch.Size(batch_dims_A),
                                                     torch.Size(batch_dims_B)))
            expand_A = np.broadcast_to(A, expand_dims + single_dim_A)
            expand_B = np.broadcast_to(B, expand_dims + single_dim_B)
            flat_A = expand_A.reshape((-1,) + single_dim_A)
            flat_B = expand_B.reshape((-1,) + single_dim_B)
            flat_X = np.vstack([tri_solve(a, b, lower=(not upper), trans=int(trans), unit_diagonal=diag)
                                for a, b in zip(flat_A, flat_B)])
            return flat_X.reshape(expand_B.shape)

        def run_test(A_dims, b_dims, cast, upper, transpose, unitriangular):
            A = torch.randn(*A_dims)
            A = A.triu() if upper else A.tril()
            if unitriangular:
                A.diagonal(dim1=-2, dim2=-1).fill_(1.)
            b = torch.randn(*b_dims)
            x_exp = torch.Tensor(scipy_tri_solve_batched(A.numpy(), b.numpy(),
                                                         upper, transpose, unitriangular))
            A, b = cast(A), cast(b)
            x = torch.triangular_solve(b, A, upper=upper, transpose=transpose, unitriangular=unitriangular)[0]

            self.assertEqual(x, cast(x_exp))

        for upper, transpose, unitriangular in product([True, False], repeat=3):
            # test against scipy.linalg.solve_triangular
            run_test((2, 1, 3, 4, 4), (2, 1, 3, 4, 6), cast, upper, transpose, unitriangular)  # no broadcasting
            run_test((2, 1, 3, 4, 4), (4, 6), cast, upper, transpose, unitriangular)  # broadcasting b
            run_test((4, 4), (2, 1, 3, 4, 2), cast, upper, transpose, unitriangular)  # broadcasting A
            run_test((1, 3, 1, 4, 4), (2, 1, 3, 4, 5), cast, upper, transpose, unitriangular)  # broadcasting A & b

    @skipIfNoLapack
    def test_triangular_solve_batched_dims(self):
        self._test_triangular_solve_batched_dims(self, lambda t: t)

    @skipIfNoLapack
    def test_gels(self):
        def _test_underdetermined(a, b, expectedNorm):
            m = a.size()[0]
            n = a.size()[1]
            assert(m <= n)

            a_copy = a.clone()
            b_copy = b.clone()
            res1 = torch.gels(b, a)[0]
            self.assertEqual(a, a_copy, 0)
            self.assertEqual(b, b_copy, 0)
            self.assertEqual((torch.mm(a, res1) - b).norm(), expectedNorm, 1e-8)

            ta = torch.Tensor()
            tb = torch.Tensor()
            res2 = torch.gels(b, a, out=(tb, ta))[0]
            self.assertEqual(a, a_copy, 0)
            self.assertEqual(b, b_copy, 0)
            self.assertEqual((torch.mm(a, res1) - b).norm(), expectedNorm, 1e-8)

            res3 = torch.gels(b, a, out=(b, a))[0]
            self.assertEqual((torch.mm(a_copy, b) - b_copy).norm(), expectedNorm, 1e-8)
            self.assertEqual(res1, tb, 0)
            self.assertEqual(res1, b, 0)
            self.assertEqual(res1, res2, 0)
            self.assertEqual(res1, res3, 0)

        def _test_overdetermined(a, b, expectedNorm):
            m = a.size()[0]
            n = a.size()[1]
            assert(m > n)

            def check_norm(a, b, expected_norm, gels_result):
                # Checks |ax - b| and the residual info from the result
                n = a.size()[1]

                # The first n rows is the least square solution.
                # Rows n to m-1 contain residual information.
                x = gels_result[:n]
                resid_info = gels_result[n:]

                resid_norm = (torch.mm(a, x) - b).norm()
                self.assertEqual(resid_norm, expectedNorm, 1e-8)
                self.assertEqual(resid_info.norm(), resid_norm, 1e-8)

            a_copy = a.clone()
            b_copy = b.clone()
            res1 = torch.gels(b, a)[0]
            self.assertEqual(a, a_copy, 0)
            self.assertEqual(b, b_copy, 0)
            check_norm(a, b, expectedNorm, res1)

            ta = torch.Tensor()
            tb = torch.Tensor()
            res2 = torch.gels(b, a, out=(tb, ta))[0]
            self.assertEqual(a, a_copy, 0)
            self.assertEqual(b, b_copy, 0)
            check_norm(a, b, expectedNorm, res2)

            res3 = torch.gels(b, a, out=(b, a))[0]
            check_norm(a_copy, b_copy, expectedNorm, res3)

            self.assertEqual(res1, tb, 0)
            self.assertEqual(res1, b, 0)
            self.assertEqual(res1, res2, 0)
            self.assertEqual(res1, res3, 0)

        # basic test
        expectedNorm = 0
        a = torch.Tensor(((1.44, -9.96, -7.55, 8.34),
                          (-7.84, -0.28, 3.24, 8.09),
                          (-4.39, -3.24, 6.27, 5.28),
                          (4.53, 3.83, -6.64, 2.06))).t()
        b = torch.Tensor(((8.58, 8.26, 8.48, -5.28),
                          (9.35, -4.43, -0.70, -0.26))).t()
        _test_underdetermined(a, b, expectedNorm)

        # test overderemined
        expectedNorm = 17.390200628863
        a = torch.Tensor(((1.44, -9.96, -7.55, 8.34, 7.08, -5.45),
                          (-7.84, -0.28, 3.24, 8.09, 2.52, -5.70),
                          (-4.39, -3.24, 6.27, 5.28, 0.74, -1.19),
                          (4.53, 3.83, -6.64, 2.06, -2.47, 4.70))).t()
        b = torch.Tensor(((8.58, 8.26, 8.48, -5.28, 5.72, 8.93),
                          (9.35, -4.43, -0.70, -0.26, -7.36, -2.52))).t()
        _test_overdetermined(a, b, expectedNorm)

        # test underdetermined
        expectedNorm = 0
        a = torch.Tensor(((1.44, -9.96, -7.55),
                          (-7.84, -0.28, 3.24),
                          (-4.39, -3.24, 6.27),
                          (4.53, 3.83, -6.64))).t()
        b = torch.Tensor(((8.58, 8.26, 8.48),
                          (9.35, -4.43, -0.70))).t()
        _test_underdetermined(a, b, expectedNorm)

        # test reuse
        expectedNorm = 0
        a = torch.Tensor(((1.44, -9.96, -7.55, 8.34),
                          (-7.84, -0.28, 3.24, 8.09),
                          (-4.39, -3.24, 6.27, 5.28),
                          (4.53, 3.83, -6.64, 2.06))).t()
        b = torch.Tensor(((8.58, 8.26, 8.48, -5.28),
                          (9.35, -4.43, -0.70, -0.26))).t()
        ta = torch.Tensor()
        tb = torch.Tensor()
        torch.gels(b, a, out=(tb, ta))
        self.assertEqual((torch.mm(a, tb) - b).norm(), expectedNorm, 1e-8)
        torch.gels(b, a, out=(tb, ta))
        self.assertEqual((torch.mm(a, tb) - b).norm(), expectedNorm, 1e-8)
        torch.gels(b, a, out=(tb, ta))
        self.assertEqual((torch.mm(a, tb) - b).norm(), expectedNorm, 1e-8)

    @skipIfNoLapack
    def test_eig(self):
        a = torch.Tensor(((1.96, 0.00, 0.00, 0.00, 0.00),
                          (-6.49, 3.80, 0.00, 0.00, 0.00),
                          (-0.47, -6.39, 4.17, 0.00, 0.00),
                          (-7.20, 1.50, -1.51, 5.70, 0.00),
                          (-0.65, -6.34, 2.67, 1.80, -7.10))).t().contiguous()
        e = torch.eig(a)[0]
        ee, vv = torch.eig(a, True)
        te = torch.Tensor()
        tv = torch.Tensor()
        eee, vvv = torch.eig(a, True, out=(te, tv))
        self.assertEqual(e, ee, 1e-12)
        self.assertEqual(ee, eee, 1e-12)
        self.assertEqual(ee, te, 1e-12)
        self.assertEqual(vv, vvv, 1e-12)
        self.assertEqual(vv, tv, 1e-12)

        # test reuse
        X = torch.randn(4, 4)
        X = torch.mm(X.t(), X)
        e, v = torch.zeros(4, 2), torch.zeros(4, 4)
        torch.eig(X, True, out=(e, v))
        Xhat = torch.mm(torch.mm(v, torch.diag(e.select(1, 0))), v.t())
        self.assertEqual(X, Xhat, 1e-8, 'VeV\' wrong')
        self.assertFalse(v.is_contiguous(), 'V is contiguous')

        torch.eig(X, True, out=(e, v))
        Xhat = torch.mm(v, torch.mm(e.select(1, 0).diag(), v.t()))
        self.assertEqual(X, Xhat, 1e-8, 'VeV\' wrong')
        self.assertFalse(v.is_contiguous(), 'V is contiguous')

        # test non-contiguous
        X = torch.randn(4, 4)
        X = torch.mm(X.t(), X)
        e = torch.zeros(4, 2, 2)[:, 1]
        v = torch.zeros(4, 2, 4)[:, 1]
        self.assertFalse(v.is_contiguous(), 'V is contiguous')
        self.assertFalse(e.is_contiguous(), 'E is contiguous')
        torch.eig(X, True, out=(e, v))
        Xhat = torch.mm(torch.mm(v, torch.diag(e.select(1, 0))), v.t())
        self.assertEqual(X, Xhat, 1e-8, 'VeV\' wrong')

    @staticmethod
    def _test_symeig(self, conv_fn):
        xval = conv_fn(torch.rand(100, 3))
        cov = torch.mm(xval.t(), xval)
        rese = conv_fn(torch.zeros(3))
        resv = conv_fn(torch.zeros(3, 3))

        # First call to symeig
        self.assertTrue(resv.is_contiguous(), 'resv is not contiguous')
        torch.symeig(cov.clone(), True, out=(rese, resv))
        ahat = torch.mm(torch.mm(resv, torch.diag(rese)), resv.t())
        self.assertEqual(cov, ahat, 1e-8, 'VeV\' wrong')

        # Second call to symeig
        self.assertFalse(resv.is_contiguous(), 'resv is contiguous')
        torch.symeig(cov.clone(), True, out=(rese, resv))
        ahat = torch.mm(torch.mm(resv, torch.diag(rese)), resv.t())
        self.assertEqual(cov, ahat, 1e-8, 'VeV\' wrong')

        # test eigenvectors=False
        rese2 = conv_fn(torch.zeros(3))
        resv2 = conv_fn(torch.randn(3, 3))
        expected_resv2 = conv_fn(torch.zeros(3, 3))
        torch.symeig(cov.clone(), False, out=(rese2, resv2))
        self.assertEqual(rese, rese2)
        self.assertEqual(resv2, expected_resv2)

        # test non-contiguous
        X = conv_fn(torch.rand(5, 5))
        X = X.t() * X
        e = conv_fn(torch.zeros(4, 2)).select(1, 1)
        v = conv_fn(torch.zeros(4, 2, 4))[:, 1]
        self.assertFalse(v.is_contiguous(), 'V is contiguous')
        self.assertFalse(e.is_contiguous(), 'E is contiguous')
        torch.symeig(X, True, out=(e, v))
        Xhat = torch.mm(torch.mm(v, torch.diag(e)), v.t())
        self.assertEqual(X, Xhat, 1e-8, 'VeV\' wrong')

    @skipIfNoLapack
    def test_symeig(self):
        self._test_symeig(self, lambda x: x)

    @skipIfNoLapack
    def test_svd(self):
        a = torch.Tensor(((8.79, 6.11, -9.15, 9.57, -3.49, 9.84),
                          (9.93, 6.91, -7.93, 1.64, 4.02, 0.15),
                          (9.83, 5.04, 4.86, 8.83, 9.80, -8.99),
                          (5.45, -0.27, 4.85, 0.74, 10.00, -6.02),
                          (3.16, 7.98, 3.01, 5.80, 4.27, -5.31))).t().clone()
        u, s, v = torch.svd(a)
        uu = torch.Tensor()
        ss = torch.Tensor()
        vv = torch.Tensor()
        uuu, sss, vvv = torch.svd(a, out=(uu, ss, vv))
        self.assertEqual(u, uu, 0, 'torch.svd')
        self.assertEqual(u, uuu, 0, 'torch.svd')
        self.assertEqual(s, ss, 0, 'torch.svd')
        self.assertEqual(s, sss, 0, 'torch.svd')
        self.assertEqual(v, vv, 0, 'torch.svd')
        self.assertEqual(v, vvv, 0, 'torch.svd')

        # test reuse
        X = torch.randn(4, 4)
        U, S, V = torch.svd(X)
        Xhat = torch.mm(U, torch.mm(S.diag(), V.t()))
        self.assertEqual(X, Xhat, 1e-8, 'USV\' wrong')

        self.assertFalse(U.is_contiguous(), 'U is contiguous')
        torch.svd(X, out=(U, S, V))
        Xhat = torch.mm(U, torch.mm(S.diag(), V.t()))
        self.assertEqual(X, Xhat, 1e-8, 'USV\' wrong')

        # test non-contiguous
        X = torch.randn(5, 5)
        U = torch.zeros(5, 2, 5)[:, 1]
        S = torch.zeros(5, 2)[:, 1]
        V = torch.zeros(5, 2, 5)[:, 1]

        self.assertFalse(U.is_contiguous(), 'U is contiguous')
        self.assertFalse(S.is_contiguous(), 'S is contiguous')
        self.assertFalse(V.is_contiguous(), 'V is contiguous')
        torch.svd(X, out=(U, S, V))
        Xhat = torch.mm(U, torch.mm(S.diag(), V.t()))
        self.assertEqual(X, Xhat, 1e-8, 'USV\' wrong')

    @staticmethod
    def _test_svd_no_singularvectors(self, cast):
        for size in [(5, 5), (5, 20), (20, 5)]:
            a = cast(torch.randn(*size))
            u, s_expect, v = torch.svd(a)
            u, s_actual, v = torch.svd(a, compute_uv=False)
            self.assertEqual(s_expect, s_actual, "Singular values don't match")

    @skipIfNoLapack
    def test_svd_no_singularvectors(self):
        self._test_svd_no_singularvectors(self, lambda t: t)

    @staticmethod
    def _test_matrix_rank(self, conv_fn):
        a = conv_fn(torch.eye(10))
        self.assertEqual(torch.matrix_rank(a).item(), 10)
        self.assertEqual(torch.matrix_rank(a, True).item(), 10)

        a[5, 5] = 0
        self.assertEqual(torch.matrix_rank(a).item(), 9)
        self.assertEqual(torch.matrix_rank(a, True).item(), 9)

        a = conv_fn(torch.randn(24, 42))
        self.assertEqual(torch.matrix_rank(a), torch.matrix_rank(a.t()))
        aaT = torch.mm(a, a.t())
        self.assertEqual(torch.matrix_rank(aaT), torch.matrix_rank(aaT, True))
        aTa = torch.mm(a.t(), a)
        self.assertEqual(torch.matrix_rank(aTa), torch.matrix_rank(aTa, True))

        if TEST_NUMPY:
            from numpy.linalg import matrix_rank
            a = conv_fn(torch.randn(35, 75))
            self.assertEqual(torch.matrix_rank(a).item(), matrix_rank(a.cpu().numpy()))
            self.assertEqual(torch.matrix_rank(a, 0.01).item(), matrix_rank(a.cpu().numpy(), 0.01))

            aaT = torch.mm(a, a.t())
            self.assertEqual(torch.matrix_rank(aaT).item(), matrix_rank(aaT.cpu().numpy()))
            self.assertEqual(torch.matrix_rank(aaT, 0.01).item(), matrix_rank(aaT.cpu().numpy(), 0.01))

            if np.lib.NumpyVersion(np.__version__) >= '1.14.0':
                self.assertEqual(torch.matrix_rank(aaT, True).item(), matrix_rank(aaT.cpu().numpy(), True))
                self.assertEqual(torch.matrix_rank(aaT, 0.01, True).item(),
                                 matrix_rank(aaT.cpu().numpy(), 0.01, True))

    @skipIfNoLapack
    def test_matrix_rank(self):
        self._test_matrix_rank(self, lambda x: x)

    @staticmethod
    def _test_signal_window_functions(self, device='cpu'):
        if not TEST_SCIPY:
            raise unittest.SkipTest('Scipy not found')

        def test(name):
            torch_method = getattr(torch, name + '_window')
            for size in [1, 2, 5, 10, 50, 100, 1024, 2048]:
                for periodic in [True, False]:
                    res = torch_method(size, periodic=periodic, device=device)
                    ref = torch.from_numpy(signal.get_window(name, size, fftbins=periodic))
                    self.assertEqual(res, ref)
            with self.assertRaisesRegex(RuntimeError, r'not implemented for sparse types'):
                torch_method(3, layout=torch.sparse_coo)
            with self.assertRaisesRegex(RuntimeError, r'floating point'):
                torch_method(3, dtype=torch.long)
            self.assertTrue(torch_method(3, requires_grad=True).requires_grad)
            self.assertFalse(torch_method(3).requires_grad)

        for window in ['hann', 'hamming', 'bartlett', 'blackman']:
            test(window)

    def test_signal_window_functions(self):
        self._test_signal_window_functions(self)

    @staticmethod
    def _test_inverse(self, conv_fn):
        from common_utils import random_fullrank_matrix_distinct_singular_value

        # no batches: 2-D tensors
        matrix = conv_fn(random_fullrank_matrix_distinct_singular_value(5))
        matrix_inverse = torch.inverse(matrix)
        identity = conv_fn(torch.eye(5))
        self.assertEqual(identity, torch.mm(matrix, matrix_inverse), 1e-8, 'inverse value')
        self.assertEqual(identity, torch.mm(matrix_inverse, matrix), 1e-8, 'inverse value')

        matrix_inverse_out = conv_fn(torch.empty(5, 5))
        torch.inverse(matrix, out=matrix_inverse_out)
        self.assertEqual(matrix_inverse_out, matrix_inverse, 0, 'inverse value in-place')
        # second call, now that matrix_inverse_out is transposed
        torch.inverse(matrix, out=matrix_inverse_out)
        self.assertEqual(matrix_inverse_out, matrix_inverse, 0, 'inverse value in-place')

        # one batch
        matrix = conv_fn(random_fullrank_matrix_distinct_singular_value(5, 1))
        matrix_inverse = torch.inverse(matrix)
        expected_inv = matrix.squeeze(0).inverse()
        self.assertEqual(matrix_inverse, expected_inv.unsqueeze(0))

        # four batches
        matrices = conv_fn(random_fullrank_matrix_distinct_singular_value(5, 4))
        expected_inv_list = []
        for i in range(0, 4):
            expected_inv_list.append(torch.inverse(matrices[i]))
        expected_inv = torch.stack(expected_inv_list)
        matrices_inverse = torch.inverse(matrices)
        self.assertEqual(matrices_inverse, expected_inv)

        # six batches (2 x 3)
        matrices = conv_fn(random_fullrank_matrix_distinct_singular_value(5, 2, 3))
        expected_inv_list = []
        for mat in matrices.view(-1, 5, 5):
            expected_inv_list.append(torch.inverse(mat))
        expected_inv = torch.stack(expected_inv_list).view(2, 3, 5, 5)
        matrices_inverse = torch.inverse(matrices)
        self.assertEqual(matrices_inverse, expected_inv)

        # incorrect input test
        with self.assertRaisesRegex(RuntimeError, "must be batches of square matrices"):
            torch.inverse(torch.randn(2, 3, 4, 3))

        # correctness test
        matrices = conv_fn(random_fullrank_matrix_distinct_singular_value(5, 3))
        matrices_inverse = torch.inverse(matrices)
        self.assertEqual(torch.matmul(matrices, matrices_inverse), identity.expand_as(matrices))
        self.assertEqual(torch.matmul(matrices_inverse, matrices), identity.expand_as(matrices))

        # torch.inverse with out and batches
        matrices = conv_fn(random_fullrank_matrix_distinct_singular_value(5, 3))
        matrices_inverse = conv_fn(torch.empty(3, 5, 5))
        torch.inverse(matrices, out=matrices_inverse)
        self.assertEqual(torch.inverse(matrices), matrices_inverse)

        # non-contiguous inputs
        if not TEST_NUMPY:
            return

        from numpy.linalg import inv
        matrices = conv_fn(random_fullrank_matrix_distinct_singular_value(3, 2)).permute(0, 2, 1)
        assert not matrices.is_contiguous()
        matrices_inverse = torch.inverse(matrices)
        expected_inv = torch.as_tensor(inv(matrices.cpu().numpy()))
        self.assertEqual(matrices_inverse, conv_fn(expected_inv))

    @skipIfNoLapack
    def test_inverse(self):
        self._test_inverse(self, lambda t: t)

    @staticmethod
    def _test_pinverse(self, conv_fn):
        def run_test(M):
            # Testing against definition for pseudo-inverses
            MPI = torch.pinverse(M)
            self.assertEqual(M, M.mm(MPI).mm(M), 1e-8, 'pseudo-inverse condition 1')
            self.assertEqual(MPI, MPI.mm(M).mm(MPI), 1e-8, 'pseudo-inverse condition 2')
            self.assertEqual(M.mm(MPI), (M.mm(MPI)).t(), 1e-8, 'pseudo-inverse condition 3')
            self.assertEqual(MPI.mm(M), (MPI.mm(M)).t(), 1e-8, 'pseudo-inverse condition 4')

        # Square matrix
        M = conv_fn(torch.randn(5, 5))
        run_test(M)

        # Rectangular matrix
        M = conv_fn(torch.randn(3, 4))
        run_test(M)

        # Test inverse and pseudo-inverse for invertible matrix
        M = torch.randn(5, 5)
        M = conv_fn(M.mm(M.t()))
        self.assertEqual(conv_fn(torch.eye(5)), M.pinverse().mm(M), 1e-7, 'pseudo-inverse for invertible matrix')

    @skipIfNoLapack
    def test_pinverse(self):
        self._test_pinverse(self, conv_fn=lambda x: x)

    @staticmethod
    def _test_matrix_power(self, conv_fn):
        def run_test(M, sign=1):
            if sign == -1:
                M = M.inverse()
            MP2 = torch.matrix_power(M, 2)
            self.assertEqual(MP2, torch.matmul(M, M))

            MP3 = torch.matrix_power(M, 3)
            self.assertEqual(MP3, torch.matmul(MP2, M))

            MP4 = torch.matrix_power(M, 4)
            self.assertEqual(MP4, torch.matmul(MP2, MP2))

            MP6 = torch.matrix_power(M, 6)
            self.assertEqual(MP6, torch.matmul(MP3, MP3))

            MP0 = torch.matrix_power(M, 0)
            self.assertEqual(MP0, torch.eye(M.size(-2)).expand_as(M))

        # Single matrix
        M = conv_fn(torch.randn(5, 5))
        run_test(M)

        # Batch matrices
        M = conv_fn(torch.randn(3, 3, 3))
        run_test(M)

        # Many batch matrices
        M = conv_fn(torch.randn(2, 3, 3, 3))
        run_test(M)

        # This is for negative powers
        from common_utils import random_fullrank_matrix_distinct_singular_value
        M = conv_fn(random_fullrank_matrix_distinct_singular_value(5))
        run_test(M, sign=-1)

        M = conv_fn(random_fullrank_matrix_distinct_singular_value(3, 3))
        run_test(M, sign=-1)

        M = conv_fn(random_fullrank_matrix_distinct_singular_value(3, 2, 3))
        run_test(M, sign=-1)

    @skipIfNoLapack
    def test_matrix_power(self):
        self._test_matrix_power(self, conv_fn=lambda x: x)

    @staticmethod
    def _test_chain_matmul(self, cast):
        def product(matrices):
            for mat in matrices[1:]:
                matrices[0] = matrices[0].mm(mat)
            return matrices[0]

        def run_test(p, cast):
            matrices = []
            for (pi, pi_1) in zip(p[:-1], p[1:]):
                matrices.append(cast(torch.randn(pi, pi_1)))
            self.assertEqual(torch.chain_matmul(*matrices), product(matrices))

        run_test([10, 20, 30, 5], cast)
        run_test([15, 5, 10, 20, 25], cast)

    def test_chain_matmul(self):
        self._test_chain_matmul(self, cast=lambda x: x)

    @staticmethod
    def _test_det_logdet_slogdet(self, device):
        def reference_slogdet(M):
            if TEST_NUMPY:
                sdet, logabsdet = np.linalg.slogdet(M.detach().cpu().numpy())
                return M.new_tensor(sdet), M.new_tensor(logabsdet)
            else:
                # naive row reduction
                M = M.clone()
                l = M.size(0)
                multiplier = 1
                for i in range(l):
                    if M[i, 0].item() != 0:
                        if i != 0:
                            M[0], M[i] = M[i], M[0]
                            multiplier = -1
                        break
                else:
                    return 0
                for i in range(1, l):
                    row = M[i]
                    for j in range(i):
                        row -= row[j] / M[j, j] * M[j]
                    M[i] = row
            sdet = M.diag().sign().prod()
            logabsdet = M.diag().abs_().log_().sum().add_(math.log(multiplier))
            return sdet, logabsdet

        def test_single_det(M, target, desc):
            target_sdet, target_logabsdet = target

            det = M.det()
            logdet = M.logdet()
            sdet, logabsdet = M.slogdet()

            # Test det
            self.assertEqual(det, target_sdet * target_logabsdet.exp(), 1e-7, '{} (det)'.format(desc))

            # Test slogdet
            # Compare the overall value rather than individual parts because of
            # precision issues when det is near zero.
            self.assertEqual(sdet * logabsdet.exp(), target_sdet * target_logabsdet.exp(), 1e-7, '{} (slogdet)'.format(desc))

            # Test logdet
            # Compare logdet against our own pytorch slogdet because they should
            # be consistent, while it may behave slightly differently with other
            # slogdet implementations when det is near zero due to precision
            # issues.
            if sdet.item() < 0:
                self.assertTrue(logdet.item() != logdet.item(), '{} (logdet negative case)'.format(desc))
            else:
                self.assertEqual(logdet.exp(), target_logabsdet.exp(), 1e-7, '{} (logdet non-negative case)'.format(desc))

        eye = torch.eye(5, device=device)
        test_single_det(eye, (torch.ones((), device=device), torch.zeros((), device=device)), 'identity')

        # TODO: Remove when MAGMA 2.5.0 is built for CUDA 8 and CUDA 9.2
        is_cuda_8_92 = False
        if torch.cuda.is_available() and torch.version.cuda is not None:
            is_cuda_8_92 = any(x in torch.version.cuda for x in ['8.0', '9.2'])

        def test(M):
            assert M.size(0) >= 5, 'this helper fn assumes M to be at least 5x5'
            M = M.to(device)

            if M.is_cuda and is_cuda_8_92:
                return

            ref_M_sdet, ref_M_logabsdet = reference_slogdet(M)

            test_single_det(M, (ref_M_sdet, ref_M_logabsdet), 'basic')
            if ref_M_logabsdet.exp().item() >= 1e-6:  # skip singular
                M_inv = M.inverse()
                test_single_det(M_inv, reference_slogdet(M_inv), 'inverse')

            test_single_det(M, (ref_M_sdet, ref_M_logabsdet), 'transpose')

            for x in [0, 2, 4]:
                for scale in [-2, -0.1, 0, 10]:
                    if scale > 0:
                        target = ref_M_sdet, ref_M_logabsdet + math.log(scale)
                    elif scale == 0:
                        target = torch.zeros_like(ref_M_sdet), torch.full_like(ref_M_logabsdet, -inf)
                    else:
                        target = ref_M_sdet.neg(), ref_M_logabsdet + math.log(-scale)

                    # dim 0
                    M_clone = M.clone()
                    M_clone[:, x] *= scale
                    test_single_det(M_clone, target, 'scale a row')
                    # dim 1
                    M_clone = M.clone()
                    M_clone[x, :] *= scale
                    test_single_det(M_clone, target, 'scale a column')

            for x1, x2 in [(0, 3), (4, 1), (3, 2)]:
                assert x1 != x2, 'x1 and x2 needs to be different for this test'
                target = torch.zeros_like(ref_M_sdet), torch.full_like(ref_M_logabsdet, -inf)
                # dim 0
                M_clone = M.clone()
                M_clone[:, x2] = M_clone[:, x1]
                test_single_det(M_clone, target, 'two rows are same')
                # dim 1
                M_clone = M.clone()
                M_clone[x2, :] = M_clone[x1, :]
                test_single_det(M_clone, target, 'two columns are same')

                for scale1, scale2 in [(0.3, -1), (0, 2), (10, 0.1)]:
                    det_scale = scale1 * scale2 * -1
                    if det_scale > 0:
                        target = ref_M_sdet, ref_M_logabsdet + math.log(det_scale)
                    elif det_scale == 0:
                        target = torch.zeros_like(ref_M_sdet), torch.full_like(ref_M_logabsdet, -inf)
                    else:
                        target = ref_M_sdet.neg(), ref_M_logabsdet + math.log(-det_scale)

                    # dim 0
                    M_clone = M.clone()
                    t = M_clone[:, x1] * scale1
                    M_clone[:, x1] += M_clone[:, x2] * scale2
                    M_clone[:, x2] = t
                    test_single_det(M_clone, target, 'exchanging rows')
                    # dim 1
                    M_clone = M.clone()
                    t = M_clone[x1, :] * scale1
                    M_clone[x1, :] += M_clone[x2, :] * scale2
                    M_clone[x2, :] = t
                    test_single_det(M_clone, target, 'exchanging columns')

        def get_random_mat_scale(n):
            # For matrices with values i.i.d. with 0 mean, unit variance, and
            # subexponential tail, we have:
            #   E[log det(A^2)] \approx log((n-1)!)
            #
            # Notice:
            #   log Var[det(A)] = log E[det(A^2)] >= E[log det(A^2)]
            #
            # So:
            #   stddev[det(A)] >= sqrt( (n-1)! )
            #
            # We use this as an intuitive guideline to scale random generated
            # matrices so our closeness tests can work more robustly:
            #   scale by sqrt( (n-1)! )^(-1/n) = ( (n-1)! )^(-1/(2n))
            #
            # source: https://arxiv.org/pdf/1112.0752.pdf

            # TODO: technically we need subexponential distn for this to hold,
            #       but we mostly use gaussian entries below. Consider switching
            #       to Chi-sq if this turns out not stable enough, since Chi-sq
            #       is easy enough to sample from.
            return math.factorial(n - 1) ** (-1.0 / (2 * n))

        for n in [5, 10, 25]:
            scale = get_random_mat_scale(n)
            test(torch.randn(n, n, device=device) * scale)
            r = torch.randn(n, n, device=device) * scale
            # symmetric psd
            test(r.mm(r.t()))
            # symmetric pd
            r = torch.randn(n, n, device=device) * scale
            test(r.mm(r.t()) + torch.eye(n, device=device) * 1e-6)
            # symmetric
            r = torch.randn(n, n, device=device) * scale
            for i in range(n):
                for j in range(i):
                    r[i, j] = r[j, i]
            test(r)
            # non-contiguous
            test((torch.randn(n, n, n + 1, device=device) * scale)[:, 2, 1:])
            # det = 0
            r = torch.randn(n, n, device=device) * scale
            u, s, v = r.svd()
            if reference_slogdet(u)[0] < 0:
                u = -u
            if reference_slogdet(v)[0] < 0:
                v = -v
            s[0] *= -1
            s[-1] = 0
            test(u.mm(s.diag()).mm(v))

        # Small values to test numerical stability. Note that we don't scale
        # this matrix.
        r = torch.randn(512, 512, device=device)
        u, s, v = r.svd()
        s.fill_(1. / (100 * s.numel()))
        test(u.mm(s.diag()).mm(v))

    @skipIfNoLapack
    def test_det_logdet_slogdet(self):
        self._test_det_logdet_slogdet(self, 'cpu')

    @staticmethod
    def _test_fft_ifft_rfft_irfft(self, device='cpu'):
        def _test_complex(sizes, signal_ndim, prepro_fn=lambda x: x):
            x = prepro_fn(torch.randn(*sizes, device=device))
            for normalized in (True, False):
                res = x.fft(signal_ndim, normalized=normalized)
                rec = res.ifft(signal_ndim, normalized=normalized)
                self.assertEqual(x, rec, 1e-8, 'fft and ifft')
                res = x.ifft(signal_ndim, normalized=normalized)
                rec = res.fft(signal_ndim, normalized=normalized)
                self.assertEqual(x, rec, 1e-8, 'ifft and fft')

        def _test_real(sizes, signal_ndim, prepro_fn=lambda x: x):
            x = prepro_fn(torch.randn(*sizes, device=device))
            signal_numel = 1
            signal_sizes = x.size()[-signal_ndim:]
            for normalized, onesided in product((True, False), repeat=2):
                res = x.rfft(signal_ndim, normalized=normalized, onesided=onesided)
                if not onesided:  # check Hermitian symmetry
                    def test_one_sample(res, test_num=10):
                        idxs_per_dim = [torch.LongTensor(test_num).random_(s).tolist() for s in signal_sizes]
                        for idx in zip(*idxs_per_dim):
                            reflected_idx = tuple((s - i) % s for i, s in zip(idx, res.size()))
                            idx_val = res.__getitem__(idx)
                            reflected_val = res.__getitem__(reflected_idx)
                            self.assertEqual(idx_val[0], reflected_val[0], 'rfft hermitian symmetry on real part')
                            self.assertEqual(idx_val[1], -reflected_val[1], 'rfft hermitian symmetry on imaginary part')
                    if len(sizes) == signal_ndim:
                        test_one_sample(res)
                    else:
                        output_non_batch_shape = res.size()[-(signal_ndim + 1):]
                        flatten_batch_res = res.view(-1, *output_non_batch_shape)
                        nb = flatten_batch_res.size(0)
                        test_idxs = torch.LongTensor(min(nb, 4)).random_(nb)
                        for test_idx in test_idxs.tolist():
                            test_one_sample(flatten_batch_res[test_idx])
                    # compare with C2C
                    xc = torch.stack([x, torch.zeros_like(x)], -1)
                    xc_res = xc.fft(signal_ndim, normalized=normalized)
                    self.assertEqual(res, xc_res)
                test_input_signal_sizes = [signal_sizes]
                rec = res.irfft(signal_ndim, normalized=normalized,
                                onesided=onesided, signal_sizes=signal_sizes)
                self.assertEqual(x, rec, 1e-8, 'rfft and irfft')
                if not onesided:  # check that we can use C2C ifft
                    rec = res.ifft(signal_ndim, normalized=normalized)
                    self.assertEqual(x, rec.select(-1, 0), 1e-8, 'twosided rfft and ifft real')
                    self.assertEqual(rec.select(-1, 1).data.abs().mean(), 0, 1e-8, 'twosided rfft and ifft imaginary')

        # contiguous case
        _test_real((100,), 1)
        _test_real((10, 1, 10, 100), 1)
        _test_real((100, 100), 2)
        _test_real((2, 2, 5, 80, 60), 2)
        _test_real((50, 40, 70), 3)
        _test_real((30, 1, 50, 25, 20), 3)

        _test_complex((100, 2), 1)
        _test_complex((100, 100, 2), 1)
        _test_complex((100, 100, 2), 2)
        _test_complex((1, 20, 80, 60, 2), 2)
        _test_complex((50, 40, 70, 2), 3)
        _test_complex((6, 5, 50, 25, 20, 2), 3)

        # non-contiguous case
        _test_real((165,), 1, lambda x: x.narrow(0, 25, 100))  # input is not aligned to complex type
        _test_real((100, 100, 3), 1, lambda x: x[:, :, 0])
        _test_real((100, 100), 2, lambda x: x.t())
        _test_real((20, 100, 10, 10), 2, lambda x: x.view(20, 100, 100)[:, :60])
        _test_real((65, 80, 115), 3, lambda x: x[10:60, 13:53, 10:80])
        _test_real((30, 20, 50, 25), 3, lambda x: x.transpose(1, 2).transpose(2, 3))

        _test_complex((2, 100), 1, lambda x: x.t())
        _test_complex((100, 2), 1, lambda x: x.expand(100, 100, 2))
        _test_complex((300, 200, 3), 2, lambda x: x[:100, :100, 1:])  # input is not aligned to complex type
        _test_complex((20, 90, 110, 2), 2, lambda x: x[:, 5:85].narrow(2, 5, 100))
        _test_complex((40, 60, 3, 80, 2), 3, lambda x: x.transpose(2, 0).select(0, 2)[5:55, :, 10:])
        _test_complex((30, 55, 50, 22, 2), 3, lambda x: x[:, 3:53, 15:40, 1:21])

        # non-contiguous with strides not representable as aligned with complex type
        _test_complex((50,), 1, lambda x: x.as_strided([5, 5, 2], [3, 2, 1]))
        _test_complex((50,), 1, lambda x: x.as_strided([5, 5, 2], [4, 2, 2]))
        _test_complex((50,), 1, lambda x: x.as_strided([5, 5, 2], [4, 3, 1]))
        _test_complex((50,), 2, lambda x: x.as_strided([5, 5, 2], [3, 3, 1]))
        _test_complex((50,), 2, lambda x: x.as_strided([5, 5, 2], [4, 2, 2]))
        _test_complex((50,), 2, lambda x: x.as_strided([5, 5, 2], [4, 3, 1]))

    @unittest.skipIf(not TEST_MKL, "PyTorch is built without MKL support")
    def test_fft_ifft_rfft_irfft(self):
        self._test_fft_ifft_rfft_irfft(self)

    @staticmethod
    def _test_stft(self, device='cpu'):
        if not TEST_LIBROSA:
            raise unittest.SkipTest('librosa not found')

        def librosa_stft(x, n_fft, hop_length, win_length, window, center):
            if window is None:
                window = np.ones(n_fft if win_length is None else win_length)
            else:
                window = window.cpu().numpy()
            input_1d = x.dim() == 1
            if input_1d:
                x = x.view(1, -1)
            result = []
            for xi in x:
                ri = librosa.stft(xi.cpu().numpy(), n_fft, hop_length, win_length, window, center=center)
                result.append(torch.from_numpy(np.stack([ri.real, ri.imag], -1)))
            result = torch.stack(result, 0)
            if input_1d:
                result = result[0]
            return result

        def _test(sizes, n_fft, hop_length=None, win_length=None, win_sizes=None,
                  center=True, expected_error=None):
            x = torch.randn(*sizes, device=device)
            if win_sizes is not None:
                window = torch.randn(*win_sizes, device=device)
            else:
                window = None
            if expected_error is None:
                result = x.stft(n_fft, hop_length, win_length, window, center=center)
                ref_result = librosa_stft(x, n_fft, hop_length, win_length, window, center)
                self.assertEqual(result, ref_result, 7e-6, 'stft comparison against librosa')
            else:
                self.assertRaises(expected_error,
                                  lambda: x.stft(n_fft, hop_length, win_length, window, center=center))

        for center in [True, False]:
            _test((10,), 7, center=center)
            _test((10, 4000), 1024, center=center)

            _test((10,), 7, 2, center=center)
            _test((10, 4000), 1024, 512, center=center)

            _test((10,), 7, 2, win_sizes=(7,), center=center)
            _test((10, 4000), 1024, 512, win_sizes=(1024,), center=center)

            # spectral oversample
            _test((10,), 7, 2, win_length=5, center=center)
            _test((10, 4000), 1024, 512, win_length=100, center=center)

        _test((10, 4, 2), 1, 1, expected_error=RuntimeError)
        _test((10,), 11, 1, center=False, expected_error=RuntimeError)
        _test((10,), -1, 1, expected_error=RuntimeError)
        _test((10,), 3, win_length=5, expected_error=RuntimeError)
        _test((10,), 5, 4, win_sizes=(11,), expected_error=RuntimeError)
        _test((10,), 5, 4, win_sizes=(1, 1), expected_error=RuntimeError)

    def test_stft(self):
        self._test_stft(self)

    @unittest.skip("Not implemented yet")
    def test_conv2(self):
        x = torch.rand(math.floor(torch.uniform(50, 100)), math.floor(torch.uniform(50, 100)))
        k = torch.rand(math.floor(torch.uniform(10, 20)), math.floor(torch.uniform(10, 20)))
        imvc = torch.conv2(x, k)
        imvc2 = torch.conv2(x, k, 'V')
        imfc = torch.conv2(x, k, 'F')

        ki = k.clone()
        ks = k.storage()
        kis = ki.storage()
        for i in range(ks.size() - 1, 0, -1):
            kis[ks.size() - i + 1] = ks[i]
        # for i=ks.size(), 1, -1 do kis[ks.size()-i+1]=ks[i] end
        imvx = torch.xcorr2(x, ki)
        imvx2 = torch.xcorr2(x, ki, 'V')
        imfx = torch.xcorr2(x, ki, 'F')

        self.assertEqual(imvc, imvc2, 0, 'torch.conv2')
        self.assertEqual(imvc, imvx, 0, 'torch.conv2')
        self.assertEqual(imvc, imvx2, 0, 'torch.conv2')
        self.assertEqual(imfc, imfx, 0, 'torch.conv2')
        self.assertLessEqual(math.abs(x.dot(x) - torch.xcorr2(x, x)[0][0]), 1e-10, 'torch.conv2')

        xx = torch.Tensor(2, x.size(1), x.size(2))
        xx[1].copy_(x)
        xx[2].copy_(x)
        kk = torch.Tensor(2, k.size(1), k.size(2))
        kk[1].copy_(k)
        kk[2].copy_(k)

        immvc = torch.conv2(xx, kk)
        immvc2 = torch.conv2(xx, kk, 'V')
        immfc = torch.conv2(xx, kk, 'F')

        self.assertEqual(immvc[0], immvc[1], 0, 'torch.conv2')
        self.assertEqual(immvc[0], imvc, 0, 'torch.conv2')
        self.assertEqual(immvc2[0], imvc2, 0, 'torch.conv2')
        self.assertEqual(immfc[0], immfc[1], 0, 'torch.conv2')
        self.assertEqual(immfc[0], imfc, 0, 'torch.conv2')

    @unittest.skip("Not implemented yet")
    def test_conv3(self):
        x = torch.rand(math.floor(torch.uniform(20, 40)),
                       math.floor(torch.uniform(20, 40)),
                       math.floor(torch.uniform(20, 40)))
        k = torch.rand(math.floor(torch.uniform(5, 10)),
                       math.floor(torch.uniform(5, 10)),
                       math.floor(torch.uniform(5, 10)))
        imvc = torch.conv3(x, k)
        imvc2 = torch.conv3(x, k, 'V')
        imfc = torch.conv3(x, k, 'F')

        ki = k.clone()
        ks = k.storage()
        kis = ki.storage()
        for i in range(ks.size() - 1, 0, -1):
            kis[ks.size() - i + 1] = ks[i]
        imvx = torch.xcorr3(x, ki)
        imvx2 = torch.xcorr3(x, ki, 'V')
        imfx = torch.xcorr3(x, ki, 'F')

        self.assertEqual(imvc, imvc2, 0, 'torch.conv3')
        self.assertEqual(imvc, imvx, 0, 'torch.conv3')
        self.assertEqual(imvc, imvx2, 0, 'torch.conv3')
        self.assertEqual(imfc, imfx, 0, 'torch.conv3')
        self.assertLessEqual(math.abs(x.dot(x) - torch.xcorr3(x, x)[0][0][0]), 4e-10, 'torch.conv3')

        xx = torch.Tensor(2, x.size(1), x.size(2), x.size(3))
        xx[1].copy_(x)
        xx[2].copy_(x)
        kk = torch.Tensor(2, k.size(1), k.size(2), k.size(3))
        kk[1].copy_(k)
        kk[2].copy_(k)

        immvc = torch.conv3(xx, kk)
        immvc2 = torch.conv3(xx, kk, 'V')
        immfc = torch.conv3(xx, kk, 'F')

        self.assertEqual(immvc[0], immvc[1], 0, 'torch.conv3')
        self.assertEqual(immvc[0], imvc, 0, 'torch.conv3')
        self.assertEqual(immvc2[0], imvc2, 0, 'torch.conv3')
        self.assertEqual(immfc[0], immfc[1], 0, 'torch.conv3')
        self.assertEqual(immfc[0], imfc, 0, 'torch.conv3')

    @unittest.skip("Not implemented yet")
    def _test_conv_corr_eq(self, fn, fn_2_to_3):
        ix = math.floor(random.randint(20, 40))
        iy = math.floor(random.randint(20, 40))
        iz = math.floor(random.randint(20, 40))
        kx = math.floor(random.randint(5, 10))
        ky = math.floor(random.randint(5, 10))
        kz = math.floor(random.randint(5, 10))

        x = torch.rand(ix, iy, iz)
        k = torch.rand(kx, ky, kz)

        o3 = fn(x, k)
        o32 = torch.zeros(o3.size())
        fn_2_to_3(x, k, o3, o32)
        self.assertEqual(o3, o32)

    @unittest.skip("Not implemented yet")
    def test_xcorr3_xcorr2_eq(self):
        def reference(x, k, o3, o32):
            for i in range(o3.size(1)):
                for j in range(k.size(1)):
                    o32[i].add(torch.xcorr2(x[i + j - 1], k[j]))
        self._test_conv_corr_eq(torch.xcorr3, reference)

    @unittest.skip("Not implemented yet")
    def test_xcorr3_xcorr2_eq_full(self):
        def reference(x, k, o3, o32):
            for i in range(x.size(1)):
                for j in range(k.size(1)):
                    o32[i].add(torch.xcorr2(x[i], k[k.size(1) - j + 1], 'F'))
        self._test_conv_corr_eq(lambda x, k: torch.xcorr3(x, k, 'F'), reference)

    @unittest.skip("Not implemented yet")
    def test_conv3_conv2_eq_valid(self):
        def reference(x, k, o3, o32):
            for i in range(o3.size(1)):
                for j in range(k.size(1)):
                    o32[i].add(torch.conv2(x[i + j - 1], k[k.size(1) - j + 1]))
        self._test_conv_corr_eq(torch.conv3, reference)

    @unittest.skip("Not implemented yet")
    def test_fconv3_fconv2_eq(self):
        def reference(x, k, o3, o32):
            for i in range(o3.size(1)):
                for j in range(k.size(1)):
                    o32[i + j - 1].add(torch.conv2(x[i], k[j], 'F'))
        self._test_conv_corr_eq(lambda x, k: torch.conv3(x, k, 'F'), reference)

    def test_logical(self):
        x = torch.rand(100, 100) * 2 - 1

        xgt = torch.gt(x, 1)
        xlt = torch.lt(x, 1)

        xeq = torch.eq(x, 1)
        xne = torch.ne(x, 1)

        neqs = xgt + xlt
        all = neqs + xeq
        self.assertEqual(neqs.long().sum(), xne.long().sum(), 0)
        self.assertEqual(x.nelement(), all.long().sum())

    def test_isfinite(self):
        x = torch.Tensor([1, inf, 2, -inf, nan, -10])
        self.assertEqual(torch.isfinite(x), torch.ByteTensor([1, 0, 1, 0, 0, 1]))

    def test_isfinite_int(self):
        x = torch.tensor([1, 2, 3])
        self.assertEqual(torch.isfinite(x), torch.ByteTensor([1, 1, 1]))

    @staticmethod
    def _test_isinf(self, cast):
        t1 = cast(torch.Tensor([1, inf, 2, -inf, nan]))
        t2 = cast(torch.ByteTensor([1, 2, 3]))
        t3 = cast(torch.CharTensor([1, 2, 3]))
        t4 = cast(torch.ShortTensor([1, 2, 3]))
        t5 = cast(torch.IntTensor([1, 2, 3]))
        t6 = cast(torch.LongTensor([1, 2, 3]))
        self.assertEqual(torch.isinf(t1), cast(torch.ByteTensor([0, 1, 0, 1, 0])))
        self.assertEqual(torch.isinf(t2), cast(torch.ByteTensor([0, 0, 0])))
        self.assertEqual(torch.isinf(t3), cast(torch.ByteTensor([0, 0, 0])))
        self.assertEqual(torch.isinf(t4), cast(torch.ByteTensor([0, 0, 0])))
        self.assertEqual(torch.isinf(t5), cast(torch.ByteTensor([0, 0, 0])))
        self.assertEqual(torch.isinf(t6), cast(torch.ByteTensor([0, 0, 0])))

    def test_isinf(self):
        self._test_isinf(self, lambda t: t)

    def test_isnan(self):
        x = torch.Tensor([1, nan, 2])
        self.assertEqual(torch.isnan(x), torch.ByteTensor([0, 1, 0]))

    def test_RNGState(self):
        state = torch.get_rng_state()
        stateCloned = state.clone()
        before = torch.rand(1000)

        self.assertEqual(state.ne(stateCloned).long().sum(), 0, 0)

        torch.set_rng_state(state)
        after = torch.rand(1000)
        self.assertEqual(before, after, 0)

    def test_RNGStateAliasing(self):
        # Fork the random number stream at this point
        gen = torch.Generator()
        gen.set_state(torch.get_rng_state())
        self.assertEqual(gen.get_state(), torch.get_rng_state())

        target_value = torch.rand(1000)
        # Dramatically alter the internal state of the main generator
        _ = torch.rand(100000)
        forked_value = torch.rand(1000, generator=gen)
        self.assertEqual(target_value, forked_value, 0, "RNG has not forked correctly.")

    def test_RNG_after_pickle(self):
        torch.random.manual_seed(100)
        before = torch.rand(10)

        torch.random.manual_seed(100)
        buf = io.BytesIO()
        tensor = torch.Tensor([1, 2, 3])
        ForkingPickler(buf, pickle.HIGHEST_PROTOCOL).dump(tensor)
        after = torch.rand(10)

        self.assertEqual(before, after, 0)

    def test_boxMullerState(self):
        torch.manual_seed(123)
        odd_number = 101
        seeded = torch.randn(odd_number)
        state = torch.get_rng_state()
        midstream = torch.randn(odd_number)
        torch.set_rng_state(state)
        repeat_midstream = torch.randn(odd_number)
        torch.manual_seed(123)
        reseeded = torch.randn(odd_number)
        self.assertEqual(midstream, repeat_midstream, 0,
                         'get_rng_state/set_rng_state not generating same sequence of normally distributed numbers')
        self.assertEqual(seeded, reseeded, 0,
                         'repeated calls to manual_seed not generating same sequence of normally distributed numbers')

    def test_manual_seed(self):
        rng_state = torch.get_rng_state()
        torch.manual_seed(2)
        x = torch.randn(100)
        self.assertEqual(torch.initial_seed(), 2)
        torch.manual_seed(2)
        y = torch.randn(100)
        self.assertEqual(x, y)
        torch.set_rng_state(rng_state)

    @staticmethod
    def _test_cholesky(self, cast):
        x = cast(torch.rand(10, 10) + 1e-1)
        A = torch.mm(x, x.t())

        # default Case
        C = torch.cholesky(A)
        B = torch.mm(C, C.t())
        self.assertEqual(A, B, 1e-14)

        # test Upper Triangular
        U = torch.cholesky(A, True)
        B = torch.mm(U.t(), U)
        self.assertEqual(A, B, 1e-14, 'cholesky (upper) did not allow rebuilding the original matrix')

        # test Lower Triangular
        L = torch.cholesky(A, False)
        B = torch.mm(L, L.t())
        self.assertEqual(A, B, 1e-14, 'cholesky (lower) did not allow rebuilding the original matrix')

    @skipIfNoLapack
    def test_cholesky(self):
        self._test_cholesky(self, lambda t: t)

    @staticmethod
    def _test_cholesky_batched(self, cast):
        from common_utils import random_symmetric_pd_matrix

        def cholesky_test_helper(n, batch_dims, cast, upper):
            A = cast(random_symmetric_pd_matrix(n, *batch_dims))
            cholesky_exp = torch.stack([m.cholesky(upper=upper) for m in A.reshape(-1, n, n)])
            cholesky_exp = cholesky_exp.reshape_as(A)
            self.assertEqual(cholesky_exp, torch.cholesky(A, upper=upper))

        for upper, batchsize in product([True, False], [(3,), (3, 4), (2, 3, 4)]):
            cholesky_test_helper(3, batchsize, cast, upper)

    @skipIfNoLapack
    def test_cholesky_batched(self):
        self._test_cholesky_batched(self, lambda t: t)

    @staticmethod
    def _test_cholesky_solve(self, cast):
        a = torch.Tensor(((6.80, -2.11, 5.66, 5.97, 8.23),
                          (-6.05, -3.30, 5.36, -4.44, 1.08),
                          (-0.45, 2.58, -2.70, 0.27, 9.04),
                          (8.32, 2.71, 4.35, -7.17, 2.14),
                          (-9.67, -5.14, -7.26, 6.08, -6.87))).t()
        b = torch.Tensor(((4.02, 6.19, -8.22, -7.57, -3.03),
                          (-1.56, 4.00, -8.67, 1.75, 2.86),
                          (9.81, -4.09, -4.57, -8.61, 8.99))).t()

        # make sure 'a' is symmetric PSD
        a = torch.mm(a, a.t())
        a, b = cast(a), cast(b)

        # upper Triangular Test
        U = torch.cholesky(a, True)
        x = torch.cholesky_solve(b, U, True)
        self.assertLessEqual(b.dist(torch.mm(a, x)), 1e-12)

        # lower Triangular Test
        L = torch.cholesky(a, False)
        x = torch.cholesky_solve(b, L, False)
        self.assertLessEqual(b.dist(torch.mm(a, x)), 1e-12)

        # default arg Test
        L_def = torch.cholesky(a)
        x_def = torch.cholesky_solve(b, L_def)
        self.assertLessEqual(b.dist(torch.mm(a, x_def)), 1e-12)

    @skipIfNoLapack
    def test_cholesky_solve(self):
        self._test_cholesky_solve(self, lambda t: t)

    @staticmethod
    def _test_cholesky_solve_batched(self, cast):
        from common_utils import random_symmetric_pd_matrix

        def cholesky_solve_test_helper(A_dims, b_dims, cast, upper):
            A = cast(random_symmetric_pd_matrix(*A_dims))
            L = torch.cholesky(A, upper)
            b = cast(torch.randn(*b_dims))
            return A, L, b

        for upper in [True, False]:
            # test against cholesky_solve: one batch with both choices of upper
            A, L, b = cholesky_solve_test_helper((5, 1), (1, 5, 10), cast, upper)
            x_exp = torch.cholesky_solve(b.squeeze(0), L.squeeze(0), upper=upper)
            x = torch.cholesky_solve(b, L, upper=upper)
            self.assertEqual(x, x_exp.unsqueeze(0))

            # test against cholesky_solve in a loop: four batches with both choices of upper
            A, L, b = cholesky_solve_test_helper((5, 4), (4, 5, 10), cast, upper)
            x_exp_list = []
            for i in range(4):
                x_exp = torch.cholesky_solve(b[i], L[i], upper=upper)
                x_exp_list.append(x_exp)
            x_exp = torch.stack(x_exp_list)

            x = torch.cholesky_solve(b, L, upper=upper)
            self.assertEqual(x, x_exp)

            # basic correctness test
            A, L, b = cholesky_solve_test_helper((5, 3), (3, 5, 10), cast, upper)
            x = torch.cholesky_solve(b, L, upper)
            self.assertLessEqual(b.dist(torch.matmul(A, x)), 1e-12)

            # Test non-contiguous inputs.
            if not TEST_NUMPY:
                return
            from numpy.linalg import solve
            A = random_symmetric_pd_matrix(2, 2)
            b = torch.randn(2, 2, 2)
            x_exp = torch.Tensor(solve(A.permute(0, 2, 1).numpy(), b.permute(2, 1, 0).numpy()))
            A = cast(A).permute(0, 2, 1)
            b = cast(b).permute(2, 1, 0)
            assert not A.is_contiguous() and not b.is_contiguous(), "contiguous inputs"
            L = torch.cholesky(A, upper)
            x = torch.cholesky_solve(b, L, upper=upper)
            self.assertEqual(x, cast(x_exp))

    @skipIfNoLapack
    def test_cholesky_solve_batched(self):
        self._test_cholesky_solve_batched(self, lambda t: t)

    @staticmethod
    def _test_cholesky_solve_batched_dims(self, cast):
        if not TEST_NUMPY:
            return

        from numpy.linalg import solve
        from common_utils import random_symmetric_pd_matrix

        def run_test(A_dims, b_dims, cast, upper):
            A = random_symmetric_pd_matrix(*A_dims)
            b = torch.randn(*b_dims)
            x_exp = torch.Tensor(solve(A.numpy(), b.numpy()))
            A, b = cast(A), cast(b)
            L = torch.cholesky(A, upper)
            x = torch.cholesky_solve(b, L, upper=upper)
            self.assertEqual(x, cast(x_exp))

        for upper in [True, False]:
            # test against numpy.linalg.solve
            run_test((4, 2, 1, 3), (2, 1, 3, 4, 6), cast, upper)  # no broadcasting
            run_test((4, 2, 1, 3), (4, 6), cast, upper)  # broadcasting b
            run_test((4,), (2, 1, 3, 4, 2), cast, upper)  # broadcasting A
            run_test((4, 1, 3, 1), (2, 1, 3, 4, 5), cast, upper)  # broadcasting A & b

    @skipIfNoLapack
    def test_cholesky_solve_batched_dims(self):
        self._test_cholesky_solve_batched_dims(self, lambda t: t)

    @staticmethod
    def _test_cholesky_inverse(self, cast):
        from common_utils import random_symmetric_pd_matrix
        a = cast(random_symmetric_pd_matrix(5))

        # compute inverse directly
        inv0 = torch.inverse(a)

        # default case
        chol = torch.cholesky(a)
        inv1 = torch.cholesky_inverse(chol, False)
        self.assertLessEqual(inv0.dist(inv1), 1e-12)

        # upper Triangular Test
        chol = torch.cholesky(a, True)
        inv1 = torch.cholesky_inverse(chol, True)
        self.assertLessEqual(inv0.dist(inv1), 1e-12)

        # lower Triangular Test
        chol = torch.cholesky(a, False)
        inv1 = torch.cholesky_inverse(chol, False)
        self.assertLessEqual(inv0.dist(inv1), 1e-12)

    @skipIfNoLapack
    def test_cholesky_inverse(self):
        self._test_cholesky_inverse(self, lambda t: t)

    @skipIfNoLapack
    def test_pstrf(self):
        def checkPsdCholesky(a, uplo, inplace):
            if inplace:
                u = torch.empty_like(a)
                piv = a.new(a.size(0)).int()
                kwargs = {'out': (u, piv)}
            else:
                kwargs = {}
            args = [a]

            if uplo is not None:
                args += [uplo]

            u, piv = torch.pstrf(*args, **kwargs)

            if uplo is False:
                a_reconstructed = torch.mm(u, u.t())
            else:
                a_reconstructed = torch.mm(u.t(), u)

            piv = piv.long()
            a_permuted = a.index_select(0, piv).index_select(1, piv)
            self.assertEqual(a_permuted, a_reconstructed, 1e-14)

        dimensions = ((5, 1), (5, 3), (5, 5), (10, 10))
        for dim in dimensions:
            m = torch.Tensor(*dim).uniform_()
            a = torch.mm(m, m.t())
            # add a small number to the diagonal to make the matrix numerically positive semidefinite
            for i in range(m.size(0)):
                a[i][i] = a[i][i] + 1e-7
            for inplace in (True, False):
                for uplo in (None, True, False):
                    checkPsdCholesky(a, uplo, inplace)

    def test_numel(self):
        b = torch.ByteTensor(3, 100, 100)
        self.assertEqual(b.nelement(), 3 * 100 * 100)
        self.assertEqual(b.numel(), 3 * 100 * 100)

    def _consecutive(self, size, start=1):
        sequence = torch.ones(int(torch.Tensor(size).prod(0))).cumsum(0)
        sequence.add_(start - 1)
        return sequence.resize_(*size)

    @staticmethod
    def _test_index(self, conv_fn):

        def consec(size, start=1):
            sequence = torch.ones(int(torch.Tensor(size).prod(0))).cumsum(0)
            sequence.add_(start - 1)
            return sequence.view(*size)

        reference = conv_fn(consec((3, 3, 3)))

        # empty tensor indexing
        self.assertEqual(reference[conv_fn(torch.LongTensor())], reference.new(0, 3, 3))

        self.assertEqual(reference[0], consec((3, 3)), 0)
        self.assertEqual(reference[1], consec((3, 3), 10), 0)
        self.assertEqual(reference[2], consec((3, 3), 19), 0)
        self.assertEqual(reference[0, 1], consec((3,), 4), 0)
        self.assertEqual(reference[0:2], consec((2, 3, 3)), 0)
        self.assertEqual(reference[2, 2, 2], 27, 0)
        self.assertEqual(reference[:], consec((3, 3, 3)), 0)

        # indexing with Ellipsis
        self.assertEqual(reference[..., 2], torch.Tensor([[3, 6, 9],
                                                          [12, 15, 18],
                                                          [21, 24, 27]]), 0)
        self.assertEqual(reference[0, ..., 2], torch.Tensor([3, 6, 9]), 0)
        self.assertEqual(reference[..., 2], reference[:, :, 2], 0)
        self.assertEqual(reference[0, ..., 2], reference[0, :, 2], 0)
        self.assertEqual(reference[0, 2, ...], reference[0, 2], 0)
        self.assertEqual(reference[..., 2, 2, 2], 27, 0)
        self.assertEqual(reference[2, ..., 2, 2], 27, 0)
        self.assertEqual(reference[2, 2, ..., 2], 27, 0)
        self.assertEqual(reference[2, 2, 2, ...], 27, 0)
        self.assertEqual(reference[...], reference, 0)

        reference_5d = conv_fn(consec((3, 3, 3, 3, 3)))
        self.assertEqual(reference_5d[..., 1, 0], reference_5d[:, :, :, 1, 0], 0)
        self.assertEqual(reference_5d[2, ..., 1, 0], reference_5d[2, :, :, 1, 0], 0)
        self.assertEqual(reference_5d[2, 1, 0, ..., 1], reference_5d[2, 1, 0, :, 1], 0)
        self.assertEqual(reference_5d[...], reference_5d, 0)

        # LongTensor indexing
        reference = conv_fn(consec((5, 5, 5)))
        idx = conv_fn(torch.LongTensor([2, 4]))
        self.assertEqual(reference[idx], torch.stack([reference[2], reference[4]]))
        # TODO: enable one indexing is implemented like in numpy
        # self.assertEqual(reference[2, idx], torch.stack([reference[2, 2], reference[2, 4]]))
        # self.assertEqual(reference[3, idx, 1], torch.stack([reference[3, 2], reference[3, 4]])[:, 1])

        # None indexing
        self.assertEqual(reference[2, None], reference[2].unsqueeze(0))
        self.assertEqual(reference[2, None, None], reference[2].unsqueeze(0).unsqueeze(0))
        self.assertEqual(reference[2:4, None], reference[2:4].unsqueeze(1))
        self.assertEqual(reference[None, 2, None, None], reference.unsqueeze(0)[:, 2].unsqueeze(0).unsqueeze(0))
        self.assertEqual(reference[None, 2:5, None, None], reference.unsqueeze(0)[:, 2:5].unsqueeze(2).unsqueeze(2))

        # indexing 0-length slice
        self.assertEqual(torch.empty(0, 5, 5), reference[slice(0)])
        self.assertEqual(torch.empty(0, 5), reference[slice(0), 2])
        self.assertEqual(torch.empty(0, 5), reference[2, slice(0)])
        self.assertEqual(torch.tensor([]), reference[2, 1:1, 2])

        # indexing with step
        reference = consec((10, 10, 10))
        self.assertEqual(reference[1:5:2], torch.stack([reference[1], reference[3]], 0))
        self.assertEqual(reference[1:6:2], torch.stack([reference[1], reference[3], reference[5]], 0))
        self.assertEqual(reference[1:9:4], torch.stack([reference[1], reference[5]], 0))
        self.assertEqual(reference[2:4, 1:5:2], torch.stack([reference[2:4, 1], reference[2:4, 3]], 1))
        self.assertEqual(reference[3, 1:6:2], torch.stack([reference[3, 1], reference[3, 3], reference[3, 5]], 0))
        self.assertEqual(reference[None, 2, 1:9:4], torch.stack([reference[2, 1], reference[2, 5]], 0).unsqueeze(0))
        self.assertEqual(reference[:, 2, 1:6:2],
                         torch.stack([reference[:, 2, 1], reference[:, 2, 3], reference[:, 2, 5]], 1))

        lst = [list(range(i, i + 10)) for i in range(0, 100, 10)]
        tensor = conv_fn(torch.DoubleTensor(lst))
        for _i in range(100):
            idx1_start = random.randrange(10)
            idx1_end = idx1_start + random.randrange(1, 10 - idx1_start + 1)
            idx1_step = random.randrange(1, 8)
            idx1 = slice(idx1_start, idx1_end, idx1_step)
            if random.randrange(2) == 0:
                idx2_start = random.randrange(10)
                idx2_end = idx2_start + random.randrange(1, 10 - idx2_start + 1)
                idx2_step = random.randrange(1, 8)
                idx2 = slice(idx2_start, idx2_end, idx2_step)
                lst_indexed = list(map(lambda l: l[idx2], lst[idx1]))
                tensor_indexed = tensor[idx1, idx2]
            else:
                lst_indexed = lst[idx1]
                tensor_indexed = tensor[idx1]
            self.assertEqual(torch.DoubleTensor(lst_indexed), tensor_indexed)

        self.assertRaises(ValueError, lambda: reference[1:9:0])
        self.assertRaises(ValueError, lambda: reference[1:9:-1])

        self.assertRaises(IndexError, lambda: reference[1, 1, 1, 1])
        self.assertRaises(IndexError, lambda: reference[1, 1, 1, 1:1])
        self.assertRaises(IndexError, lambda: reference[3, 3, 3, 3, 3, 3, 3, 3])

        self.assertRaises(IndexError, lambda: reference[0.0])
        self.assertRaises(TypeError, lambda: reference[0.0:2.0])
        self.assertRaises(IndexError, lambda: reference[0.0, 0.0:2.0])
        self.assertRaises(IndexError, lambda: reference[0.0, :, 0.0:2.0])
        self.assertRaises(IndexError, lambda: reference[0.0, ..., 0.0:2.0])
        self.assertRaises(IndexError, lambda: reference[0.0, :, 0.0])

        def delitem():
            del reference[0]

        self.assertRaises(TypeError, delitem)

    def test_index(self):
        self._test_index(self, lambda x: x)

    @staticmethod
    def _test_advancedindex(self, conv_fn):
        # Tests for Integer Array Indexing, Part I - Purely integer array
        # indexing

        def consec(size, start=1):
            numel = reduce(lambda x, y: x * y, size, 1)
            sequence = torch.ones(numel).cumsum(0)
            sequence.add_(start - 1)
            return sequence.view(*size)

        # pick a random valid indexer type
        def ri(indices):
            choice = random.randint(0, 2)
            if choice == 0:
                return conv_fn(torch.LongTensor(indices))
            elif choice == 1:
                return list(indices)
            else:
                return tuple(indices)

        def validate_indexing(x):
            self.assertEqual(x[[0]], consec((1,)))
            self.assertEqual(x[ri([0]), ], consec((1,)))
            self.assertEqual(x[ri([3]), ], consec((1,), 4))
            self.assertEqual(x[[2, 3, 4]], consec((3,), 3))
            self.assertEqual(x[ri([2, 3, 4]), ], consec((3,), 3))
            self.assertEqual(x[ri([0, 2, 4]), ], torch.Tensor([1, 3, 5]))

        def validate_setting(x):
            dtype = x.type()
            x[[0]] = -2
            self.assertEqual(x[[0]], torch.Tensor([-2]).type(dtype))
            x[[0]] = -1
            self.assertEqual(x[ri([0]), ], torch.Tensor([-1]).type(dtype))
            x[[2, 3, 4]] = 4
            self.assertEqual(x[[2, 3, 4]], torch.Tensor([4, 4, 4]).type(dtype))
            x[ri([2, 3, 4]), ] = 3
            self.assertEqual(x[ri([2, 3, 4]), ], torch.Tensor([3, 3, 3]).type(dtype))
            x[ri([0, 2, 4]), ] = conv_fn(torch.Tensor([5, 4, 3])).type(dtype)
            self.assertEqual(x[ri([0, 2, 4]), ], torch.Tensor([5, 4, 3]).type(dtype))

        # First, we will test indexing to generate return values

        # Case 1: Purely Integer Array Indexing
        reference = conv_fn(consec((10,)))
        validate_indexing(reference)
        validate_indexing(reference.type(torch.half))

        # setting values
        validate_setting(reference)
        validate_setting(reference.type(torch.half))

        # Tensor with stride != 1

        # strided is [1, 3, 5, 7]
        reference = conv_fn(consec((10,)))
        strided = conv_fn(torch.Tensor())
        strided.set_(reference.storage(), storage_offset=0,
                     size=torch.Size([4]), stride=[2])

        self.assertEqual(strided[[0]], torch.Tensor([1]))
        self.assertEqual(strided[ri([0]), ], torch.Tensor([1]))
        self.assertEqual(strided[ri([3]), ], torch.Tensor([7]))
        self.assertEqual(strided[[1, 2]], torch.Tensor([3, 5]))
        self.assertEqual(strided[ri([1, 2]), ], torch.Tensor([3, 5]))
        self.assertEqual(strided[ri([[2, 1], [0, 3]]), ],
                         torch.Tensor([[5, 3], [1, 7]]))

        # stride is [4, 8]
        strided = conv_fn(torch.Tensor())
        strided.set_(reference.storage(), storage_offset=4,
                     size=torch.Size([2]), stride=[4])
        self.assertEqual(strided[[0]], torch.Tensor([5]))
        self.assertEqual(strided[ri([0]), ], torch.Tensor([5]))
        self.assertEqual(strided[ri([1]), ], torch.Tensor([9]))
        self.assertEqual(strided[[0, 1]], torch.Tensor([5, 9]))
        self.assertEqual(strided[ri([0, 1]), ], torch.Tensor([5, 9]))
        self.assertEqual(strided[ri([[0, 1], [1, 0]]), ],
                         torch.Tensor([[5, 9], [9, 5]]))

        # reference is 1 2
        #              3 4
        #              5 6
        reference = conv_fn(consec((3, 2)))
        self.assertEqual(reference[ri([0, 1, 2]), ri([0])], torch.Tensor([1, 3, 5]))
        self.assertEqual(reference[ri([0, 1, 2]), ri([1])], torch.Tensor([2, 4, 6]))
        self.assertEqual(reference[ri([0]), ri([0])], consec((1,)))
        self.assertEqual(reference[ri([2]), ri([1])], consec((1,), 6))
        self.assertEqual(reference[[ri([0, 0]), ri([0, 1])]], torch.Tensor([1, 2]))
        self.assertEqual(reference[[ri([0, 1, 1, 0, 2]), ri([1])]],
                         torch.Tensor([2, 4, 4, 2, 6]))
        self.assertEqual(reference[[ri([0, 0, 1, 1]), ri([0, 1, 0, 0])]],
                         torch.Tensor([1, 2, 3, 3]))

        rows = ri([[0, 0],
                   [1, 2]])
        columns = [0],
        self.assertEqual(reference[rows, columns], torch.Tensor([[1, 1],
                                                                [3, 5]]))

        rows = ri([[0, 0],
                   [1, 2]])
        columns = ri([1, 0])
        self.assertEqual(reference[rows, columns], torch.Tensor([[2, 1],
                                                                [4, 5]]))
        rows = ri([[0, 0],
                   [1, 2]])
        columns = ri([[0, 1],
                      [1, 0]])
        self.assertEqual(reference[rows, columns], torch.Tensor([[1, 2],
                                                                [4, 5]]))

        # setting values
        reference[ri([0]), ri([1])] = -1
        self.assertEqual(reference[ri([0]), ri([1])], torch.Tensor([-1]))
        reference[ri([0, 1, 2]), ri([0])] = conv_fn(torch.Tensor([-1, 2, -4]))
        self.assertEqual(reference[ri([0, 1, 2]), ri([0])], torch.Tensor([-1,
                         2, -4]))
        reference[rows, columns] = conv_fn(torch.Tensor([[4, 6], [2, 3]]))
        self.assertEqual(reference[rows, columns],
                         torch.Tensor([[4, 6], [2, 3]]))

        # Verify still works with Transposed (i.e. non-contiguous) Tensors

        reference = conv_fn(torch.Tensor([[0, 1, 2, 3],
                                          [4, 5, 6, 7],
                                          [8, 9, 10, 11]])).t_()

        # Transposed: [[0, 4, 8],
        #              [1, 5, 9],
        #              [2, 6, 10],
        #              [3, 7, 11]]

        self.assertEqual(reference[ri([0, 1, 2]), ri([0])], torch.Tensor([0, 1,
                         2]))
        self.assertEqual(reference[ri([0, 1, 2]), ri([1])], torch.Tensor([4, 5,
                         6]))
        self.assertEqual(reference[ri([0]), ri([0])], torch.Tensor([0]))
        self.assertEqual(reference[ri([2]), ri([1])], torch.Tensor([6]))
        self.assertEqual(reference[[ri([0, 0]), ri([0, 1])]], torch.Tensor([0, 4]))
        self.assertEqual(reference[[ri([0, 1, 1, 0, 3]), ri([1])]],
                         torch.Tensor([4, 5, 5, 4, 7]))
        self.assertEqual(reference[[ri([0, 0, 1, 1]), ri([0, 1, 0, 0])]],
                         torch.Tensor([0, 4, 1, 1]))

        rows = ri([[0, 0],
                   [1, 2]])
        columns = [0],
        self.assertEqual(reference[rows, columns], torch.Tensor([[0, 0],
                                                                [1, 2]]))

        rows = ri([[0, 0],
                   [1, 2]])
        columns = ri([1, 0])
        self.assertEqual(reference[rows, columns], torch.Tensor([[4, 0],
                                                                [5, 2]]))
        rows = ri([[0, 0],
                   [1, 3]])
        columns = ri([[0, 1],
                      [1, 2]])
        self.assertEqual(reference[rows, columns], torch.Tensor([[0, 4],
                                                                [5, 11]]))

        # setting values
        reference[ri([0]), ri([1])] = -1
        self.assertEqual(reference[ri([0]), ri([1])], torch.Tensor([-1]))
        reference[ri([0, 1, 2]), ri([0])] = conv_fn(torch.Tensor([-1, 2, -4]))
        self.assertEqual(reference[ri([0, 1, 2]), ri([0])], torch.Tensor([-1,
                         2, -4]))
        reference[rows, columns] = conv_fn(torch.Tensor([[4, 6], [2, 3]]))
        self.assertEqual(reference[rows, columns],
                         torch.Tensor([[4, 6], [2, 3]]))

        # stride != 1

        # strided is [[1 3 5 7],
        #             [9 11 13 15]]

        reference = conv_fn(torch.arange(0., 24).view(3, 8))
        strided = conv_fn(torch.Tensor())
        strided.set_(reference.storage(), 1, size=torch.Size([2, 4]),
                     stride=[8, 2])

        self.assertEqual(strided[ri([0, 1]), ri([0])], torch.Tensor([1, 9]))
        self.assertEqual(strided[ri([0, 1]), ri([1])], torch.Tensor([3, 11]))
        self.assertEqual(strided[ri([0]), ri([0])], torch.Tensor([1]))
        self.assertEqual(strided[ri([1]), ri([3])], torch.Tensor([15]))
        self.assertEqual(strided[[ri([0, 0]), ri([0, 3])]], torch.Tensor([1, 7]))
        self.assertEqual(strided[[ri([1]), ri([0, 1, 1, 0, 3])]],
                         torch.Tensor([9, 11, 11, 9, 15]))
        self.assertEqual(strided[[ri([0, 0, 1, 1]), ri([0, 1, 0, 0])]],
                         torch.Tensor([1, 3, 9, 9]))

        rows = ri([[0, 0],
                   [1, 1]])
        columns = [0],
        self.assertEqual(strided[rows, columns], torch.Tensor([[1, 1],
                                                              [9, 9]]))

        rows = ri([[0, 1],
                   [1, 0]])
        columns = ri([1, 2])
        self.assertEqual(strided[rows, columns], torch.Tensor([[3, 13],
                                                              [11, 5]]))
        rows = ri([[0, 0],
                   [1, 1]])
        columns = ri([[0, 1],
                      [1, 2]])
        self.assertEqual(strided[rows, columns], torch.Tensor([[1, 3],
                                                              [11, 13]]))

        # setting values

        # strided is [[10, 11],
        #             [17, 18]]

        reference = conv_fn(torch.arange(0., 24).view(3, 8))
        strided = conv_fn(torch.Tensor())
        strided.set_(reference.storage(), 10, size=torch.Size([2, 2]),
                     stride=[7, 1])
        self.assertEqual(strided[ri([0]), ri([1])], torch.Tensor([11]))
        strided[ri([0]), ri([1])] = -1
        self.assertEqual(strided[ri([0]), ri([1])], torch.Tensor([-1]))

        reference = conv_fn(torch.arange(0., 24).view(3, 8))
        strided = conv_fn(torch.Tensor())
        strided.set_(reference.storage(), 10, size=torch.Size([2, 2]),
                     stride=[7, 1])
        self.assertEqual(strided[ri([0, 1]), ri([1, 0])], torch.Tensor([11,
                         17]))
        strided[ri([0, 1]), ri([1, 0])] = conv_fn(torch.Tensor([-1, 2]))
        self.assertEqual(strided[ri([0, 1]), ri([1, 0])], torch.Tensor([-1,
                         2]))

        reference = conv_fn(torch.arange(0., 24).view(3, 8))
        strided = conv_fn(torch.Tensor())
        strided.set_(reference.storage(), 10, size=torch.Size([2, 2]),
                     stride=[7, 1])

        rows = ri([[0],
                   [1]])
        columns = ri([[0, 1],
                      [0, 1]])
        self.assertEqual(strided[rows, columns],
                         torch.Tensor([[10, 11], [17, 18]]))
        strided[rows, columns] = conv_fn(torch.Tensor([[4, 6], [2, 3]]))
        self.assertEqual(strided[rows, columns],
                         torch.Tensor([[4, 6], [2, 3]]))

        # Tests using less than the number of dims, and ellipsis

        # reference is 1 2
        #              3 4
        #              5 6
        reference = conv_fn(consec((3, 2)))
        self.assertEqual(reference[ri([0, 2]), ], torch.Tensor([[1, 2], [5, 6]]))
        self.assertEqual(reference[ri([1]), ...], torch.Tensor([[3, 4]]))
        self.assertEqual(reference[..., ri([1])], torch.Tensor([[2], [4], [6]]))

        # verify too many indices fails
        with self.assertRaises(IndexError):
            reference[ri([1]), ri([0, 2]), ri([3])]

        # test invalid index fails
        reference = conv_fn(torch.empty(10))
        # can't test cuda because it is a device assert
        if not reference.is_cuda:
            for err_idx in (10, -11):
                with self.assertRaisesRegex(IndexError, r'out of'):
                    reference[err_idx]
                with self.assertRaisesRegex(IndexError, r'out of'):
                    reference[conv_fn(torch.LongTensor([err_idx]))]
                with self.assertRaisesRegex(IndexError, r'out of'):
                    reference[[err_idx]]

        if TEST_NUMPY:
            # we use numpy to compare against, to verify that our advanced
            # indexing semantics are the same, and also for ease of test
            # writing

            def tensor_indices_to_np(tensor, indices):
                # convert the Torch Tensor to a numpy array
                if (tensor.is_cuda):
                    tensor = tensor.cpu()
                npt = tensor.numpy()

                # convert indices
                idxs = tuple(i.tolist() if isinstance(i, torch.LongTensor) else
                             i for i in indices)

                return npt, idxs

            def get_numpy(tensor, indices):
                npt, idxs = tensor_indices_to_np(tensor, indices)

                # index and return as a Torch Tensor
                return torch.Tensor(npt[idxs])

            def set_numpy(tensor, indices, value):
                if not isinstance(value, int):
                    if value.is_cuda:
                        value = value.cpu()
                    value = value.numpy()

                npt, idxs = tensor_indices_to_np(tensor, indices)
                npt[idxs] = value
                return npt

            def assert_get_eq(tensor, indexer):
                self.assertEqual(tensor[indexer],
                                 conv_fn(get_numpy(tensor, indexer)))

            def assert_set_eq(tensor, indexer, val):
                pyt = tensor.clone()
                numt = tensor.clone()
                pyt[indexer] = val
                numt = conv_fn(torch.Tensor(set_numpy(numt, indexer, val)))
                self.assertEqual(pyt, numt)

            def get_set_tensor(indexed, indexer):
                set_size = indexed[indexer].size()
                set_count = indexed[indexer].numel()
                set_tensor = conv_fn(torch.randperm(set_count).view(set_size).double())
                return set_tensor

            # Tensor is  0  1  2  3  4
            #            5  6  7  8  9
            #           10 11 12 13 14
            #           15 16 17 18 19
            reference = conv_fn(torch.arange(0., 20).view(4, 5))

            indices_to_test = [
                # grab the second, fourth columns
                [slice(None), [1, 3]],

                # first, third rows,
                [[0, 2], slice(None)],

                # weird shape
                [slice(None), [[0, 1],
                               [2, 3]]],
                # negatives
                [[-1], [0]],
                [[0, 2], [-1]],
                [slice(None), [-1]],
            ]

            # only test dupes on gets
            get_indices_to_test = indices_to_test + [[slice(None), [0, 1, 1, 2, 2]]]

            for indexer in get_indices_to_test:
                assert_get_eq(reference, indexer)

            for indexer in indices_to_test:
                assert_set_eq(reference, indexer, 44)
                assert_set_eq(reference,
                              indexer,
                              get_set_tensor(reference, indexer))

            reference = conv_fn(torch.arange(0., 160).view(4, 8, 5))

            indices_to_test = [
                [slice(None), slice(None), [0, 3, 4]],
                [slice(None), [2, 4, 5, 7], slice(None)],
                [[2, 3], slice(None), slice(None)],
                [slice(None), [0, 2, 3], [1, 3, 4]],
                [slice(None), [0], [1, 2, 4]],
                [slice(None), [0, 1, 3], [4]],
                [slice(None), [[0, 1], [1, 0]], [[2, 3]]],
                [slice(None), [[0, 1], [2, 3]], [[0]]],
                [slice(None), [[5, 6]], [[0, 3], [4, 4]]],
                [[0, 2, 3], [1, 3, 4], slice(None)],
                [[0], [1, 2, 4], slice(None)],
                [[0, 1, 3], [4], slice(None)],
                [[[0, 1], [1, 0]], [[2, 1], [3, 5]], slice(None)],
                [[[0, 1], [1, 0]], [[2, 3]], slice(None)],
                [[[0, 1], [2, 3]], [[0]], slice(None)],
                [[[2, 1]], [[0, 3], [4, 4]], slice(None)],
                [[[2]], [[0, 3], [4, 1]], slice(None)],

                # less dim, ellipsis
                [[0, 2], ],
                [[0, 2], slice(None)],
                [[0, 2], Ellipsis],
                [[0, 2], slice(None), Ellipsis],
                [[0, 2], Ellipsis, slice(None)],
                [[0, 2], [1, 3]],
                [[0, 2], [1, 3], Ellipsis],
                [Ellipsis, [1, 3], [2, 3]],
                [Ellipsis, [2, 3, 4]],
                [Ellipsis, slice(None), [2, 3, 4]],
                [slice(None), Ellipsis, [2, 3, 4]],

                # ellipsis counts for nothing
                [Ellipsis, slice(None), slice(None), [0, 3, 4]],
                [slice(None), Ellipsis, slice(None), [0, 3, 4]],
                [slice(None), slice(None), Ellipsis, [0, 3, 4]],
                [slice(None), slice(None), [0, 3, 4], Ellipsis],
                [Ellipsis, [[0, 1], [1, 0]], [[2, 1], [3, 5]], slice(None)],
                [[[0, 1], [1, 0]], [[2, 1], [3, 5]], Ellipsis, slice(None)],
                [[[0, 1], [1, 0]], [[2, 1], [3, 5]], slice(None), Ellipsis],
            ]

            for indexer in indices_to_test:
                assert_get_eq(reference, indexer)
                assert_set_eq(reference, indexer, 212)
                assert_set_eq(reference,
                              indexer,
                              get_set_tensor(reference, indexer))

            reference = conv_fn(torch.arange(0., 1296).view(3, 9, 8, 6))

            indices_to_test = [
                [slice(None), slice(None), slice(None), [0, 3, 4]],
                [slice(None), slice(None), [2, 4, 5, 7], slice(None)],
                [slice(None), [2, 3], slice(None), slice(None)],
                [[1, 2], slice(None), slice(None), slice(None)],
                [slice(None), slice(None), [0, 2, 3], [1, 3, 4]],
                [slice(None), slice(None), [0], [1, 2, 4]],
                [slice(None), slice(None), [0, 1, 3], [4]],
                [slice(None), slice(None), [[0, 1], [1, 0]], [[2, 3]]],
                [slice(None), slice(None), [[0, 1], [2, 3]], [[0]]],
                [slice(None), slice(None), [[5, 6]], [[0, 3], [4, 4]]],
                [slice(None), [0, 2, 3], [1, 3, 4], slice(None)],
                [slice(None), [0], [1, 2, 4], slice(None)],
                [slice(None), [0, 1, 3], [4], slice(None)],
                [slice(None), [[0, 1], [3, 4]], [[2, 3], [0, 1]], slice(None)],
                [slice(None), [[0, 1], [3, 4]], [[2, 3]], slice(None)],
                [slice(None), [[0, 1], [3, 2]], [[0]], slice(None)],
                [slice(None), [[2, 1]], [[0, 3], [6, 4]], slice(None)],
                [slice(None), [[2]], [[0, 3], [4, 2]], slice(None)],
                [[0, 1, 2], [1, 3, 4], slice(None), slice(None)],
                [[0], [1, 2, 4], slice(None), slice(None)],
                [[0, 1, 2], [4], slice(None), slice(None)],
                [[[0, 1], [0, 2]], [[2, 4], [1, 5]], slice(None), slice(None)],
                [[[0, 1], [1, 2]], [[2, 0]], slice(None), slice(None)],
                [[[2, 2]], [[0, 3], [4, 5]], slice(None), slice(None)],
                [[[2]], [[0, 3], [4, 5]], slice(None), slice(None)],
                [slice(None), [3, 4, 6], [0, 2, 3], [1, 3, 4]],
                [slice(None), [2, 3, 4], [1, 3, 4], [4]],
                [slice(None), [0, 1, 3], [4], [1, 3, 4]],
                [slice(None), [6], [0, 2, 3], [1, 3, 4]],
                [slice(None), [2, 3, 5], [3], [4]],
                [slice(None), [0], [4], [1, 3, 4]],
                [slice(None), [6], [0, 2, 3], [1]],
                [slice(None), [[0, 3], [3, 6]], [[0, 1], [1, 3]], [[5, 3], [1, 2]]],
                [[2, 2, 1], [0, 2, 3], [1, 3, 4], slice(None)],
                [[2, 0, 1], [1, 2, 3], [4], slice(None)],
                [[0, 1, 2], [4], [1, 3, 4], slice(None)],
                [[0], [0, 2, 3], [1, 3, 4], slice(None)],
                [[0, 2, 1], [3], [4], slice(None)],
                [[0], [4], [1, 3, 4], slice(None)],
                [[1], [0, 2, 3], [1], slice(None)],
                [[[1, 2], [1, 2]], [[0, 1], [2, 3]], [[2, 3], [3, 5]], slice(None)],

                # less dim, ellipsis
                [Ellipsis, [0, 3, 4]],
                [Ellipsis, slice(None), [0, 3, 4]],
                [Ellipsis, slice(None), slice(None), [0, 3, 4]],
                [slice(None), Ellipsis, [0, 3, 4]],
                [slice(None), slice(None), Ellipsis, [0, 3, 4]],
                [slice(None), [0, 2, 3], [1, 3, 4]],
                [slice(None), [0, 2, 3], [1, 3, 4], Ellipsis],
                [Ellipsis, [0, 2, 3], [1, 3, 4], slice(None)],
                [[0], [1, 2, 4]],
                [[0], [1, 2, 4], slice(None)],
                [[0], [1, 2, 4], Ellipsis],
                [[0], [1, 2, 4], Ellipsis, slice(None)],
                [[1], ],
                [[0, 2, 1], [3], [4]],
                [[0, 2, 1], [3], [4], slice(None)],
                [[0, 2, 1], [3], [4], Ellipsis],
                [Ellipsis, [0, 2, 1], [3], [4]],
            ]

            for indexer in indices_to_test:
                assert_get_eq(reference, indexer)
                assert_set_eq(reference, indexer, 1333)
                assert_set_eq(reference,
                              indexer,
                              get_set_tensor(reference, indexer))
            indices_to_test += [
                [slice(None), slice(None), [[0, 1], [1, 0]], [[2, 3], [3, 0]]],
                [slice(None), slice(None), [[2]], [[0, 3], [4, 4]]],
            ]
            for indexer in indices_to_test:
                assert_get_eq(reference, indexer)
                assert_set_eq(reference, indexer, 1333)

    def test_advancedindex(self):
        self._test_advancedindex(self, lambda x: x)

    @staticmethod
    def _test_advancedindex_big(self, conv_fn):
        reference = conv_fn(torch.arange(0, 123344).int())

        self.assertEqual(reference[[0, 123, 44488, 68807, 123343], ],
                         torch.LongTensor([0, 123, 44488, 68807, 123343]))

    def test_advancedindex_big(self):
        self._test_advancedindex_big(self, lambda x: x)

    @unittest.skipIf(not TEST_NUMPY, "Numpy not found")
    def test_newaxis_numpy_comparison(self):
        def run_test(tensor, *idx):
            npt = tensor.numpy()
            self.assertEqual(tensor[idx], npt[idx])

        # 1D Tensor Tests
        x = torch.arange(0, 10)
        cases = [
            [None],
            [None, None],
            [Ellipsis, None],
            [None, Ellipsis],
            [2, None],
            [None, 2],
            [Ellipsis, None, 2],
            [Ellipsis, 2, None],
            [2, Ellipsis, None],
            [2, None, Ellipsis],
            [None, 2, Ellipsis],
            [None, Ellipsis, 2],
        ]

        for case in cases:
            run_test(x, *case)

        # 2D Tensor Tests
        x = torch.arange(0, 12).view(3, 4)
        cases = [
            [None],
            [None, None],
            [None, None, None],
            [Ellipsis, None],
            [Ellipsis, None, None],
            [None, Ellipsis],
            [None, Ellipsis, None],
            [None, None, Ellipsis],
            [2, None],
            [2, None, Ellipsis],
            [2, Ellipsis, None],
            [None, 2, Ellipsis],
            [Ellipsis, 2, None],
            [Ellipsis, None, 2],
            [None, Ellipsis, 2],
            [1, 2, None],
            [1, 2, Ellipsis, None],
            [1, Ellipsis, 2, None],
            [Ellipsis, 1, None, 2],
            [Ellipsis, 1, 2, None],
            [1, None, 2, Ellipsis],
            [None, 1, Ellipsis, 2],
            [None, 1, 2, Ellipsis],
        ]

        for case in cases:
            run_test(x, *case)

    def test_newindex(self):
        reference = self._consecutive((3, 3, 3))
        # This relies on __index__() being correct - but we have separate tests for that

        def checkPartialAssign(index):
            reference = torch.zeros(3, 3, 3)
            reference[index] = self._consecutive((3, 3, 3))[index]
            self.assertEqual(reference[index], self._consecutive((3, 3, 3))[index], 0)
            reference[index] = 0
            self.assertEqual(reference, torch.zeros(3, 3, 3), 0)

        checkPartialAssign(0)
        checkPartialAssign(1)
        checkPartialAssign(2)
        checkPartialAssign((0, 1))
        checkPartialAssign((1, 2))
        checkPartialAssign((0, 2))
        checkPartialAssign(torch.LongTensor((0, 2)))

        with self.assertRaises(IndexError):
            reference[1, 1, 1, 1] = 1
        with self.assertRaises(IndexError):
            reference[1, 1, 1, (1, 1)] = 1
        with self.assertRaises(IndexError):
            reference[3, 3, 3, 3, 3, 3, 3, 3] = 1
        with self.assertRaises(IndexError):
            reference[0.0] = 1
        with self.assertRaises(TypeError):
            reference[0.0:2.0] = 1
        with self.assertRaises(IndexError):
            reference[0.0, 0.0:2.0] = 1
        with self.assertRaises(IndexError):
            reference[0.0, :, 0.0:2.0] = 1
        with self.assertRaises(IndexError):
            reference[0.0, ..., 0.0:2.0] = 1
        with self.assertRaises(IndexError):
            reference[0.0, :, 0.0] = 1

    def test_index_copy(self):
        num_copy, num_dest = 3, 20
        dest = torch.randn(num_dest, 4, 5)
        src = torch.randn(num_copy, 4, 5)
        idx = torch.randperm(num_dest).narrow(0, 0, num_copy)
        dest2 = dest.clone()
        dest.index_copy_(0, idx, src)
        for i in range(idx.size(0)):
            dest2[idx[i]] = src[i]
        self.assertEqual(dest, dest2, 0)

        dest = torch.randn(num_dest)
        src = torch.randn(num_copy)
        idx = torch.randperm(num_dest).narrow(0, 0, num_copy)
        dest2 = dest.clone()
        dest.index_copy_(0, idx, src)
        for i in range(idx.size(0)):
            dest2[idx[i]] = src[i]
        self.assertEqual(dest, dest2, 0)

    def test_index_add(self):
        num_copy, num_dest = 3, 3
        dest = torch.randn(num_dest, 4, 5)
        src = torch.randn(num_copy, 4, 5)
        idx = torch.randperm(num_dest).narrow(0, 0, num_copy)
        dest2 = dest.clone()
        dest.index_add_(0, idx, src)
        for i in range(idx.size(0)):
            dest2[idx[i]] += src[i]
        self.assertEqual(dest, dest2)

        dest = torch.randn(num_dest)
        src = torch.randn(num_copy)
        idx = torch.randperm(num_dest).narrow(0, 0, num_copy)
        dest2 = dest.clone()
        dest.index_add_(0, idx, src)
        for i in range(idx.size(0)):
            dest2[idx[i]] = dest2[idx[i]] + src[i]
        self.assertEqual(dest, dest2)

    def test_index_select(self):
        src = torch.randn(3, 4, 5)
        # Index can be duplicated.
        idx = torch.LongTensor([2, 1, 0, 1, 2])
        dest = torch.index_select(src, 0, idx)
        self.assertEqual(dest.shape, (5, 4, 5))
        for i in range(idx.size(0)):
            self.assertEqual(dest[i], src[idx[i]])

        # Check that 'out' is used correctly.
        out = torch.randn(5 * 4 * 5)
        dest = torch.index_select(src, 0, idx, out=out.view(5, 4, 5))
        self.assertEqual(dest.shape, (5, 4, 5))
        for i in range(idx.size(0)):
            self.assertEqual(dest[i], src[idx[i]])
        out.fill_(0.123)
        self.assertEqual(out, dest.view(-1))  # Must point to the same storage.

    def test_t(self):
        # Test 0D tensors
        x = torch.randn(())
        self.assertEqual(x, x.t())
        x = x.to_sparse()
        self.assertEqual(x, x.t())

        # Test 1D tensors
        x = torch.arange(4)
        self.assertEqual(x, x.t())
        x = x.to_sparse()
        self.assertEqual(x, x.t())

        # Test 2D tensors
        x = torch.rand((2, 2))
        self.assertEqual(x.t(), x.transpose(0, 1))
        x = x.to_sparse()
        self.assertEqual(x.t(), x.transpose(0, 1))

        # Test 3D tensor
        x = torch.rand((2, 2, 2))
        with self.assertRaisesRegex(RuntimeError, 'expects a tensor with <= 2 dimensions, but self is 3D'):
            x.t()
        x = x.to_sparse()
        with self.assertRaisesRegex(RuntimeError, 'expects a tensor with <= 2 sparse and 0 dense dimensions'):
            x.t()

    def test_take(self):
        def check(src, idx):
            expected = src.contiguous().view(-1).index_select(
                0, idx.contiguous().view(-1)).view_as(idx)
            actual = src.take(idx)
            self.assertEqual(actual.size(), idx.size())
            self.assertEqual(expected, actual)

        src = torch.randn(2, 3, 5)
        idx = torch.LongTensor([[0, 2], [3, 4]])
        check(src, idx)
        check(src.transpose(1, 2), idx)

    def test_take_empty(self):
        for device in torch.testing.get_all_device_types():
            for input_shape in [(0,), (0, 1, 2, 0), (1, 2, 3)]:
                for indices_shape in [(0,), (0, 1, 2, 0)]:
                    input = torch.empty(input_shape, device=device)
                    indices = torch.empty(indices_shape, dtype=torch.int64, device=device)
                    self.assertEqual(indices, torch.take(input, indices))

    def test_put_(self):
        def check(dst, idx, value):
            expected = dst.clone().view(-1).index_copy_(
                0, idx.contiguous().view(-1), value.contiguous().view(-1))
            expected = expected.view_as(dst)
            dst.put_(idx, value)
            self.assertEqual(expected, dst)

        dst = torch.randn(2, 3, 5)
        idx = torch.LongTensor([[0, 2], [3, 4]])
        values = torch.randn(2, 2)
        check(dst, idx, values)
        check(dst.transpose(1, 2), idx, values)

    def test_put_accumulate(self):
        dst = torch.ones(2, 2)
        idx = torch.LongTensor([[0, 1], [0, 1]])
        src = torch.Tensor([1, 2, 3, 4])
        dst.put_(idx, src, accumulate=True)
        self.assertEqual(dst.tolist(), [[5, 7], [1, 1]])

    def test_put_empty(self):
        for device in torch.testing.get_all_device_types():
            for dst_shape in [(0,), (0, 1, 2, 0), (1, 2, 3)]:
                for indices_shape in [(0,), (0, 1, 2, 0)]:
                    for accumulate in [False, True]:
                        dst = torch.randn(dst_shape, device=device)
                        indices = torch.empty(indices_shape, dtype=torch.int64, device=device)
                        src = torch.randn(indices_shape, device=device)
                        self.assertEqual(dst, dst.put_(indices, src, accumulate=accumulate))

    # Fill idx with valid indices.
    @staticmethod
    def _fill_indices(self, idx, dim, dim_size, elems_per_row, m, n, o):
        for i in range(1 if dim == 0 else m):
            for j in range(1 if dim == 1 else n):
                for k in range(1 if dim == 2 else o):
                    ii = [i, j, k]
                    ii[dim] = slice(0, idx.size(dim) + 1)
                    idx[tuple(ii)] = torch.randperm(dim_size)[0:elems_per_row]

    def test_flatten(self):
        src = torch.randn(5, 5, 5, 5)
        flat = src.flatten(0, -1)
        self.assertEqual(flat.shape, torch.Size([625]))
        self.assertEqual(src.view(-1), flat.view(-1))

        flat = src.flatten(0, 2)
        self.assertEqual(flat.shape, torch.Size([125, 5]))
        self.assertEqual(src.view(-1), flat.view(-1))

        flat = src.flatten(0, 1)
        self.assertEqual(flat.shape, torch.Size([25, 5, 5]))
        self.assertEqual(src.view(-1), flat.view(-1))

        flat = src.flatten(1, 2)
        self.assertEqual(flat.shape, torch.Size([5, 25, 5]))
        self.assertEqual(src.view(-1), flat.view(-1))

        flat = src.flatten(2, 3)
        self.assertEqual(flat.shape, torch.Size([5, 5, 25]))
        self.assertEqual(src.view(-1), flat.view(-1))

        flat = src.flatten(-2, -1)
        self.assertEqual(flat.shape, torch.Size([5, 5, 25]))
        self.assertEqual(src.view(-1), flat.view(-1))

        flat = src.flatten(2, 2)
        self.assertEqual(flat, src)

        # out of bounds index
        with self.assertRaisesRegex(IndexError, 'Dimension out of range'):
            src.flatten(5, 10)

        # invalid start and end
        with self.assertRaisesRegex(RuntimeError, 'start_dim cannot come after end_dim'):
            src.flatten(2, 0)

    @staticmethod
    def _test_gather(self, cast, test_bounds=True):
        m, n, o = random.randint(10, 20), random.randint(10, 20), random.randint(10, 20)
        elems_per_row = random.randint(1, 10)
        dim = random.randrange(3)

        src = torch.randn(m, n, o)
        idx_size = [m, n, o]
        idx_size[dim] = elems_per_row
        idx = torch.LongTensor().resize_(*idx_size)
        _TestTorchMixin._fill_indices(self, idx, dim, src.size(dim), elems_per_row, m, n, o)

        src = cast(src)
        idx = cast(idx)

        actual = torch.gather(src, dim, idx)
        expected = cast(torch.Tensor().resize_(*idx_size))
        for i in range(idx_size[0]):
            for j in range(idx_size[1]):
                for k in range(idx_size[2]):
                    ii = [i, j, k]
                    ii[dim] = idx[i, j, k]
                    expected[i, j, k] = src[tuple(ii)]
        self.assertEqual(actual, expected, 0)

        if test_bounds:
            idx[0][0][0] = 23
            self.assertRaises(RuntimeError, lambda: torch.gather(src, dim, idx))

        src = cast(torch.randn(3, 4, 5))
        expected, idx = src.max(2, True)
        expected = cast(expected)
        idx = cast(idx)
        actual = torch.gather(src, 2, idx)
        self.assertEqual(actual, expected, 0)

    def test_gather(self):
        self._test_gather(self, lambda t: t)

    @staticmethod
    def _test_scatter_base(self, cast, method, is_scalar=False, test_bounds=True):
        m, n, o = random.randint(10, 20), random.randint(10, 20), random.randint(10, 20)
        elems_per_row = random.randint(1, 10)
        dim = random.randrange(3)

        idx_size = [m, n, o]
        idx_size[dim] = elems_per_row
        idx = cast(torch.LongTensor().resize_(*idx_size))
        _TestTorchMixin._fill_indices(self, idx, dim, ([m, n, o])[dim], elems_per_row, m, n, o)

        if is_scalar:
            src = random.random()
        else:
            src = cast(torch.Tensor(*idx_size).normal_())

        base = cast(torch.randn(m, n, o))
        actual = getattr(base.clone(), method)(dim, idx, src)
        expected = base.clone()
        for i in range(idx_size[0]):
            for j in range(idx_size[1]):
                for k in range(idx_size[2]):
                    ii = [i, j, k]
                    ii[dim] = idx[i, j, k]
                    if method == 'scatter_' and not is_scalar:
                        expected[tuple(ii)] = src[i, j, k]
                    elif method == 'scatter_add_':
                        expected[tuple(ii)] += src[i, j, k]
                    else:
                        expected[tuple(ii)] = src
        self.assertEqual(actual, expected, 0)

        if test_bounds:
            idx[0][0][0] = 34
            with self.assertRaises(RuntimeError):
                getattr(base.clone(), method)(dim, idx, src)

        # test for empty index, should be a no-op
        idx = cast(torch.LongTensor())
        actual = getattr(base.clone(), method)(dim, idx, src)
        self.assertEqual(actual, base, 0)

    def test_scatter(self):
        self._test_scatter_base(self, lambda t: t, 'scatter_')

    def test_scatterAdd(self):
        self._test_scatter_base(self, lambda t: t, 'scatter_add_')

    def test_scatterFill(self):
        self._test_scatter_base(self, lambda t: t, 'scatter_', True)

    def test_masked_scatter(self):
        for dtype in [torch.uint8, torch.bool]:
            num_copy, num_dest = 3, 10
            dest = torch.randn(num_dest)
            src = torch.randn(num_copy)
            mask = torch.tensor((0, 0, 0, 0, 1, 0, 1, 0, 1, 0), dtype=dtype)
            dest2 = dest.clone()
            dest.masked_scatter_(mask, src)
            j = 0
            for i in range(num_dest):
                if mask[i]:
                    dest2[i] = src[j]
                    j += 1
            self.assertEqual(dest, dest2, 0)

            # make source bigger than number of 1s in mask
            src = torch.randn(num_dest)
            dest.masked_scatter_(mask, src)

            # make src smaller. this should fail
            src = torch.randn(num_copy - 1)
            with self.assertRaises(RuntimeError):
                dest.masked_scatter_(mask, src)

    def test_masked_select(self):
        for dtype in [torch.uint8, torch.bool]:
            num_src = 10
            src = torch.randn(num_src)
            mask = torch.rand(num_src).clamp(0, 1).mul(2).floor().to(dtype)
            dst = src.masked_select(mask)
            dst2 = []
            for i in range(num_src):
                if mask[i]:
                    dst2 += [src[i]]
            self.assertEqual(dst, torch.Tensor(dst2), 0)

    def test_masked_fill(self):
        for dtype in [torch.uint8, torch.bool]:
            num_dest = 10
            dst = torch.randn(num_dest)
            mask = torch.rand(num_dest).mul(2).floor().to(dtype)
            val = random.random()
            dst2 = dst.clone()
            dst.masked_fill_(mask, val)
            for i in range(num_dest):
                if mask[i]:
                    dst2[i] = val
            self.assertEqual(dst, dst2, 0)

            # test non-contiguous case
            dst = torch.randn(num_dest, num_dest, num_dest).permute((2, 0, 1))
            dst2 = dst.clone()
            dst.masked_fill_((dst > 0).to(dtype), val)
            dst2.masked_fill_((dst2 > 0).to(dtype), val)
            self.assertEqual(dst, dst2, 0)

    def test_abs(self):
        def _test_abs(tensors_dict):
            for _category, tensors in tensors_dict.items():
                for data in tensors:
                    _test_abs_single(data)

        def _test_abs_single(data):
            switch = torch.rand(data.size()).mul(2).floor().mul(2).add(-1).type(data.dtype)
            res = torch.mul(data, switch)
            self.assertTensorsSlowEqual(res.abs(), data, 1e-16)

        shapes = [(3, 4), (3, 5, 7), (2, 2, 5, 8, 2, 3), (1000,), (10, 10, 10)]

        for shape in shapes:
            # Test all except char/byte
            _test_abs(self._make_tensors(shape, val_range=(0, 1000)))

            # Test char
            _test_abs_single(torch.CharTensor(*shape).random_(0, 100))

            # Test byte
            byte_tensor = torch.ByteTensor(*shape).random_(0, 100)
            self.assertTensorsSlowEqual(byte_tensor, byte_tensor.abs(), 1e-16)

        # Checking that the right abs function is called for LongTensor
        bignumber = 2 ^ 31 + 1
        res = torch.LongTensor((-bignumber,))
        self.assertGreater(res.abs()[0], 0)

        # One of
        rec = torch.randn(2, 2, 3, 7, 6, 2).type(torch.float64).clamp(0, 1)
        val1 = rec.select(-1, -1).data[0][0][0].sum()
        val2 = rec.select(-1, -1).data.abs()[0][0][0].sum()
        self.assertEqual(val1, val2, 1e-8, 'absolute value')

    def test_hardshrink(self):
        data_original = torch.tensor([1, 0.5, 0.3, 0.6]).view(2, 2)
        float_types = [
            'torch.DoubleTensor',
            'torch.FloatTensor'
        ]
        for t in float_types:
            data = data_original.type(t)
            self.assertEqual(torch.tensor([1, 0.5, 0, 0.6]).view(2, 2), data.hardshrink(0.3))
            self.assertEqual(torch.tensor([1, 0, 0, 0.6]).view(2, 2), data.hardshrink(0.5))

            # test default lambd=0.5
            self.assertEqual(data.hardshrink(), data.hardshrink(0.5))

            # test non-contiguous case
            self.assertEqual(torch.tensor([1, 0, 0.5, 0.6]).view(2, 2), data.t().hardshrink(0.3))

    def test_unbiased(self):
        tensor = torch.randn(100)
        self.assertEqual(tensor.var(0), tensor.var(0, unbiased=True))
        self.assertEqual(tensor.var(), tensor.var(unbiased=True))
        self.assertEqual(tensor.var(unbiased=False), tensor.var(0, unbiased=False))

        tensor = torch.FloatTensor([1.0, 2.0])
        self.assertEqual(tensor.var(unbiased=True), 0.5)
        self.assertEqual(tensor.var(unbiased=False), 0.25)

        tensor = torch.FloatTensor([1.0, 2.0, 3.0])
        self.assertEqual(tensor.var(unbiased=True), 1.0)
        self.assertEqual(tensor.var(unbiased=False), 2.0 / 3.0)

        tensor = torch.randn(100)
        self.assertEqual(tensor.std(0), tensor.std(0, unbiased=True))
        self.assertEqual(tensor.std(), tensor.std(unbiased=True))
        self.assertEqual(tensor.std(unbiased=False), tensor.std(0, unbiased=False))

    def test_structseq_repr(self):
        a = torch.arange(250).reshape(5, 5, 10)
        expected = """
        torch.return_types.max(
        values=tensor([[ 40,  41,  42,  43,  44,  45,  46,  47,  48,  49],
                [ 90,  91,  92,  93,  94,  95,  96,  97,  98,  99],
                [140, 141, 142, 143, 144, 145, 146, 147, 148, 149],
                [190, 191, 192, 193, 194, 195, 196, 197, 198, 199],
                [240, 241, 242, 243, 244, 245, 246, 247, 248, 249]]),
        indices=tensor([[4, 4, 4, 4, 4, 4, 4, 4, 4, 4],
                [4, 4, 4, 4, 4, 4, 4, 4, 4, 4],
                [4, 4, 4, 4, 4, 4, 4, 4, 4, 4],
                [4, 4, 4, 4, 4, 4, 4, 4, 4, 4],
                [4, 4, 4, 4, 4, 4, 4, 4, 4, 4]]))"""
        self.assertEqual(repr(a.max(1)), textwrap.dedent(expected).strip())

    def test_var_stability(self):
        tensor = torch.FloatTensor([2281.5, 2281.25])
        self.assertEqual(tensor.var(dim=0), 0.03125)
        self.assertEqual(tensor.var(), 0.03125)

    @staticmethod
    def _test_view(self, cast):
        tensor = cast(torch.rand(15))
        template = cast(torch.rand(3, 5))
        empty = cast(torch.empty(0))
        target = template.size()
        self.assertEqual(tensor.view_as(template).size(), target)
        self.assertEqual(tensor.view(3, 5).size(), target)
        self.assertEqual(tensor.view(torch.Size([3, 5])).size(), target)
        self.assertEqual(tensor.view(-1, 5).size(), target)
        self.assertEqual(tensor.view(3, -1).size(), target)
        tensor_view = tensor.view(5, 3)
        tensor_view.fill_(random.uniform(0, 1))
        self.assertEqual(empty.view_as(empty), empty)
        self.assertEqual(empty.view(0), empty)
        self.assertEqual(empty.view(0, 3, 0, 1).size(), torch.Size([0, 3, 0, 1]))
        self.assertEqual(empty.view(0, 3, 0, 1).view(0), empty)

        # test size inference with empty tensors
        self.assertEqual(empty.view(-1).size(), torch.Size([0]))
        self.assertEqual(empty.view(10, 3, -1).size(), torch.Size([10, 3, 0]))

        with self.assertRaisesRegex(RuntimeError, r"because the unspecified dimension size -1 can be any value"):
            empty.view(-1, 0)

        with self.assertRaisesRegex(RuntimeError, r"because the unspecified dimension size -1 can be any value"):
            empty.view(3, 0, -1, 0)

        self.assertRaises(RuntimeError, lambda: tensor.view(15, 0))
        self.assertRaises(RuntimeError, lambda: tensor.view(7, -1))
        self.assertRaises(RuntimeError, lambda: tensor.view(15, -1, -1))

        # test view when tensor is not contiguous in every dimension, but only
        # contiguous dimensions are touched.
        tensor = cast(torch.rand(4, 2, 5, 1, 6, 2, 9, 3)).transpose(-1, 2).transpose(-2, 3)
        # size:                      [   4,    2,    3,    9,    6,    2,    1,    5]
        # stride:                    [3840, 1620,    1,    3,   54,   27,  324,  324]
        # contiguous dim chunks:     [__________, ____, ____, __________, ____, ____]
        # merging 1 to chunk after:  [__________, ____, ____, __________, __________]
        contig_tensor = tensor.clone()
        # [4, 2] => [8, 1]
        # [3] => [3]
        # [9] => [3, 3]
        # [6, 2] => [4, 1, 3]
        # [1, 5] => [5]
        view_size = [8, 1, 3, 3, 3, 4, 1, 3, 5]
        self.assertEqual(tensor.view(*view_size), contig_tensor.view(*view_size))
        # [4, 2] => [2, 4]
        # [3] => [3]
        # [9] => [1, 9]
        # [6, 2] => [2, 2, 3]
        # [1, 5] => [5, 1]
        view_size = [2, 4, 3, 1, 9, 2, 2, 3, 5, 1]
        self.assertEqual(tensor.view(*view_size), contig_tensor.view(*view_size))
        # adding size 1 dims
        view_size = [1, 1, 2, 1, 4, 3, 1, 1, 9, 1, 2, 1, 2, 3, 1, 5, 1, 1]
        self.assertEqual(tensor.view(*view_size), contig_tensor.view(*view_size))

        # invalid views
        self.assertRaises(RuntimeError, lambda: tensor.view(-1))
        # crossing [4, 2], [3]
        self.assertRaises(RuntimeError, lambda: tensor.view(24, 9, 6, 2, 1, 5))
        # crossing [6, 2], [1, 5]
        self.assertRaises(RuntimeError, lambda: tensor.view(8, 3, 9, 6, 10))
        # crossing [9], [6, 2]
        self.assertRaises(RuntimeError, lambda: tensor.view(8, 3, 54, 2, 1, 5))

        # view with stride 0 dims
        tensor = cast(torch.empty(1, 1)).expand(3, 4)  # all dims are contiguous
        contig_tensor = tensor.clone()
        self.assertEqual(tensor.view(-1), contig_tensor.view(-1))
        self.assertEqual(tensor.view(1, -1, 1), contig_tensor.view(1, -1, 1))
        self.assertEqual(tensor.view(-1, 1), contig_tensor.view(-1, 1))
        self.assertEqual(tensor.view(6, 2, 1), contig_tensor.view(6, 2, 1))
        self.assertEqual(tensor.view(1, 6, 2, 1), contig_tensor.view(1, 6, 2, 1))

    def test_view(self):
        _TestTorchMixin._test_view(self, lambda x: x)

    def test_view_empty(self):
        x = torch.randn(0, 6)
        self.assertEqual((1, 0, 6, 1, 1), x.view(1, 0, 6, 1, 1).shape)

    def test_reshape(self):
        x = torch.randn(3, 3)
        self.assertEqual(x.data_ptr(), x.reshape(-1).data_ptr())
        self.assertEqual(x.data_ptr(), x.reshape(1, 9, 1).data_ptr())
        self.assertEqual(torch.reshape(x, (9,)), x.reshape(9))
        self.assertRaises(RuntimeError, lambda: x.reshape(-1, -1))

        y = torch.randn(4, 4, 4)[:, 0, :]
        self.assertNotEqual(y.data_ptr(), y.reshape(-1).data_ptr())
        self.assertEqual(y.contiguous().view(-1), y.reshape(-1))
        self.assertEqual(y.reshape(2, 2, 4).data_ptr(), y.data_ptr())

        s = torch.randn(())
        self.assertEqual(s.data_ptr(), s.reshape(()).data_ptr())
        self.assertEqual(s.reshape(-1).shape, (1,))
        self.assertRaises(RuntimeError, lambda: s.reshape(2))

        empty = torch.tensor([])
        self.assertEqual(empty, empty.reshape(-1))
        self.assertEqual(empty, empty.reshape([0]))
        # TODO: fix these once we have multi-dimensional empty tensors
        self.assertEqual(empty.reshape([0, 1]).shape, (0, 1))
        self.assertEqual(empty.reshape([1, -1]).shape, (1, 0))
        self.assertRaises(RuntimeError, lambda: empty.reshape(1))

        x = torch.randn(3, 3)
        self.assertEqual(x.data_ptr(), x.reshape_as(torch.rand(9)).data_ptr())
        self.assertEqual(x.data_ptr(), x.reshape_as(torch.rand(1, 9, 1)).data_ptr())
        self.assertRaises(RuntimeError, lambda: x.reshape_as(torch.rand(10)))

    def test_empty_reshape(self):
        x = torch.randn(0, 6)
        self.assertEqual((1, 0, 6, 1, 1), x.reshape(1, 0, 6, 1, 1).shape)
        # should be viewable -- i.e. data_ptr is the same.
        self.assertEqual(x.data_ptr(), x.reshape(1, 0, 6, 1, 1).data_ptr())

        # match NumPy semantics -- don't infer the size of dimension with a degree of freedom
        self.assertRaises(RuntimeError, lambda: x.reshape(0, -1))

    def test_tensor_shape_empty(self):
        for device in torch.testing.get_all_device_types():
            x = torch.randn((0, 1, 3, 0), device=device)
            # flatten
            self.assertEqual((0,), torch.flatten(x, 0, 3).shape)
            self.assertEqual((0, 0), torch.flatten(x, 0, 2).shape)
            self.assertEqual((0, 3, 0), torch.flatten(x, 1, 2).shape)

            # squeeze, unsqueeze
            self.assertEqual((0, 1, 1, 3, 0), torch.unsqueeze(x, 1).shape)
            self.assertEqual((0, 3, 0), torch.squeeze(x, 1).shape)
            self.assertEqual((0, 3, 0), torch.squeeze(x).shape)

            # transpose, t
            self.assertEqual((0, 0, 3, 1), torch.transpose(x, 1, 3).shape)
            y = torch.randn((5, 0), device=device)
            self.assertEqual((0, 5), y.t().shape)

            # select
            self.assertEqual((0, 1, 0), torch.select(x, 2, 2).shape)

            # repeat, permute
            self.assertEqual((9, 0, 5, 6, 0), x.repeat(9, 7, 5, 2, 3).shape)
            self.assertEqual((3, 0, 0, 1), x.permute(2, 3, 0, 1).shape)

            # diagonal, diagflat
            self.assertEqual((0,), torch.diagonal(torch.randn((5, 0), device=device)).shape)
            self.assertEqual((0,), torch.diagonal(torch.randn((0, 5), device=device)).shape)
            # off the end offsets are valid
            self.assertEqual((0,), torch.diagonal(torch.randn((5, 0), device=device), offset=1).shape)
            self.assertEqual((0,), torch.diagonal(torch.randn((0, 5), device=device), offset=1).shape)
            # check non-zero sized offsets off the end
            self.assertEqual((5, 6, 0), torch.diagonal(torch.randn((3, 4, 5, 6), device=device), offset=45252).shape)
            self.assertEqual((5, 6, 0), torch.diagonal(torch.randn((3, 4, 5, 6), device=device), offset=-45252).shape)

            self.assertEqual((0, 0), torch.diagflat(torch.tensor([], device=device)).shape)
            self.assertEqual(torch.zeros(1, 1), torch.diagflat(torch.tensor([], device=device), offset=1))
            self.assertEqual((0, 0), torch.diagflat(torch.tensor([[]], device=device)).shape)
            self.assertEqual(torch.zeros(1, 1), torch.diagflat(torch.tensor([[]], device=device), offset=1))

            # stack, split, chunk
            self.assertEqual((4, 0, 1, 3, 0), torch.stack((x, x, x, x)).shape)
            self.assertEqual([(0, 1, 3, 0)],
                             [z.shape for z in torch.chunk(x, 1, dim=0)])

            self.assertEqual([(0, 1, 3, 0), ] * 3, [z.shape for z in torch.chunk(x, 3, dim=0)])
            self.assertEqual([(0, 1, 1, 0), ] * 3, [z.shape for z in torch.chunk(x, 3, dim=2)])

            # NOTE: split_with_sizes behaves differently than NumPy in that it
            # takes sizes rather than offsets
            self.assertEqual([(0, 1, 0, 0), (0, 1, 1, 0), (0, 1, 2, 0)],
                             [z.shape for z in torch.split(x, (0, 1, 2), dim=2)])

            self.assertRaises(RuntimeError, lambda: torch.split(x, 0, dim=1))
            # This is strange because the split size is larger than the dim size, but consistent with
            # how split handles that case generally (when no 0s are involved).
            self.assertEqual([(0, 1, 3, 0)], [z.shape for z in torch.split(x, 1, dim=0)])
            self.assertEqual([(0, 1, 3, 0)], [z.shape for z in torch.split(x, 0, dim=0)])

    # functions that operate over a dimension but don't reduce.
    def test_dim_function_empty(self):
        for device in torch.testing.get_all_device_types():
            shape = (0, 1, 2, 0)
            x = torch.randn(shape, device=device)

            # size stride
            self.assertEqual(0, x.size(3))
            self.assertEqual(2, x.size(2))
            self.assertEqual(2, x.stride(0))
            self.assertEqual(1, x.stride(2))

            self.assertEqual(x, torch.nn.functional.glu(x, 0))
            self.assertEqual((0, 1, 1, 0), torch.nn.functional.glu(x, 2).shape)

            # softmax, logsoftmax
            self.assertEqual(x, torch.nn.functional.softmax(x, 0))
            self.assertEqual(x, torch.nn.functional.softmax(x, 2))
            self.assertEqual(x, torch.nn.functional.softmax(x, 3))

            self.assertEqual(x, torch.nn.functional.log_softmax(x, 0))
            self.assertEqual(x, torch.nn.functional.log_softmax(x, 2))
            self.assertEqual(x, torch.nn.functional.log_softmax(x, 3))

            # cumsum, cumprod
            self.assertEqual(shape, torch.cumsum(x, 0).shape)
            self.assertEqual(shape, torch.cumsum(x, 2).shape)
            self.assertEqual(shape, torch.cumprod(x, 0).shape)
            self.assertEqual(shape, torch.cumprod(x, 2).shape)

            # flip
            self.assertEqual(x, x.flip(0))
            self.assertEqual(x, x.flip(2))

            # roll
            self.assertEqual(x, x.roll(0, 1).roll(0, -1))
            self.assertEqual(x, x.roll(1, x.size(1)))
            self.assertEqual(x, x.roll(1))
            self.assertEqual(x, x.roll((1, 1), (3, 1)))

            # unbind
            self.assertEqual((), x.unbind(0))
            self.assertEqual((torch.empty((0, 1, 0), device=device), torch.empty((0, 1, 0), device=device)),
                             x.unbind(2))

            # cross
            y = torch.randn((0, 1, 3, 0), device=device)
            self.assertEqual(y.shape, torch.cross(y, y).shape)

            # renorm
            self.assertEqual(shape, torch.renorm(x, 1, 0, 5).shape)
            self.assertEqual(shape, torch.renorm(x, 1, 2, 5).shape)

            # sort
            self.assertEqual([shape, shape], [z.shape for z in torch.sort(x, dim=0)])
            self.assertEqual([shape, shape], [z.shape for z in torch.sort(x, dim=2)])

            # topk
            self.assertEqual([shape, shape], [z.shape for z in torch.topk(x, 0, dim=0)])
            self.assertEqual([(0, 1, 1, 0), (0, 1, 1, 0)], [z.shape for z in torch.topk(x, 1, dim=2)])

            y = torch.randn((2, 3, 4), device=device)
            self.assertEqual([(2, 3, 0), (2, 3, 0)], [z.shape for z in torch.topk(y, 0)])

            # gather
            self.assertEqual(shape, torch.gather(x, 0, torch.empty(shape, dtype=torch.int64, device=device)).shape)
            self.assertEqual(shape, torch.gather(x, 2, torch.empty(shape, dtype=torch.int64, device=device)).shape)
            larger_shape = torch.empty((0, 1, 3, 0), dtype=torch.int64, device=device)
            self.assertEqual(larger_shape.shape, torch.gather(x, 2, larger_shape).shape)
            smaller_shape = torch.empty((0, 1, 0, 0), dtype=torch.int64, device=device)
            self.assertEqual(smaller_shape.shape, torch.gather(x, 2, smaller_shape).shape)
            y = torch.randn((2, 3, 4), device=device)
            self.assertEqual((0, 3, 4),
                             torch.gather(y, 0, torch.empty((0, 3, 4), dtype=torch.int64, device=device)).shape)

            # scatter, scatter_add
            for dim in [0, 2]:
                y = torch.randn(shape, device=device)
                y_src = torch.randn(shape, device=device)
                ind = torch.empty(shape, dtype=torch.int64, device=device)
                self.assertEqual(shape, y.scatter_(dim, ind, y_src).shape)
                self.assertEqual(shape, y.scatter_add_(dim, ind, y_src).shape)

            z = torch.randn((2, 3, 4), device=device)
            z_src = torch.randn((2, 3, 4), device=device)
            self.assertEqual(z, z.scatter_(2, torch.empty((2, 3, 0), dtype=torch.int64, device=device), z_src))
            self.assertEqual(z, z.scatter_add_(2, torch.empty((2, 3, 0), dtype=torch.int64, device=device), z_src))

            # index_fill, index_copy, index_add
            c = x.clone()
            c_clone = c.clone()
            ind_empty = torch.tensor([], dtype=torch.int64, device=device)
            ind_01 = torch.tensor([0, 1], dtype=torch.int64, device=device)
            self.assertEqual(c_clone, c.index_fill_(0, ind_empty, -1))
            self.assertEqual(c_clone, c.index_fill_(2, ind_empty, -1))
            self.assertEqual(c_clone, c.index_fill_(2, torch.tensor([0, 1], dtype=torch.int64, device=device), -1))
            self.assertEqual(c_clone, c.index_copy_(0, ind_empty, torch.empty((0, 1, 2, 0), device=device)))
            self.assertEqual(c_clone, c.index_copy_(2, ind_empty, torch.empty((0, 1, 0, 0), device=device)))
            self.assertEqual(c_clone, c.index_copy_(2, ind_01, torch.empty((0, 1, 2, 0), device=device)))
            self.assertEqual(c_clone, c.index_add_(0, ind_empty, torch.empty((0, 1, 2, 0), device=device)))
            self.assertEqual(c_clone, c.index_add_(2, ind_empty, torch.empty((0, 1, 0, 0), device=device)))
            self.assertEqual(c_clone, c.index_add_(2, ind_01, torch.empty((0, 1, 2, 0), device=device)))

            c = torch.randn((0, 1, 2), device=device)
            c_clone = c.clone()
            self.assertEqual(c_clone, c.index_fill_(0, ind_empty, -1))
            self.assertEqual(c_clone, c.index_copy_(0, ind_empty, torch.empty((0, 1, 2), device=device)))
            self.assertEqual(c_clone, c.index_add_(0, ind_empty, torch.empty((0, 1, 2), device=device)))
            self.assertEqual(c_clone, c.index_fill_(0, ind_empty, -1))
            self.assertEqual(c_clone, c.index_copy_(0, ind_empty, torch.empty((0, 1, 2), device=device)))
            self.assertEqual(c_clone, c.index_add_(0, ind_empty, torch.empty((0, 1, 2), device=device)))

            # index fill/copy/add non-empty
            z = torch.randn((2, 3, 4), device=device)
            self.assertEqual(z, z.index_fill_(0, ind_empty, -1))
            z = torch.randn((2, 3, 4), device=device)
            self.assertEqual(z, z.index_copy_(0, ind_empty, torch.empty((0, 3, 4), device=device)))
            z = torch.randn((2, 3, 4), device=device)
            self.assertEqual(z, z.index_add_(0, ind_empty, torch.empty((0, 3, 4), device=device)))

            # index_select
            self.assertEqual(x, x.index_select(0, ind_empty))
            self.assertEqual((0, 1, 0, 0), x.index_select(2, ind_empty).shape)
            self.assertEqual(x, x.index_select(2, ind_01))
            z = torch.randn((2, 3, 4), device=device)  # non-empty
            self.assertEqual((0, 3, 4), z.index_select(0, ind_empty).shape)
            c = torch.randn((0, 1, 2), device=device)
            self.assertEqual(c, c.index_select(0, ind_empty))
            c = torch.randn((0, 1, 2), device=device)
            self.assertEqual(c, c.index_select(0, ind_empty))

    @skipIfRocm
    def test_blas_empty(self):
        for device in torch.testing.get_all_device_types():

            def fn(torchfn, *args):
                return torchfn(*tuple(torch.randn(shape, device=device) if isinstance(shape, tuple) else shape
                                      for shape in args))

            # mm, addmm
            self.assertEqual((0, 0), fn(torch.mm, (0, 0), (0, 0)).shape)
            self.assertEqual((0, 5), fn(torch.mm, (0, 0), (0, 5)).shape)
            self.assertEqual((5, 0), fn(torch.mm, (5, 0), (0, 0)).shape)
            self.assertEqual((3, 0), fn(torch.mm, (3, 2), (2, 0)).shape)
            self.assertEqual(torch.zeros((5, 6), device=device), fn(torch.mm, (5, 0), (0, 6)))

            self.assertEqual((0, 0), fn(torch.addmm, (0, 0), (0, 0), (0, 0)).shape)
            self.assertEqual((5, 6), fn(torch.addmm, (5, 6), (5, 0), (0, 6)).shape)

            # mv, addmv
            self.assertEqual((0,), fn(torch.mv, (0, 0), (0,)).shape)
            self.assertEqual((0,), fn(torch.mv, (0, 2), (2,)).shape)
            self.assertEqual(torch.zeros((3,), device=device), fn(torch.mv, (3, 0), (0,)))

            self.assertEqual((0,), fn(torch.addmv, (0,), (0, 0), (0,)).shape)
            self.assertEqual((3,), fn(torch.addmv, (3,), (3, 0), (0,)).shape)

            # ger, addr
            self.assertEqual((0, 0), fn(torch.ger, (0,), (0,)).shape)
            self.assertEqual((5, 0), fn(torch.ger, (5,), (0,)).shape)
            self.assertEqual((0, 4), fn(torch.ger, (0,), (4,)).shape)

            self.assertEqual((0, 0), fn(torch.addr, (0, 0), (0,), (0,)).shape)
            self.assertEqual((5, 0), fn(torch.addr, (5, 0), (5,), (0,)).shape)
            self.assertEqual((0, 4), fn(torch.addr, (0, 4), (0,), (4,)).shape)

            # bmm, baddbmm
            self.assertEqual((0, 0, 0), fn(torch.bmm, (0, 0, 0), (0, 0, 0)).shape)
            self.assertEqual((3, 0, 5), fn(torch.bmm, (3, 0, 0), (3, 0, 5)).shape)
            self.assertEqual((0, 5, 6), fn(torch.bmm, (0, 5, 0), (0, 0, 6)).shape)
            self.assertEqual(torch.zeros((3, 5, 6), device=device), fn(torch.bmm, (3, 5, 0), (3, 0, 6)))

            self.assertEqual((0, 0, 0), fn(torch.baddbmm, (0, 0, 0), (0, 0, 0), (0, 0, 0)).shape)
            self.assertEqual((3, 0, 5), fn(torch.baddbmm, (3, 0, 5), (3, 0, 0), (3, 0, 5)).shape)
            self.assertEqual((0, 5, 6), fn(torch.baddbmm, (0, 5, 6), (0, 5, 0), (0, 0, 6)).shape)
            self.assertEqual((3, 5, 6), fn(torch.baddbmm, (3, 5, 6), (3, 5, 0), (3, 0, 6)).shape)

            # addbmm
            self.assertEqual((0, 0), fn(torch.addbmm, (0, 0), (0, 0, 0), (0, 0, 0)).shape)
            self.assertEqual((0, 5), fn(torch.addbmm, (0, 5), (3, 0, 0), (3, 0, 5)).shape)
            self.assertEqual((5, 6), fn(torch.addbmm, (5, 6), (0, 5, 0), (0, 0, 6)).shape)

            # matmul
            self.assertEqual(torch.tensor(0., device=device), fn(torch.matmul, (0,), (0,)))
            self.assertEqual((0, 0), fn(torch.matmul, (0, 0), (0, 0)).shape)
            self.assertEqual((0, 0, 0), fn(torch.matmul, (0, 0, 0), (0, 0, 0)).shape)
            self.assertEqual((5, 0, 0), fn(torch.matmul, (5, 0, 0), (5, 0, 0)).shape)
            self.assertEqual(torch.zeros((5, 3, 4), device=device), fn(torch.matmul, (5, 3, 0), (5, 0, 4)))

            # dot
            self.assertEqual(torch.tensor(0., device=device), fn(torch.dot, (0,), (0,)))

            if torch._C.has_lapack:
                # lu
                A_LU, pivots = fn(torch.lu, (0, 5, 5))
                self.assertEqual([(0, 5, 5), (0, 5)], [A_LU.shape, pivots.shape])
                A_LU, pivots = fn(torch.lu, (0, 0, 0))
                self.assertEqual([(0, 0, 0), (0, 0)], [A_LU.shape, pivots.shape])
                A_LU, pivots = fn(torch.lu, (2, 0, 0))
                self.assertEqual([(2, 0, 0), (2, 0)], [A_LU.shape, pivots.shape])

    @skipIfRocm
    def test_blas_alpha_beta_empty(self):
        for device in torch.testing.get_all_device_types():
            # ensure beta is respected
            value = 11
            input = torch.full((2,), value, device=device)
            mat = torch.ones((2, 0), device=device)
            vec = torch.ones((0,), device=device)
            out = torch.randn((2,), device=device)
            alpha = 6
            beta = 3
            self.assertEqual(torch.full((2,), beta * value, device=device),
                             torch.addmv(input=input, mat=mat, vec=vec, alpha=alpha, beta=beta))
            self.assertEqual(torch.full((2,), beta * value, device=device),
                             torch.addmv(input=input, mat=mat, vec=vec, alpha=alpha, beta=beta, out=out))

            # torch.addmm
            input = torch.full((2, 3), value, device=device)
            mat2 = torch.ones((0, 3), device=device)
            out = torch.randn((2, 3), device=device)
            self.assertEqual(torch.full((2, 3), beta * value, device=device),
                             torch.addmm(input=input, mat1=mat, mat2=mat2, alpha=alpha, beta=beta))
            self.assertEqual(torch.full((2, 3), beta * value, device=device),
                             torch.addmm(input=input, mat1=mat, mat2=mat2, alpha=alpha, beta=beta, out=out))

    @skipIfNoLapack
    def test_lapack_empty(self):
        # FIXME: these are just a selection of LAPACK functions -- we need a general strategy here.
        # The LAPACK functions themselves generally do NOT work with zero sized dimensions, although
        # numpy/sci often has a direct wrapper (e.g. lu_factor) and a wrapper that "does the right thing"
        # (e.g. lu).  We often name our functions identically to the lapack function, so it will take work
        # to name / migrate-to better wrappers.
        for device in torch.testing.get_all_device_types():

            # need to init cuda to check has_magma
            empty = torch.randn((0, 0), device=device)
            if device == 'cuda' and not torch.cuda.has_magma:
                continue

            def fn(torchfn, *args):
                return torchfn(*tuple(torch.randn(shape, device=device) if isinstance(shape, tuple) else shape
                                      for shape in args))

            # inverse, pinverse
            self.assertEqual((0, 0), fn(torch.inverse, (0, 0)).shape)
            self.assertEqual((5, 0), fn(torch.pinverse, (0, 5)).shape)
            self.assertEqual((0, 5), fn(torch.pinverse, (5, 0)).shape)
            self.assertEqual((0, 0), fn(torch.pinverse, (0, 0)).shape)

            # svd
            self.assertRaises(RuntimeError, lambda: fn(torch.svd, (0, 0)))

            # det, logdet, slogdet
            self.assertEqual(torch.tensor(1., device=device), fn(torch.det, (0, 0)))
            self.assertEqual(torch.tensor(0., device=device), fn(torch.logdet, (0, 0)))
            self.assertEqual((torch.tensor(1., device=device), torch.tensor(0., device=device)),
                             fn(torch.slogdet, (0, 0)))

            # eig, symeig
            evalues, evectors = fn(torch.eig, (0, 0), True)
            self.assertEqual([(0, 2), (0, 0)], [evalues.shape, evectors.shape])
            evalues, evectors = fn(torch.symeig, (0, 0), True)
            self.assertEqual([(0,), (0, 0)], [evalues.shape, evectors.shape])

            # qr, gels
            self.assertRaises(RuntimeError, lambda: torch.qr(torch.randn(0, 0)))
            self.assertRaises(RuntimeError, lambda: torch.gels(torch.randn(0, 0), torch.randn(0, 0)))
            self.assertRaises(RuntimeError, lambda: torch.gels(torch.randn(0,), torch.randn(0, 0)))

    def test_expand(self):
        tensor = torch.rand(1, 8, 1)
        tensor2 = torch.rand(5)
        template = torch.rand(4, 8, 5)
        target = template.size()
        self.assertEqual(tensor.expand_as(template).size(), target)
        self.assertEqual(tensor.expand(4, 8, 5).size(), target)
        self.assertEqual(tensor.expand(target).size(), target)
        self.assertEqual(tensor2.expand_as(template).size(), target)
        self.assertEqual(tensor2.expand(4, 8, 5).size(), target)
        self.assertEqual(tensor2.expand(target).size(), target)

        # test double expand
        self.assertEqual(tensor2.expand(1, 5).expand(2, 2, 5), tensor2.repeat(2, 2, 1))

        # test non-contiguous
        noncontig = torch.randn(5, 2, 1, 3)[:, 0]
        self.assertFalse(noncontig.is_contiguous())
        self.assertEqual(noncontig.expand(2, 5, 4, 3), noncontig.contiguous().repeat(2, 1, 4, 1))

        # make sure it's compatible with unsqueeze
        expanded = tensor2.expand(1, 1, 5)
        unsqueezed = tensor2.unsqueeze(0).unsqueeze(1)
        self.assertEqual(expanded, unsqueezed)
        self.assertEqual(expanded.stride(), unsqueezed.stride())

        # test -1 as target size
        self.assertEqual(tensor.expand(4, -1, 5), tensor.expand(4, 8, 5))
        self.assertRaises(RuntimeError, lambda: tensor2.expand(-1, -1))

        # test expanding empty to empty
        self.assertEqual(torch.zeros(0).expand((0,)), torch.zeros(0))

    def test_repeat(self):

        initial_shape = (8, 4)
        tensor = torch.rand(*initial_shape)

        size = (3, 1, 1)
        torchSize = torch.Size(size)
        target = [3, 8, 4]
        self.assertEqual(tensor.repeat(*size).size(), target, 'Error in repeat')
        self.assertEqual(tensor.repeat(torchSize).size(), target,
                         'Error in repeat using LongStorage')
        result = tensor.repeat(*size)
        self.assertEqual(result.size(), target, 'Error in repeat using result')
        result = tensor.repeat(torchSize)
        self.assertEqual(result.size(), target, 'Error in repeat using result and LongStorage')
        self.assertEqual(result.mean(0).view(8, 4), tensor, 'Error in repeat (not equal)')

    def test_repeat_interleave(self):
        x = torch.tensor([0, 1, 2, 3])
        expected = torch.tensor([1, 2, 2, 3, 3, 3])
        self.assertEqual(torch.repeat_interleave(x), expected)

        with self.assertRaises(RuntimeError):
            torch.repeat_interleave(torch.arange(4).reshape(2, 2))

        with self.assertRaises(RuntimeError):
            torch.repeat_interleave(torch.arange(4.0))

        with self.assertRaises(RuntimeError):
            torch.repeat_interleave(torch.tensor([1, 2, -1, 3, 4]))

        y = torch.tensor([[1, 2], [3, 4]])

        y1_v1 = torch.repeat_interleave(y, 2)
        y1_v2 = torch.repeat_interleave(y, torch.tensor(2))
        y1_v3 = torch.repeat_interleave(y, torch.tensor([2]))
        y1_expect = torch.tensor([1, 1, 2, 2, 3, 3, 4, 4])
        self.assertEqual(y1_v1, y1_expect)
        self.assertEqual(y1_v2, y1_expect)
        self.assertEqual(y1_v3, y1_expect)

        y2 = torch.repeat_interleave(y, 3, dim=1)
        y2_expect = torch.tensor([[1, 1, 1, 2, 2, 2],
                                  [3, 3, 3, 4, 4, 4]])
        self.assertEqual(y2, y2_expect)

        y3 = torch.repeat_interleave(y, torch.tensor([1, 2]), dim=0)
        y3_expect = torch.tensor([[1, 2],
                                  [3, 4],
                                  [3, 4]])
        self.assertEqual(y3, y3_expect)

        with self.assertRaises(RuntimeError):
            torch.repeat_interleave(y, torch.tensor([1, 2, 3]), dim=0)

        with self.assertRaises(RuntimeError):
            torch.repeat_interleave(y, torch.arange(9).reshape(3, 3), dim=0)

    @unittest.skipIf(not TEST_NUMPY, "Numpy not found")
    def test_repeat_tile(self):

        initial_shape = (8, 4)

        repeats = ((3, 1, 1),
                   (3, 3, 3),
                   (1, 2, 1),
                   (2, 2, 2, 2))

        def _generate_noncontiguous_input():

            out = np.broadcast_to(np.random.random((1, 4)),
                                  initial_shape)

            assert not (out.flags.c_contiguous or out.flags.f_contiguous)

            return out

        for repeat in repeats:
            for tensor in (torch.from_numpy(np.random.random(initial_shape)),
                           torch.from_numpy(_generate_noncontiguous_input()),):

                self.assertEqual(tensor.repeat(*repeat).numpy(),
                                 np.tile(tensor.numpy(), repeat))

    def test_is_same_size(self):
        t1 = torch.Tensor(3, 4, 9, 10)
        t2 = torch.Tensor(3, 4)
        t3 = torch.Tensor(1, 9, 3, 3)
        t4 = torch.Tensor(3, 4, 9, 10)

        self.assertFalse(t1.is_same_size(t2))
        self.assertFalse(t1.is_same_size(t3))
        self.assertTrue(t1.is_same_size(t4))

    def test_is_set_to(self):
        t1 = torch.Tensor(3, 4, 9, 10)
        t2 = torch.Tensor(3, 4, 9, 10)
        t3 = torch.Tensor().set_(t1)
        t4 = t3.clone().resize_(12, 90)
        self.assertFalse(t1.is_set_to(t2))
        self.assertTrue(t1.is_set_to(t3))
        self.assertTrue(t3.is_set_to(t1), "is_set_to should be symmetric")
        self.assertFalse(t1.is_set_to(t4))
        self.assertFalse(torch.Tensor().is_set_to(torch.Tensor()),
                         "Tensors with no storages should not appear to be set "
                         "to each other")

        t1 = torch.tensor([True, True], dtype=torch.bool)
        t2 = torch.tensor([0], dtype=torch.bool).set_(t1)
        self.assertTrue(t1.is_set_to(t2))

    def test_tensor_set(self):
        t1 = torch.Tensor()
        t2 = torch.Tensor(3, 4, 9, 10).uniform_()
        t1.set_(t2)
        self.assertEqual(t1.storage()._cdata, t2.storage()._cdata)
        size = torch.Size([9, 3, 4, 10])
        t1.set_(t2.storage(), 0, size)
        self.assertEqual(t1.size(), size)
        t1.set_(t2.storage(), 0, tuple(size))
        self.assertEqual(t1.size(), size)
        self.assertEqual(t1.stride(), (120, 40, 10, 1))
        stride = (10, 360, 90, 1)
        t1.set_(t2.storage(), 0, size, stride)
        self.assertEqual(t1.stride(), stride)
        t1.set_(t2.storage(), 0, size=size, stride=stride)
        self.assertEqual(t1.size(), size)
        self.assertEqual(t1.stride(), stride)

        # test argument names
        t1 = torch.Tensor()
        # 1. case when source is tensor
        t1.set_(source=t2)
        self.assertEqual(t1.storage()._cdata, t2.storage()._cdata)
        # 2. case when source is storage
        t1.set_(source=t2.storage())
        self.assertEqual(t1.storage()._cdata, t2.storage()._cdata)
        # 3. case when source is storage, and other args also specified
        t1.set_(source=t2.storage(), storage_offset=0, size=size, stride=stride)
        self.assertEqual(t1.size(), size)
        self.assertEqual(t1.stride(), stride)

        t1 = torch.tensor([True, True], dtype=torch.bool)
        t2 = torch.tensor([False, False], dtype=torch.bool)
        t1.set_(t2)
        self.assertEqual(t1.storage()._cdata, t2.storage()._cdata)

    def test_tensor_set_errors(self):
        f_cpu = torch.randn((2, 3), dtype=torch.float32)
        d_cpu = torch.randn((2, 3), dtype=torch.float64)

        # change dtype
        self.assertRaises(RuntimeError, lambda: f_cpu.set_(d_cpu.storage()))
        self.assertRaises(RuntimeError,
                          lambda: f_cpu.set_(d_cpu.storage(), 0, d_cpu.size(), d_cpu.stride()))
        self.assertRaises(RuntimeError, lambda: f_cpu.set_(d_cpu))

        # change device
        if torch.cuda.is_available():
            f_cuda = torch.randn((2, 3), dtype=torch.float32, device='cuda')

            # cpu -> cuda
            self.assertRaises(RuntimeError, lambda: f_cpu.set_(f_cuda.storage()))
            self.assertRaises(RuntimeError,
                              lambda: f_cpu.set_(f_cuda.storage(), 0, f_cuda.size(), f_cuda.stride()))
            self.assertRaises(RuntimeError, lambda: f_cpu.set_(f_cuda))

            # cuda -> cpu
            self.assertRaises(RuntimeError, lambda: f_cuda.set_(f_cpu.storage()))
            self.assertRaises(RuntimeError,
                              lambda: f_cuda.set_(f_cpu.storage(), 0, f_cpu.size(), f_cpu.stride()))
            self.assertRaises(RuntimeError, lambda: f_cuda.set_(f_cpu))

    @unittest.skipIf(torch.cuda.device_count() < 2, 'less than 2 GPUs detected')
    def test_tensor_set_errors_multigpu(self):
        f_cuda0 = torch.randn((2, 3), dtype=torch.float32, device='cuda:0')
        f_cuda1 = torch.randn((2, 3), dtype=torch.float32, device='cuda:1')

        self.assertRaises(RuntimeError, lambda: f_cuda0.set_(f_cuda1.storage()))
        self.assertRaises(RuntimeError,
                          lambda: f_cuda0.set_(f_cuda1.storage(), 0, f_cuda1.size(), f_cuda1.stride()))
        self.assertRaises(RuntimeError, lambda: f_cuda0.set_(f_cuda1))

    def test_equal(self):
        # Contiguous, 1D
        t1 = torch.Tensor((3, 4, 9, 10))
        t2 = t1.contiguous()
        t3 = torch.Tensor((1, 9, 3, 10))
        t4 = torch.Tensor((3, 4, 9))
        t5 = torch.Tensor()
        self.assertTrue(t1.equal(t2))
        self.assertFalse(t1.equal(t3))
        self.assertFalse(t1.equal(t4))
        self.assertFalse(t1.equal(t5))
        self.assertTrue(torch.equal(t1, t2))
        self.assertFalse(torch.equal(t1, t3))
        self.assertFalse(torch.equal(t1, t4))
        self.assertFalse(torch.equal(t1, t5))

        # Non contiguous, 2D
        s = torch.Tensor(((1, 2, 3, 4), (5, 6, 7, 8)))
        s1 = s[:, 1:3]
        s2 = s1.clone()
        s3 = torch.Tensor(((2, 3), (6, 7)))
        s4 = torch.Tensor(((0, 0), (0, 0)))

        self.assertFalse(s1.is_contiguous())
        self.assertTrue(s1.equal(s2))
        self.assertTrue(s1.equal(s3))
        self.assertFalse(s1.equal(s4))
        self.assertTrue(torch.equal(s1, s2))
        self.assertTrue(torch.equal(s1, s3))
        self.assertFalse(torch.equal(s1, s4))

    def test_element_size(self):
        byte = torch.ByteStorage().element_size()
        char = torch.CharStorage().element_size()
        short = torch.ShortStorage().element_size()
        int = torch.IntStorage().element_size()
        long = torch.LongStorage().element_size()
        float = torch.FloatStorage().element_size()
        double = torch.DoubleStorage().element_size()
        bool = torch.BoolStorage().element_size()

        self.assertEqual(byte, torch.ByteTensor().element_size())
        self.assertEqual(char, torch.CharTensor().element_size())
        self.assertEqual(short, torch.ShortTensor().element_size())
        self.assertEqual(int, torch.IntTensor().element_size())
        self.assertEqual(long, torch.LongTensor().element_size())
        self.assertEqual(float, torch.FloatTensor().element_size())
        self.assertEqual(double, torch.DoubleTensor().element_size())

        self.assertGreater(byte, 0)
        self.assertGreater(char, 0)
        self.assertGreater(short, 0)
        self.assertGreater(int, 0)
        self.assertGreater(long, 0)
        self.assertGreater(float, 0)
        self.assertGreater(double, 0)
        self.assertGreater(bool, 0)

        # These tests are portable, not necessarily strict for your system.
        self.assertEqual(byte, 1)
        self.assertEqual(char, 1)
        self.assertEqual(bool, 1)
        self.assertGreaterEqual(short, 2)
        self.assertGreaterEqual(int, 2)
        self.assertGreaterEqual(int, short)
        self.assertGreaterEqual(long, 4)
        self.assertGreaterEqual(long, int)
        self.assertGreaterEqual(double, float)

    def test_split(self):
        tensor = torch.rand(7, 4)
        split_size = 3
        dim = 0
        target_sizes = ([3, 4], [3, 4], [1, 4])
        splits = tensor.split(split_size, dim)
        start = 0
        for target_size, split in zip(target_sizes, splits):
            self.assertEqual(split.size(), target_size)
            self.assertEqual(tensor.narrow(dim, start, target_size[dim]), split, 0)
            start = start + target_size[dim]

        # Variable sections split
        tensor = torch.randn(20, 10)
        dim = 0
        split_sizes = [5, 5, 10]
        target_sizes = ([[5, 10], [5, 10], [10, 10]])
        splits = tensor.split(split_sizes, dim)
        start = 0
        for target_size, split in zip(target_sizes, splits):
            self.assertEqual(split.size(), target_size)
            self.assertEqual(tensor.narrow(dim, start, target_size[dim]), split, 0)
            start = start + target_size[dim]

        split_sizes = [2, 2, 6]
        target_sizes = ([20, 2], [20, 2], [20, 6])
        dim = 1
        splits = tensor.split(split_sizes, dim)
        start = 0
        for target_size, split in zip(target_sizes, splits):
            self.assertEqual(split.size(), target_size)
            self.assertEqual(tensor.narrow(dim, start, target_size[dim]), split, 0)
            start = start + target_size[dim]

    def test_chunk(self):
        tensor = torch.rand(4, 7)
        num_chunks = 3
        dim = 1
        target_sizes = ([4, 3], [4, 3], [4, 1])
        splits = tensor.chunk(num_chunks, dim)
        start = 0
        for target_size, split in zip(target_sizes, splits):
            self.assertEqual(split.size(), target_size)
            self.assertEqual(tensor.narrow(dim, start, target_size[dim]), split, 0)
            start = start + target_size[dim]

        # Invalid chunk sizes
        error_regex = 'chunk expects.*greater than 0'
        with self.assertRaisesRegex(RuntimeError, error_regex):
            tensor.chunk(0)
        with self.assertRaisesRegex(RuntimeError, error_regex):
            tensor.chunk(-2)

    def test_tolist(self):
        list0D = []
        tensor0D = torch.Tensor(list0D)
        self.assertEqual(tensor0D.tolist(), list0D)

        table1D = [1, 2, 3]
        tensor1D = torch.Tensor(table1D)
        storage = torch.Storage(table1D)
        self.assertEqual(tensor1D.tolist(), table1D)
        self.assertEqual(storage.tolist(), table1D)
        self.assertEqual(tensor1D.tolist(), table1D)
        self.assertEqual(storage.tolist(), table1D)

        table2D = [[1, 2], [3, 4]]
        tensor2D = torch.Tensor(table2D)
        self.assertEqual(tensor2D.tolist(), table2D)

        tensor3D = torch.Tensor([[[1, 2], [3, 4]], [[5, 6], [7, 8]]])
        tensorNonContig = tensor3D.select(1, 1)
        self.assertFalse(tensorNonContig.is_contiguous())
        self.assertEqual(tensorNonContig.tolist(), [[3, 4], [7, 8]])

    def test_permute(self):
        orig = [1, 2, 3, 4, 5, 6, 7]
        perm = torch.randperm(7).tolist()
        x = torch.Tensor(*orig).fill_(0)
        new = list(map(lambda x: x - 1, x.permute(*perm).size()))
        self.assertEqual(perm, new)
        self.assertEqual(x.size(), orig)

    @staticmethod
    def _test_flip(self, use_cuda=False):
        device = torch.device('cuda') if use_cuda else torch.device('cpu')
        data = torch.tensor([1, 2, 3, 4, 5, 6, 7, 8], device=device).view(2, 2, 2)

        self.assertEqual(torch.tensor([5, 6, 7, 8, 1, 2, 3, 4]).view(2, 2, 2), data.flip(0))
        self.assertEqual(torch.tensor([3, 4, 1, 2, 7, 8, 5, 6]).view(2, 2, 2), data.flip(1))
        self.assertEqual(torch.tensor([2, 1, 4, 3, 6, 5, 8, 7]).view(2, 2, 2), data.flip(2))
        self.assertEqual(torch.tensor([7, 8, 5, 6, 3, 4, 1, 2]).view(2, 2, 2), data.flip(0, 1))
        self.assertEqual(torch.tensor([8, 7, 6, 5, 4, 3, 2, 1]).view(2, 2, 2), data.flip(0, 1, 2))

        # check for wrap dim
        self.assertEqual(torch.tensor([2, 1, 4, 3, 6, 5, 8, 7]).view(2, 2, 2), data.flip(-1))
        # check for permute
        self.assertEqual(torch.tensor([6, 5, 8, 7, 2, 1, 4, 3]).view(2, 2, 2), data.flip(0, 2))
        self.assertEqual(torch.tensor([6, 5, 8, 7, 2, 1, 4, 3]).view(2, 2, 2), data.flip(2, 0))

        # not allow flip on the same dim more than once
        self.assertRaises(RuntimeError, lambda: data.flip(0, 1, 1))
        # not allow empty list as input
        self.assertRaises(TypeError, lambda: data.flip())

        # not allow size of flip dim > total dims
        self.assertRaises(IndexError, lambda: data.flip(0, 1, 2, 3))
        # not allow dim > max dim
        self.assertRaises(IndexError, lambda: data.flip(3))

        # test for non-contiguous case
        expanded_data = torch.arange(1, 4, device=device).view(3, 1).expand(3, 2)
        tranposed_data = torch.arange(1, 9, device=device).view(2, 2, 2).transpose(0, 1)
        self.assertEqual(torch.tensor([3, 3, 2, 2, 1, 1]).view(3, 2), expanded_data.flip(0))
        self.assertEqual(torch.tensor([8, 7, 4, 3, 6, 5, 2, 1]).view(2, 2, 2), tranposed_data.flip(0, 1, 2))

        # test for shape
        data = torch.randn(2, 3, 4, device=device)
        size = [2, 3, 4]
        test_dims = []
        for i in range(1, 3):
            test_dims += combinations(range(len(size)), i)

        for ds in test_dims:
            self.assertEqual(size, list(data.flip(ds).size()))

        # test rectangular case
        data = torch.tensor([1, 2, 3, 4, 5, 6]).view(2, 3)
        flip0_result = torch.tensor([[4, 5, 6], [1, 2, 3]])
        flip1_result = torch.tensor([[3, 2, 1], [6, 5, 4]])
        if use_cuda:
            data = data.cuda()
            flip0_result = flip0_result.cuda()
            flip1_result = flip1_result.cuda()
        self.assertEqual(flip0_result, data.flip(0))
        self.assertEqual(flip1_result, data.flip(1))

        # test empty tensor, should just return an empty tensor of the same shape
        data = torch.tensor([])
        self.assertEqual(data, data.flip(0))

    def test_flip(self):
        self._test_flip(self, use_cuda=False)

    def test_roll(self):
        for device in torch.testing.get_all_device_types():
            numbers = torch.arange(1, 9, device=device)

            single_roll = numbers.roll(1, 0)
            expected = torch.tensor([8, 1, 2, 3, 4, 5, 6, 7], device=device)
            self.assertEqual(single_roll, expected, "{} did not equal expected result".format(single_roll))

            roll_backwards = numbers.roll(-2, 0)
            expected = torch.tensor([3, 4, 5, 6, 7, 8, 1, 2], device=device)
            self.assertEqual(roll_backwards, expected, "{} did not equal expected result".format(roll_backwards))

            data = numbers.view(2, 2, 2)
            rolled = data.roll(1, 0)
            expected = torch.tensor([5, 6, 7, 8, 1, 2, 3, 4], device=device).view(2, 2, 2)
            self.assertEqual(expected, rolled, "{} did not equal expected result: {}".format(rolled, expected))

            data = data.view(2, 4)
            # roll a loop until back where started
            loop_rolled = data.roll(2, 0).roll(4, 1)
            self.assertEqual(data, loop_rolled, "{} did not equal the original: {}".format(loop_rolled, data))
            # multiple inverse loops
            self.assertEqual(data, data.roll(-20, 0).roll(-40, 1))
            self.assertEqual(torch.tensor([8, 1, 2, 3, 4, 5, 6, 7], device=device), numbers.roll(1, 0))

            # test non-contiguous
            # strided equivalent to numbers.as_strided(size=(4, 2), stride=(1, 4))
            strided = numbers.view(2, 4).transpose(0, 1)
            self.assertFalse(strided.is_contiguous(), "this test needs a non-contiguous tensor")
            expected = torch.tensor([4, 8, 1, 5, 2, 6, 3, 7]).view(4, 2)
            rolled = strided.roll(1, 0)
            self.assertEqual(expected, rolled,
                             "non contiguous tensor rolled to {} instead of {} ".format(rolled, expected))

            # test roll with no dimension specified
            expected = numbers.roll(1, 0).view(2, 4)
            self.assertEqual(expected, data.roll(1), "roll with no dims should flatten and roll.")
            self.assertEqual(expected, data.roll(1, dims=None), "roll with no dims should flatten and roll.")

            # test roll over multiple dimensions
            expected = torch.tensor([[7, 8, 5, 6], [3, 4, 1, 2]], device=device)
            double_rolled = data.roll(shifts=(2, -1), dims=(1, 0))
            self.assertEqual(double_rolled, expected,
                             "should be able to roll over two dimensions, got {}".format(double_rolled))

            self.assertRaisesRegex(RuntimeError, "required", lambda: data.roll(shifts=(), dims=()))
            self.assertRaisesRegex(RuntimeError, "required", lambda: data.roll(shifts=(), dims=1))
            # shifts/dims should align
            self.assertRaisesRegex(RuntimeError, "align", lambda: data.roll(shifts=(1, 2), dims=(1,)))
            self.assertRaisesRegex(RuntimeError, "align", lambda: data.roll(shifts=(1,), dims=(1, 2)))

    def test_reversed(self):
        val = torch.arange(0, 10)
        self.assertEqual(reversed(val), torch.arange(9, -1, -1))

        val = torch.arange(1, 10).view(3, 3)
        self.assertEqual(reversed(val), torch.tensor([[7, 8, 9], [4, 5, 6], [1, 2, 3]]))

        val = torch.tensor(42)
        self.assertEqual(reversed(val), torch.tensor(42))

    def test_contains(self):
        x = torch.arange(0, 10)
        self.assertEqual(4 in x, True)
        self.assertEqual(12 in x, False)

        x = torch.arange(1, 10).view(3, 3)
        val = torch.arange(1, 4)
        self.assertEqual(val in x, True)
        val += 10
        self.assertEqual(val in x, False)

    @staticmethod
    def _test_rot90(self, use_cuda=False):
        device = torch.device("cuda" if use_cuda else "cpu")
        data = torch.arange(1, 5, device=device).view(2, 2)
        self.assertEqual(torch.tensor([1, 2, 3, 4]).view(2, 2), data.rot90(0, [0, 1]))
        self.assertEqual(torch.tensor([2, 4, 1, 3]).view(2, 2), data.rot90(1, [0, 1]))
        self.assertEqual(torch.tensor([4, 3, 2, 1]).view(2, 2), data.rot90(2, [0, 1]))
        self.assertEqual(torch.tensor([3, 1, 4, 2]).view(2, 2), data.rot90(3, [0, 1]))

        # test for default args k=1, dims=[0, 1]
        self.assertEqual(data.rot90(), data.rot90(1, [0, 1]))

        # test for reversed order of dims
        self.assertEqual(data.rot90(3, [0, 1]), data.rot90(1, [1, 0]))

        # test for modulo of k
        self.assertEqual(data.rot90(5, [0, 1]), data.rot90(1, [0, 1]))
        self.assertEqual(data.rot90(3, [0, 1]), data.rot90(-1, [0, 1]))
        self.assertEqual(data.rot90(-5, [0, 1]), data.rot90(-1, [0, 1]))

        # test for dims out-of-range error
        self.assertRaises(RuntimeError, lambda: data.rot90(1, [0, -3]))
        self.assertRaises(RuntimeError, lambda: data.rot90(1, [0, 2]))

        # test tensor with more than 2D
        data = torch.arange(1, 9, device=device).view(2, 2, 2)
        self.assertEqual(torch.tensor([2, 4, 1, 3, 6, 8, 5, 7]).view(2, 2, 2), data.rot90(1, [1, 2]))
        self.assertEqual(data.rot90(1, [1, -1]), data.rot90(1, [1, 2]))

        # test for errors
        self.assertRaises(RuntimeError, lambda: data.rot90(1, [0, 3]))
        self.assertRaises(RuntimeError, lambda: data.rot90(1, [1, 1]))
        self.assertRaises(RuntimeError, lambda: data.rot90(1, [0, 1, 2]))
        self.assertRaises(RuntimeError, lambda: data.rot90(1, [0]))

    def test_rot90(self):
        self._test_rot90(self, use_cuda=False)

    def test_storage(self):
        v = torch.randn(3, 5)
        self.assertEqual(v.storage()[0], v.data[0][0])
        self.assertEqual(v.storage()[14], v.data[2][4])

    def test_nonzero(self):
        devices = torch.testing.get_all_device_types()
        num_srcs = [
            12, 12, 12, 12, 12, 125,
        ]

        types = [
            'torch.ByteTensor',
            'torch.CharTensor',
            'torch.ShortTensor',
            'torch.IntTensor',
            'torch.FloatTensor',
            'torch.DoubleTensor',
            'torch.LongTensor',
        ]

        shapes = [
            torch.Size((12,)),
            torch.Size((12, 1)),
            torch.Size((1, 12)),
            torch.Size((6, 2)),
            torch.Size((3, 2, 2)),
            torch.Size((5, 5, 5)),
        ]

        def is_lexicographically_sorted(inds):
            """Check sorted ascending with
            i -> j -> k changing slowest to fastest"""
            assert inds.size(1) == 3
            if inds.size(0) > 1:
                i0, j0, k0 = inds[:-1].t()
                i1, j1, k1 = inds[+1:].t()
                i_ok = (i1 >= i0)
                j_ok = (j1 >= j0) | (i1 > i0)
                k_ok = (k1 >= k0) | (j1 > j0) | (i1 > i0)
                lex = torch.stack((i_ok, j_ok, k_ok), dim=1)
                return lex
            return torch.full_like(inds, 1)

        def gen_nontrivial_input(num_src, dtype, device):
            while True:
                tensor = torch.rand(num_src).mul(2).floor().type(dtype).to(device)
                if tensor.sum() > 0:
                    return tensor

        for device in devices:
            for dtype in types:
                for shape, num_src in zip(shapes, num_srcs):
                    tensor = gen_nontrivial_input(num_src, dtype, device)
                    tensor = tensor.clone().resize_(shape)
                    dst1 = torch.nonzero(tensor)
                    dst2 = tensor.nonzero()
                    dst3 = torch.LongTensor().to(device)
                    torch.nonzero(tensor, out=dst3)
                    if len(shape) == 1:
                        dst = []
                        for i in range(num_src):
                            if tensor[i] != 0:
                                dst += [i]
                        dst = torch.LongTensor(dst).to(device)
                        self.assertEqual(dst1.select(1, 0), dst, 0)
                        self.assertEqual(dst2.select(1, 0), dst, 0)
                        self.assertEqual(dst3.select(1, 0), dst, 0)
                    elif len(shape) == 2:
                        # This test will allow through some False positives. It only checks
                        # that the elements flagged positive are indeed non-zero.
                        for i in range(dst1.size(0)):
                            self.assertNotEqual(tensor[dst1[i, 0], dst1[i, 1]].item(), 0)
                    elif len(shape) == 3:
                        # This test will allow through some False positives. It only checks
                        # that the elements flagged positive are indeed non-zero.
                        for i in range(dst1.size(0)):
                            self.assertNotEqual(tensor[dst1[i, 0], dst1[i, 1], dst1[i, 2]].item(), 0)
                        lex = is_lexicographically_sorted(dst1)
                        self.assertEqual(torch.ones_like(lex), lex)

    def test_nonzero_empty(self):
        for device in torch.testing.get_all_device_types():
            x = torch.randn(0, 2, 0, 5, 0, device=device)
            y = torch.nonzero(x)
            self.assertEqual(0, y.numel())
            self.assertEqual(torch.Size([0, 5]), y.shape)

            x = torch.tensor(0.5, device=device)
            y = torch.nonzero(x)
            self.assertEqual(torch.Size([1, 0]), y.shape)

            x = torch.zeros((), device=device)
            y = torch.nonzero(x)
            self.assertEqual(torch.Size([0, 0]), y.shape)

    def test_deepcopy(self):
        from copy import deepcopy
        a = torch.randn(5, 5)
        b = torch.randn(5, 5)
        c = a.view(25)
        q = [a, [a.storage(), b.storage()], b, c]
        w = deepcopy(q)
        self.assertEqual(w[0], q[0], 0)
        self.assertEqual(w[1][0], q[1][0], 0)
        self.assertEqual(w[1][1], q[1][1], 0)
        self.assertEqual(w[1], q[1], 0)
        self.assertEqual(w[2], q[2], 0)

        # Check that deepcopy preserves sharing
        w[0].add_(1)
        for i in range(a.numel()):
            self.assertEqual(w[1][0][i], q[1][0][i] + 1)
        self.assertEqual(w[3], c + 1)
        w[2].sub_(1)
        for i in range(a.numel()):
            self.assertEqual(w[1][1][i], q[1][1][i] - 1)

    def test_deepcopy_scalar(self):
        from copy import deepcopy
        a = torch.tensor(5)
        self.assertEqual(a.size(), deepcopy(a).size())
        self.assertEqual(a, deepcopy(a))

    def test_deepcopy_parameter(self):
        from copy import deepcopy
        l = torch.nn.Linear(10, 1)
        s = l.state_dict(keep_vars=True)
        self.assertEqual(torch.nn.Parameter, type(s['weight']))
        self.assertEqual(torch.nn.Parameter, type(s['bias']))

        s2 = deepcopy(s)
        self.assertEqual(torch.nn.Parameter, type(s2['weight']))
        self.assertEqual(torch.nn.Parameter, type(s2['bias']))

    def test_pickle(self):
        if sys.version_info[0] == 2:
            import cPickle as pickle
        else:
            import pickle
        a = torch.randn(5, 5)
        serialized = pickle.dumps(a)
        b = pickle.loads(serialized)
        self.assertEqual(a, b)

    def test_pickle_parameter(self):
        if sys.version_info[0] == 2:
            import cPickle as pickle
        else:
            import pickle
        a = torch.nn.Parameter(torch.randn(5, 5))
        serialized = pickle.dumps(a)
        b = pickle.loads(serialized)
        self.assertTrue(isinstance(b, torch.nn.Parameter))
        self.assertEqual(a.requires_grad, b.requires_grad)
        self.assertEqual(a, b)

    def test_pickle_parameter_no_requires_grad(self):
        if sys.version_info[0] == 2:
            import cPickle as pickle
        else:
            import pickle
        a = torch.nn.Parameter(torch.randn(5, 5), requires_grad=False)
        serialized = pickle.dumps(a)
        b = pickle.loads(serialized)
        self.assertTrue(isinstance(b, torch.nn.Parameter))
        self.assertEqual(a.requires_grad, b.requires_grad)
        self.assertEqual(a, b)

    def test_pickle_dtype(self):
        t = torch.float32
        serialized = pickle.dumps(t)
        b = pickle.loads(serialized)
        self.assertTrue(isinstance(b, torch.dtype))
        self.assertEqual(id(b), id(t))

    def test_norm_fastpaths(self):
        x = torch.randn(3, 5)

        # slow path
        result = torch.norm(x, 4.5, 1)
        expected = torch.pow(x.abs().pow(4.5).sum(1), 1.0 / 4.5)
        self.assertEqual(result, expected)

        # fast 0-norm
        result = torch.norm(x, 0, 1)
        expected = (x != 0).type_as(x).sum(1)
        self.assertEqual(result, expected)

        # fast 1-norm
        result = torch.norm(x, 1, 1)
        expected = x.abs().sum(1)
        self.assertEqual(result, expected)

        # fast 2-norm
        result = torch.norm(x, 2, 1)
        expected = torch.sqrt(x.pow(2).sum(1))
        self.assertEqual(result, expected)

        # fast 3-norm
        result = torch.norm(x, 3, 1)
        expected = torch.pow(x.pow(3).abs().sum(1), 1.0 / 3.0)
        self.assertEqual(result, expected)

    @staticmethod
    def _test_bernoulli(self, t_dtype, p_dtype, device):
        for trivial_p in ([0, 1], [1, 0, 1, 1, 0, 1]):
            x = torch.tensor(trivial_p, dtype=p_dtype, device=device)
            self.assertEqual(x.bernoulli().tolist(), trivial_p)

        def isBinary(t):
            return torch.ne(t, 0).mul_(torch.ne(t, 1)).sum().item() == 0

        p = torch.rand(5, 5, dtype=p_dtype, device=device)
        self.assertTrue(isBinary(p.bernoulli()))

        p = torch.rand(5, dtype=p_dtype, device=device).expand(5, 5)
        self.assertTrue(isBinary(p.bernoulli()))

        p = torch.rand(5, 5, dtype=p_dtype, device=device)
        torch.bernoulli(torch.rand_like(p), out=p)
        self.assertTrue(isBinary(p))

        p = torch.rand(5, dtype=p_dtype, device=device).expand(5, 5)
        torch.bernoulli(torch.rand_like(p), out=p)
        self.assertTrue(isBinary(p))

        t = torch.empty(10, 10, dtype=t_dtype, device=device)

        t.fill_(2)
        t.bernoulli_(0.5)
        self.assertTrue(isBinary(t))

        p = torch.rand(10, dtype=p_dtype, device=device).expand(10, 10)
        t.fill_(2)
        t.bernoulli_(p)
        self.assertTrue(isBinary(t))

        t.fill_(2)
        torch.bernoulli(torch.rand_like(t, dtype=p_dtype), out=t)
        self.assertTrue(isBinary(t))

        t.fill_(2)
        t.bernoulli_(torch.rand_like(t, dtype=p_dtype))
        self.assertTrue(isBinary(t))

    def test_bernoulli(self):
        self._test_bernoulli(self, torch.float32, torch.float64, 'cpu')
        # test that it works with integral tensors
        self._test_bernoulli(self, torch.uint8, torch.float64, 'cpu')

    def test_normal(self):
        q = torch.Tensor(100, 100)
        q.normal_()
        self.assertEqual(q.mean(), 0, 0.2)
        self.assertEqual(q.std(), 1, 0.2)

        q.normal_(2, 3)
        self.assertEqual(q.mean(), 2, 0.3)
        self.assertEqual(q.std(), 3, 0.3)

        q = torch.Tensor(100, 100)
        q_row1 = q[0:1].clone()
        q[99:100].normal_()
        self.assertEqual(q[99:100].mean(), 0, 0.2)
        self.assertEqual(q[99:100].std(), 1, 0.2)
        self.assertEqual(q[0:1].clone(), q_row1)

        mean = torch.Tensor(100, 100)
        std = torch.Tensor(100, 100)
        mean[:50] = 0
        mean[50:] = 1
        std[:, :50] = 4
        std[:, 50:] = 1

        r = torch.normal(mean)
        self.assertEqual(r[:50].mean(), 0, 0.2)
        self.assertEqual(r[50:].mean(), 1, 0.2)
        self.assertEqual(r.std(), 1, 0.2)

        r = torch.normal(mean, 3)
        self.assertEqual(r[:50].mean(), 0, 0.2)
        self.assertEqual(r[50:].mean(), 1, 0.2)
        self.assertEqual(r.std(), 3, 0.2)

        r = torch.normal(2, std)
        self.assertEqual(r.mean(), 2, 0.2)
        self.assertEqual(r[:, :50].std(), 4, 0.3)
        self.assertEqual(r[:, 50:].std(), 1, 0.2)

        r = torch.normal(mean, std)
        self.assertEqual(r[:50].mean(), 0, 0.2)
        self.assertEqual(r[50:].mean(), 1, 0.2)
        self.assertEqual(r[:, :50].std(), 4, 0.3)
        self.assertEqual(r[:, 50:].std(), 1, 0.2)

    def test_sobolengine_unscrambled_lowdim(self):
        engine_1d = torch.quasirandom.SobolEngine(1)
        expected_1d = torch.tensor([0.5, 0.75, 0.25, 0.375, 0.875, 0.625, 0.125, 0.1875, 0.6875, 0.9375])
        actual_1d = engine_1d.draw(10)
        self.assertEqual(actual_1d.view(-1), expected_1d)
        self.assertEqual(actual_1d.size(), torch.Size([10, 1]))

        # Test out kwarg
        engine_1d.reset()
        actual_1d_out = torch.Tensor().float()
        engine_1d.draw(10, out=actual_1d_out)
        self.assertEqual(actual_1d.view(-1), expected_1d)

        engine_3d = torch.quasirandom.SobolEngine(3)
        expected_3d = torch.tensor([0.5, 0.75, 0.25, 0.625, 0.125, 0.375, 0.875, 0.3125, 0.8125, 0.5625])
        actual_3d = engine_3d.draw(10)
        self.assertEqual(actual_3d[:, 2], expected_3d)
        self.assertEqual(actual_3d[:, 0], expected_1d)
        self.assertEqual(actual_3d.size(), torch.Size([10, 3]))

        engine_3d = torch.quasirandom.SobolEngine(3)
        draws = torch.cat([engine_3d.draw() for _ in range(0, 10)])
        self.assertEqual(draws, actual_3d)

        engine_3d = torch.quasirandom.SobolEngine(3).fast_forward(5)
        draws = engine_3d.draw(5)
        self.assertEqual(draws, actual_3d[5:])
        engine_3d.reset()
        self.assertEqual(engine_3d.draw(3), actual_3d[:3])
        engine_3d.fast_forward(2)
        self.assertEqual(engine_3d.draw(5), actual_3d[5:])

    def test_sobolengine_unscrambled_highdim(self):
        from collections import Counter
        engine = torch.quasirandom.SobolEngine(1111)
        count1 = dict(Counter(engine.draw().view(-1).tolist()))
        count2 = dict(Counter(engine.draw().view(-1).tolist()))
        count3 = dict(Counter(engine.draw().view(-1).tolist()))
        self.assertTrue(count1 == {0.5: 1111})
        self.assertTrue(count2 == {0.25: 580, 0.75: 531})
        self.assertTrue(count3 == {0.25: 531, 0.75: 580})

        engine = torch.quasirandom.SobolEngine(1111)
        draws = engine.draw(1000)
        self.assertTrue(torch.all(draws <= 1))
        self.assertTrue(torch.all(draws >= 0))

    def test_sobolengine_scrambled_lowdim(self):
        engine_1d = torch.quasirandom.SobolEngine(1, scramble=True, seed=1729)
        expected_1d = [0.16478512, 0.43221009, 0.84261382, 0.99750268, 0.27460563,
                       0.01084163, 0.73373985, 0.65039611, 0.12329865, 0.35587373]
        actual_1d = engine_1d.draw(10)
        self.assertEqual(actual_1d.flatten(), torch.tensor(expected_1d))
        self.assertEqual(actual_1d.size(), torch.Size([10, 1]))

        engine_3d = torch.quasirandom.SobolEngine(3, scramble=True, seed=1729)
        expected_3d = [0.32642800, 0.17881306, 0.68837059, 0.46492538, 0.91789097,
                       0.58075899, 0.03642474, 0.68229187, 0.20051685, 0.30083340]
        actual_3d = engine_3d.draw(10)
        self.assertEqual(actual_3d[:, 2], torch.tensor(expected_3d))
        self.assertEqual(actual_3d.size(), torch.Size([10, 3]))

        engine_3d = torch.quasirandom.SobolEngine(3, scramble=True, seed=1729)
        draws = torch.cat([engine_3d.draw() for _ in range(0, 10)])
        self.assertEqual(draws, actual_3d)

        engine_3d = torch.quasirandom.SobolEngine(3, scramble=True, seed=1729)
        engine_3d.fast_forward(5)
        draws = engine_3d.draw(5)
        self.assertEqual(draws, actual_3d[5:])
        engine_3d.reset()
        self.assertEqual(engine_3d.draw(3), actual_3d[:3])
        engine_3d.fast_forward(2)
        self.assertEqual(engine_3d.draw(5), actual_3d[5:])

    def test_sobolengine_scrambled_highdim(self):
        engine = torch.quasirandom.SobolEngine(1111, scramble=True)
        draws = engine.draw(1000)
        self.assertTrue(torch.all(draws <= 1))
        self.assertTrue(torch.all(draws >= 0))

    def test_parsing_int64(self):
        # accepts integer arguments
        x = torch.cumsum(torch.ones(5, 5), 0)
        self.assertEqual(x, torch.cumsum(torch.ones(5, 5), torch.tensor(0)))
        # doesn't accept floating point variables
        self.assertRaises(TypeError, lambda: torch.cumsum(torch.ones(5, 5), torch.tensor(0.)))

    def test_parsing_double(self):
        # accepts floating point and integer arguments
        x = torch.randn(2, 3)
        torch.isclose(x, x, 1, 1)
        self.assertTrue(torch.isclose(x, x, 1, 1).all())
        self.assertTrue(torch.isclose(x, x, 1.5, 1.).all())
        # accepts floating point and integer tensors
        self.assertTrue(torch.isclose(x, x, torch.tensor(1), torch.tensor(1)).all())
        self.assertTrue(torch.isclose(x, x, torch.tensor(1.5), torch.tensor(1.)).all())
        # doesn't accept variables with requires_grad
        self.assertRaises(TypeError,
                          lambda: torch.isclose(x, x, torch.tensor(1.5), torch.tensor(1., requires_grad=True)).all())

    def test_parsing_intlist(self):
        #  parse with integer variables
        self.assertEqual(torch.Size([3, 4]), torch.ones((torch.tensor(3), torch.tensor(4))).shape)
        self.assertEqual(torch.Size([3, 4]), torch.ones(torch.tensor(3), torch.tensor(4)).shape)
        # parse with numpy integers
        if TEST_NUMPY:
            self.assertEqual(torch.Size([3, 4]), torch.ones((np.array(3), np.int64(4))).shape)
            self.assertEqual(torch.Size([3, 4]), torch.ones(np.array(3), np.int64(4)).shape)
            self.assertEqual(torch.Size([3, 4]), torch.ones((np.int64(3), np.array(4))).shape)
            self.assertEqual(torch.Size([3, 4]), torch.ones(np.int64(3), np.array(4)).shape)

        # fail parse with float variables
        self.assertRaises(TypeError, lambda: torch.ones((torch.tensor(3.), torch.tensor(4))))
        # fail parse with numpy floats
        if TEST_NUMPY:
            self.assertRaises(TypeError, lambda: torch.ones((np.float(3.), torch.tensor(4))))
            self.assertRaises(TypeError, lambda: torch.ones((np.array(3.), torch.tensor(4))))

        # fail parse with > 1 element variables
        self.assertRaises(TypeError, lambda: torch.ones(torch.tensor(3, 3)))
        self.assertRaises(TypeError, lambda: torch.ones((torch.tensor(3, 3))))
        if TEST_NUMPY:
            self.assertRaises(TypeError, lambda: torch.ones(np.array(3, 3)))
            self.assertRaises(TypeError, lambda: torch.ones((np.array(3, 3))))

        # fail parse with additional positional args after intlist arg
        self.assertRaisesRegex(TypeError,
                               "received an invalid combination of arguments",
                               lambda: torch.LongTensor((6, 0), 1, 1, 0))
        self.assertRaisesRegex(TypeError,
                               "missing 1 required positional arguments",
                               lambda: torch.tensor().new_zeros((5, 5), 0))

    def _test_serialization_data(self):
        a = [torch.randn(5, 5).float() for i in range(2)]
        b = [a[i % 2] for i in range(4)]  # 0-3
        b += [a[0].storage()]  # 4
        b += [a[0].reshape(-1)[1:4].storage()]  # 5
        b += [torch.arange(1, 11).int()]  # 6
        t1 = torch.FloatTensor().set_(a[0].reshape(-1)[1:4].clone().storage(), 0, (3,), (1,))
        t2 = torch.FloatTensor().set_(a[0].reshape(-1)[1:4].clone().storage(), 0, (3,), (1,))
        b += [(t1.storage(), t1.storage(), t2.storage())]  # 7
        b += [a[0].reshape(-1)[0:2].storage()]  # 8
        return b

    def _test_serialization_assert(self, b, c):
        self.assertEqual(b, c, 0)
        self.assertTrue(isinstance(c[0], torch.FloatTensor))
        self.assertTrue(isinstance(c[1], torch.FloatTensor))
        self.assertTrue(isinstance(c[2], torch.FloatTensor))
        self.assertTrue(isinstance(c[3], torch.FloatTensor))
        self.assertTrue(isinstance(c[4], torch.FloatStorage))
        c[0].fill_(10)
        self.assertEqual(c[0], c[2], 0)
        self.assertEqual(c[4], torch.FloatStorage(25).fill_(10), 0)
        c[1].fill_(20)
        self.assertEqual(c[1], c[3], 0)
        # I have to do it in this roundabout fashion, because there's no
        # way to slice storages
        for i in range(4):
            self.assertEqual(c[4][i + 1], c[5][i])

        # check that serializing the same storage view object unpickles
        # it as one object not two (and vice versa)
        views = c[7]
        self.assertEqual(views[0]._cdata, views[1]._cdata)
        self.assertEqual(views[0], views[2])
        self.assertNotEqual(views[0]._cdata, views[2]._cdata)

        rootview = c[8]
        self.assertEqual(rootview.data_ptr(), c[0].data_ptr())

    def test_serialization(self):
        # Test serialization with a real file
        b = self._test_serialization_data()
        for use_name in (False, True):
            # Passing filename to torch.save(...) will cause the file to be opened twice,
            # which is not supported on Windows
            if sys.platform == "win32" and use_name:
                continue
            with tempfile.NamedTemporaryFile() as f:
                handle = f if not use_name else f.name
                torch.save(b, handle)
                f.seek(0)
                c = torch.load(handle)
            self._test_serialization_assert(b, c)
        # test non-ascii encoding of bytes arrays/strings
        # The following bytes are produced by serializing
        #   [b'\xc5\xbc\xc4\x85\xc4\x85\xc3\xb3\xc5\xbc\xc4\x85\xc5\xbc', torch.zeros(1, dtype=torch.float), 2]
        # in Python 2.7.12 and PyTorch 0.4.1, where the first element contains
        # bytes of some utf-8 characters (i.e., `utf8_str.encode('utf-8')`).
        serialized = (
            b'\x80\x02\x8a\nl\xfc\x9cF\xf9 j\xa8P\x19.\x80\x02M\xe9\x03.'
            b'\x80\x02}q\x01(U\x10protocol_versionq\x02M\xe9\x03U\n'
            b'type_sizesq\x03}q\x04(U\x03intq\x05K\x04U\x05shortq\x06K\x02U'
            b'\x04longq\x07K\x04uU\rlittle_endianq\x08\x88u.\x80\x02]q'
            b'\x01(U\x0e\xc5\xbc\xc4\x85\xc4\x85\xc3\xb3\xc5\xbc\xc4\x85'
            b'\xc5\xbcq\x02ctorch._utils\n_rebuild_tensor_v2\nq\x03((U'
            b'\x07storageq\x04ctorch\nFloatStorage\nq\x05U\x0845640624q'
            b'\x06U\x03cpuq\x07\x8a\x01\x01NtQK\x00K\x01\x85K\x01\x85'
            b'\x89NtRq\x08K\x02e.\x80\x02]q\x01U\x0845640624q\x02a.\x01\x00'
            b'\x00\x00\x00\x00\x00\x00\x00\x00\x00\x00'
        )
        buf = io.BytesIO(serialized)
        utf8_bytes = b'\xc5\xbc\xc4\x85\xc4\x85\xc3\xb3\xc5\xbc\xc4\x85\xc5\xbc'
        utf8_str = utf8_bytes.decode('utf-8')
        if PY3:
            with self.assertRaisesRegex(UnicodeDecodeError, "'ascii' codec can't decode byte"):
                loaded = torch.load(buf)
            buf.seek(0)
            loaded_utf8 = torch.load(buf, encoding='utf-8')
            self.assertEqual(loaded_utf8, [utf8_str, torch.zeros(1, dtype=torch.float), 2])
            buf.seek(0)
            loaded_bytes = torch.load(buf, encoding='bytes')
        else:
            loaded_bytes = torch.load(buf)
        self.assertEqual(loaded_bytes, [utf8_bytes, torch.zeros(1, dtype=torch.float), 2])

    def test_serialization_filelike(self):
        # Test serialization (load and save) with a filelike object
        b = self._test_serialization_data()
        with BytesIOContext() as f:
            torch.save(b, f)
            f.seek(0)
            c = torch.load(f)
        self._test_serialization_assert(b, c)

    def test_serialization_gzip(self):
        # Test serialization with gzip file
        b = self._test_serialization_data()
        f1 = tempfile.NamedTemporaryFile(delete=False)
        f2 = tempfile.NamedTemporaryFile(delete=False)
        torch.save(b, f1)
        with open(f1.name, 'rb') as f_in, gzip.open(f2.name, 'wb') as f_out:
            shutil.copyfileobj(f_in, f_out)

        with gzip.open(f2.name, 'rb') as f:
            c = torch.load(f)
        self._test_serialization_assert(b, c)

    def test_serialization_offset(self):
        a = torch.randn(5, 5)
        b = torch.randn(2, 2)
        m = torch.nn.Conv2d(1, 1, (1, 3))
        i, j = 41, 43
        with tempfile.NamedTemporaryFile() as f:
            pickle.dump(i, f)
            torch.save(a, f)
            pickle.dump(j, f)
            torch.save(b, f)
            torch.save(m, f)
            f.seek(0)
            i_loaded = pickle.load(f)
            a_loaded = torch.load(f)
            j_loaded = pickle.load(f)
            b_loaded = torch.load(f)
            m_loaded = torch.load(f)
        self.assertTrue(torch.equal(a, a_loaded))
        self.assertTrue(torch.equal(b, b_loaded))
        self.assertTrue(m.kernel_size == m_loaded.kernel_size)
        self.assertEqual(i, i_loaded)
        self.assertEqual(j, j_loaded)

    def test_serialization_offset_filelike(self):
        a = torch.randn(5, 5)
        b = torch.randn(2, 3)
        i, j = 41, 43
        with BytesIOContext() as f:
            pickle.dump(i, f)
            torch.save(a, f)
            pickle.dump(j, f)
            torch.save(b, f)
            f.seek(0)
            i_loaded = pickle.load(f)
            a_loaded = torch.load(f)
            j_loaded = pickle.load(f)
            b_loaded = torch.load(f)
        self.assertTrue(torch.equal(a, a_loaded))
        self.assertTrue(torch.equal(b, b_loaded))
        self.assertEqual(i, i_loaded)
        self.assertEqual(j, j_loaded)

    def test_serialization_offset_gzip(self):
        a = torch.randn(5, 5)
        i = 41
        f1 = tempfile.NamedTemporaryFile(delete=False)
        f2 = tempfile.NamedTemporaryFile(delete=False)
        with open(f1.name, 'wb') as f:
            pickle.dump(i, f)
            torch.save(a, f)
        with open(f1.name, 'rb') as f_in, gzip.open(f2.name, 'wb') as f_out:
            shutil.copyfileobj(f_in, f_out)

        with gzip.open(f2.name, 'rb') as f:
            j = pickle.load(f)
            b = torch.load(f)
        self.assertTrue(torch.equal(a, b))
        self.assertEqual(i, j)

    def test_half_tensor(self):
        x = torch.randn(5, 5).float()
        y = torch.randn(5, 5).float()
        xh, yh = x.half(), y.half()

        self.assertEqual(x.half().float(), x, 1e-3)

        z = torch.Tensor(5, 5)
        self.assertEqual(z.copy_(xh), x, 1e-3)

        with tempfile.NamedTemporaryFile() as f:
            torch.save(xh, f)
            f.seek(0)
            xh2 = torch.load(f)
            self.assertEqual(xh.float(), xh2.float())

    def test_serialize_device(self):
        device_str = ['cpu', 'cpu:0', 'cuda', 'cuda:0']
        device_obj = [torch.device(d) for d in device_str]
        for device in device_obj:
            device_copied = copy.deepcopy(device)
            self.assertEqual(device, device_copied)

    @unittest.skipIf(not torch.cuda.is_available(), 'no CUDA')
    def test_half_tensor_cuda(self):
        x = torch.randn(5, 5).half()
        self.assertEqual(x.cuda(), x)

        xc = x.cuda()
        with tempfile.NamedTemporaryFile() as f:
            torch.save(xc, f)
            f.seek(0)
            xc2 = torch.load(f)
            self.assertIsInstance(xc2, type(xc))
            self.assertEqual(xc.float(), xc2.float())

    def _test_serialization_cuda(self, filecontext_lambda):
        device_count = torch.cuda.device_count()
        t0 = torch.cuda.FloatTensor(5).fill_(1)
        torch.cuda.set_device(device_count - 1)
        tn = torch.cuda.FloatTensor(3).fill_(2)
        torch.cuda.set_device(0)
        b = (t0, tn)
        with filecontext_lambda() as f:
            torch.save(b, f)
            f.seek(0)
            c = torch.load(f)
            self.assertEqual(b, c, 0)
            u0, un = c
            self.assertEqual(u0.get_device(), 0)
            self.assertEqual(un.get_device(), device_count - 1)

    @unittest.skipIf(not torch.cuda.is_available(), 'no CUDA')
    def test_serialization_cuda(self):
        self._test_serialization_cuda(tempfile.NamedTemporaryFile)

    @unittest.skipIf(not torch.cuda.is_available(), 'no CUDA')
    def test_serialization_cuda_filelike(self):
        self._test_serialization_cuda(BytesIOContext)

    def test_serialization_backwards_compat(self):
        a = [torch.arange(1 + i, 26 + i).view(5, 5).float() for i in range(2)]
        b = [a[i % 2] for i in range(4)]
        b += [a[0].storage()]
        b += [a[0].reshape(-1)[1:4].clone().storage()]
        path = download_file('https://download.pytorch.org/test_data/legacy_serialized.pt')
        c = torch.load(path)
        self.assertEqual(b, c, 0)
        self.assertTrue(isinstance(c[0], torch.FloatTensor))
        self.assertTrue(isinstance(c[1], torch.FloatTensor))
        self.assertTrue(isinstance(c[2], torch.FloatTensor))
        self.assertTrue(isinstance(c[3], torch.FloatTensor))
        self.assertTrue(isinstance(c[4], torch.FloatStorage))
        c[0].fill_(10)
        self.assertEqual(c[0], c[2], 0)
        self.assertEqual(c[4], torch.FloatStorage(25).fill_(10), 0)
        c[1].fill_(20)
        self.assertEqual(c[1], c[3], 0)

        # test some old tensor serialization mechanism
        class OldTensorBase(object):
            def __init__(self, new_tensor):
                self.new_tensor = new_tensor

            def __getstate__(self):
                return (self.new_tensor.storage(),
                        self.new_tensor.storage_offset(),
                        tuple(self.new_tensor.size()),
                        self.new_tensor.stride())

        class OldTensorV1(OldTensorBase):
            def __reduce__(self):
                return (torch.Tensor, (), self.__getstate__())

        class OldTensorV2(OldTensorBase):
            def __reduce__(self):
                return (_rebuild_tensor, self.__getstate__())

        x = torch.randn(30).as_strided([2, 3], [9, 3], 2)
        for old_cls in [OldTensorV1, OldTensorV2]:
            with tempfile.NamedTemporaryFile() as f:
                old_x = old_cls(x)
                torch.save(old_x, f)
                f.seek(0)
                load_x = torch.load(f)
                self.assertEqual(x.storage(), load_x.storage())
                self.assertEqual(x.storage_offset(), load_x.storage_offset())
                self.assertEqual(x.size(), load_x.size())
                self.assertEqual(x.stride(), load_x.stride())

    # unique_key is necessary because on Python 2.7, if a warning passed to
    # the warning module is the same, it is not raised again.
    def _test_serialization_container(self, unique_key, filecontext_lambda):
        tmpmodule_name = 'tmpmodule{}'.format(unique_key)

        def import_module(name, filename):
            if sys.version_info >= (3, 5):
                import importlib.util
                spec = importlib.util.spec_from_file_location(name, filename)
                module = importlib.util.module_from_spec(spec)
                spec.loader.exec_module(module)
            else:
                import imp
                module = imp.load_source(name, filename)
            sys.modules[module.__name__] = module
            return module

        with filecontext_lambda() as checkpoint:
            fname = get_file_path_2(os.path.dirname(__file__), 'data', 'network1.py')
            module = import_module(tmpmodule_name, fname)
            torch.save(module.Net(), checkpoint)

            # First check that the checkpoint can be loaded without warnings
            checkpoint.seek(0)
            with warnings.catch_warnings(record=True) as w:
                loaded = torch.load(checkpoint)
                self.assertTrue(isinstance(loaded, module.Net))
                if can_retrieve_source:
                    self.assertEquals(len(w), 0)

            # Replace the module with different source
            fname = get_file_path_2(os.path.dirname(__file__), 'data', 'network2.py')
            module = import_module(tmpmodule_name, fname)
            checkpoint.seek(0)
            with warnings.catch_warnings(record=True) as w:
                loaded = torch.load(checkpoint)
                self.assertTrue(isinstance(loaded, module.Net))
                if can_retrieve_source:
                    self.assertEquals(len(w), 1)
                    self.assertTrue(w[0].category, 'SourceChangeWarning')

    def test_serialization_container(self):
        self._test_serialization_container('file', tempfile.NamedTemporaryFile)

    def test_serialization_container_filelike(self):
        self._test_serialization_container('filelike', BytesIOContext)

    def test_serialization_map_location(self):
        test_file_path = download_file('https://download.pytorch.org/test_data/gpu_tensors.pt')

        def map_location(storage, loc):
            return storage

        def load_bytes():
            with open(test_file_path, 'rb') as f:
                return io.BytesIO(f.read())

        fileobject_lambdas = [lambda: test_file_path, load_bytes]
        cpu_map_locations = [
            map_location,
            {'cuda:0': 'cpu'},
            'cpu',
            torch.device('cpu'),
        ]
        gpu_0_map_locations = [
            {'cuda:0': 'cuda:0'},
            'cuda',
            'cuda:0',
            torch.device('cuda'),
            torch.device('cuda', 0)
        ]
        gpu_last_map_locations = [
            'cuda:{}'.format(torch.cuda.device_count() - 1),
        ]

        def check_map_locations(map_locations, tensor_class, intended_device):
            for fileobject_lambda in fileobject_lambdas:
                for map_location in map_locations:
                    tensor = torch.load(fileobject_lambda(), map_location=map_location)

                    self.assertEqual(tensor.device, intended_device)
                    self.assertIsInstance(tensor, tensor_class)
                    self.assertEqual(tensor, tensor_class([[1.0, 2.0], [3.0, 4.0]]))

        check_map_locations(cpu_map_locations, torch.FloatTensor, torch.device('cpu'))
        if torch.cuda.is_available():
            check_map_locations(gpu_0_map_locations, torch.cuda.FloatTensor, torch.device('cuda', 0))
            check_map_locations(
                gpu_last_map_locations,
                torch.cuda.FloatTensor,
                torch.device('cuda', torch.cuda.device_count() - 1)
            )

    @unittest.skipIf(torch.cuda.is_available(), "Testing torch.load on CPU-only machine")
    @unittest.skipIf(not PY3, "Test tensors were serialized using python 3")
    def test_load_nonexistent_device(self):
        # Setup: create a serialized file object with a 'cuda:0' restore location
        # The following was generated by saving a torch.randn(2, device='cuda') tensor.
        serialized = (b'\x80\x02\x8a\nl\xfc\x9cF\xf9 j\xa8P\x19.\x80\x02M\xe9'
                      b'\x03.\x80\x02}q\x00(X\x10\x00\x00\x00protocol_versionq'
                      b'\x01M\xe9\x03X\r\x00\x00\x00little_endianq\x02\x88X\n'
                      b'\x00\x00\x00type_sizesq\x03}q\x04(X\x05\x00\x00\x00shortq'
                      b'\x05K\x02X\x03\x00\x00\x00intq\x06K\x04X\x04\x00\x00\x00'
                      b'longq\x07K\x04uu.\x80\x02ctorch._utils\n_rebuild_tensor_v2'
                      b'\nq\x00((X\x07\x00\x00\x00storageq\x01ctorch\nFloatStorage'
                      b'\nq\x02X\x0e\x00\x00\x0094919395964320q\x03X\x06\x00\x00'
                      b'\x00cuda:0q\x04K\x02Ntq\x05QK\x00K\x02\x85q\x06K\x01\x85q'
                      b'\x07\x89Ntq\x08Rq\t.\x80\x02]q\x00X\x0e\x00\x00\x00'
                      b'94919395964320q\x01a.\x02\x00\x00\x00\x00\x00\x00\x00\xbb'
                      b'\x1f\x82\xbe\xea\x81\xd1>')

        buf = io.BytesIO(serialized)

        error_msg = r'Attempting to deserialize object on a CUDA device'
        with self.assertRaisesRegex(RuntimeError, error_msg):
            _ = torch.load(buf)

    def test_serialization_filelike_api_requirements(self):
        filemock = FilelikeMock(b'', has_readinto=False)
        tensor = torch.randn(3, 5)
        torch.save(tensor, filemock)
        expected_superset = {'write', 'flush'}
        self.assertTrue(expected_superset.issuperset(filemock.calls))

        # Reset between save and load
        filemock.seek(0)
        filemock.calls.clear()

        _ = torch.load(filemock)
        expected_superset = {'read', 'readline', 'seek', 'tell'}
        self.assertTrue(expected_superset.issuperset(filemock.calls))

    def _test_serialization_filelike(self, tensor, mock, desc):
        f = mock(b'')
        torch.save(tensor, f)
        f.seek(0)
        data = mock(f.read())

        msg = 'filelike serialization with {}'

        b = torch.load(data)
        self.assertTrue(torch.equal(tensor, b), msg.format(desc))

    def test_serialization_filelike_missing_attrs(self):
        # Test edge cases where filelike objects are missing attributes.
        # The Python io docs suggests that these attributes should really exist
        # and throw io.UnsupportedOperation, but that isn't always the case.
        mocks = [
            ('no readinto', lambda x: FilelikeMock(x)),
            ('has readinto', lambda x: FilelikeMock(x, has_readinto=True)),
            ('no fileno', lambda x: FilelikeMock(x, has_fileno=False)),
        ]

        to_serialize = torch.randn(3, 10)
        for desc, mock in mocks:
            self._test_serialization_filelike(to_serialize, mock, desc)

    def test_serialization_filelike_stress(self):
        a = torch.randn(11 * (2 ** 9) + 1, 5 * (2 ** 9))

        # This one should call python read multiple times
        self._test_serialization_filelike(a, lambda x: FilelikeMock(x, has_readinto=False),
                                          'read() stress test')
        self._test_serialization_filelike(a, lambda x: FilelikeMock(x, has_readinto=True),
                                          'readinto() stress test')

    def test_serialization_filelike_uses_readinto(self):
        # For maximum effiency, when reading a file-like object,
        # ensure the C API calls readinto instead of read.
        a = torch.randn(5, 4)

        f = io.BytesIO()
        torch.save(a, f)
        f.seek(0)
        data = FilelikeMock(f.read(), has_readinto=True)

        b = torch.load(data)
        self.assertTrue(data.was_called('readinto'))

    def test_serialization_storage_slice(self):
        # Generated using:
        #
        # t = torch.zeros(2);
        # s1 = t.storage()[:1]
        # s2 = t.storage()[1:]
        # torch.save((s1, s2), 'foo.ser')
        #
        # with PyTorch 0.3.1
        serialized = (b'\x80\x02\x8a\nl\xfc\x9cF\xf9 j\xa8P\x19.\x80\x02M\xe9\x03'
                      b'.\x80\x02}q\x00(X\n\x00\x00\x00type_sizesq\x01}q\x02(X\x03'
                      b'\x00\x00\x00intq\x03K\x04X\x05\x00\x00\x00shortq\x04K\x02X'
                      b'\x04\x00\x00\x00longq\x05K\x04uX\x10\x00\x00\x00protocol_versionq'
                      b'\x06M\xe9\x03X\r\x00\x00\x00little_endianq\x07\x88u.\x80\x02'
                      b'(X\x07\x00\x00\x00storageq\x00ctorch\nFloatStorage\nq\x01X\x0e'
                      b'\x00\x00\x0094279043900432q\x02X\x03\x00\x00\x00cpuq\x03K\x02'
                      b'X\x0e\x00\x00\x0094279029750368q\x04K\x00K\x01\x87q\x05tq\x06'
                      b'Q(h\x00h\x01X\x0e\x00\x00\x0094279043900432q\x07h\x03K\x02X'
                      b'\x0e\x00\x00\x0094279029750432q\x08K\x01K\x01\x87q\ttq\nQ'
                      b'\x86q\x0b.\x80\x02]q\x00X\x0e\x00\x00\x0094279043900432q'
                      b'\x01a.\x02\x00\x00\x00\x00\x00\x00\x00\x00\x00\x00\x00'
                      b'\x00\x00\x00\x00')

        buf = io.BytesIO(serialized)
        (s1, s2) = torch.load(buf)
        self.assertEqual(s1[0], 0)
        self.assertEqual(s2[0], 0)
        self.assertEqual(s1.data_ptr() + 4, s2.data_ptr())

    def test_load_error_msg(self):
        expected_err_msg = (".*You can only torch.load from a file that is seekable. " +
                            "Please pre-load the data into a buffer like io.BytesIO and " +
                            "try to load from it instead.")

        resource = FilelikeMock(data=b"data")
        delattr(resource, "tell")
        delattr(resource, "seek")
        self.assertRaisesRegex(AttributeError, expected_err_msg, lambda: torch.load(resource))

    def test_from_buffer(self):
        a = bytearray([1, 2, 3, 4])
        self.assertEqual(torch.ByteStorage.from_buffer(a).tolist(), [1, 2, 3, 4])
        shorts = torch.ShortStorage.from_buffer(a, 'big')
        self.assertEqual(shorts.size(), 2)
        self.assertEqual(shorts.tolist(), [258, 772])
        ints = torch.IntStorage.from_buffer(a, 'little')
        self.assertEqual(ints.size(), 1)
        self.assertEqual(ints[0], 67305985)
        f = bytearray([0x40, 0x10, 0x00, 0x00])
        floats = torch.FloatStorage.from_buffer(f, 'big')
        self.assertEqual(floats.size(), 1)
        self.assertEqual(floats[0], 2.25)

        f = bytearray([0x00, 0x01, 0x02, 0x03, 0x04, 0x05, 0x10, 0x40])
        bools = torch.BoolStorage.from_buffer(f, 'big')
        self.assertEqual(bools.size(), 8)
        self.assertEqual(bools.tolist(), [False, True, True, True, True, True, True, True])
        self.assertEqual(bools.type(), 'torch.BoolStorage')

        f = bytearray(b'\x80\x02\x8a\nl\xfc\x9cF\xf9 j\xa8P\x19.\x80\x02M\xe9')
        bools = torch.BoolStorage.from_buffer(f, 'big')
        self.assertEqual(bools.size(), 19)

        f = bytearray(b'\0x4A')
        bools = torch.BoolStorage.from_buffer(f, 'big')
        self.assertEqual(bools.size(), 4)
        self.assertEqual(bools.tolist(), [False, True, True, True])

    def test_storage_casts(self):
        storage = torch.IntStorage([-1, 0, 1, 2, 3, 4])
        self.assertEqual(storage.size(), 6)
        self.assertEqual(storage.tolist(), [-1, 0, 1, 2, 3, 4])
        self.assertEqual(storage.type(), 'torch.IntStorage')
        self.assertIs(storage.dtype, torch.int32)

        floatStorage = storage.float()
        self.assertEqual(floatStorage.size(), 6)
        self.assertEqual(floatStorage.tolist(), [-1, 0, 1, 2, 3, 4])
        self.assertEqual(floatStorage.type(), 'torch.FloatStorage')
        self.assertEqual(floatStorage.int().tolist(), [-1, 0, 1, 2, 3, 4])
        self.assertIs(floatStorage.dtype, torch.float32)

        halfStorage = storage.half()
        self.assertEqual(halfStorage.size(), 6)
        self.assertEqual(halfStorage.tolist(), [-1, 0, 1, 2, 3, 4])
        self.assertEqual(halfStorage.type(), 'torch.HalfStorage')
        self.assertEqual(halfStorage.int().tolist(), [-1, 0, 1, 2, 3, 4])
        self.assertIs(halfStorage.dtype, torch.float16)

        longStorage = storage.long()
        self.assertEqual(longStorage.size(), 6)
        self.assertEqual(longStorage.tolist(), [-1, 0, 1, 2, 3, 4])
        self.assertEqual(longStorage.type(), 'torch.LongStorage')
        self.assertEqual(longStorage.int().tolist(), [-1, 0, 1, 2, 3, 4])
        self.assertIs(longStorage.dtype, torch.int64)

        shortStorage = storage.short()
        self.assertEqual(shortStorage.size(), 6)
        self.assertEqual(shortStorage.tolist(), [-1, 0, 1, 2, 3, 4])
        self.assertEqual(shortStorage.type(), 'torch.ShortStorage')
        self.assertEqual(shortStorage.int().tolist(), [-1, 0, 1, 2, 3, 4])
        self.assertIs(shortStorage.dtype, torch.int16)

        doubleStorage = storage.double()
        self.assertEqual(doubleStorage.size(), 6)
        self.assertEqual(doubleStorage.tolist(), [-1.0, 0.0, 1.0, 2.0, 3.0, 4.0])
        self.assertEqual(doubleStorage.type(), 'torch.DoubleStorage')
        self.assertEqual(doubleStorage.int().tolist(), [-1, 0, 1, 2, 3, 4])
        self.assertIs(doubleStorage.dtype, torch.float64)

        charStorage = storage.char()
        self.assertEqual(charStorage.size(), 6)
        self.assertEqual(charStorage.tolist(), [-1.0, 0.0, 1.0, 2.0, 3.0, 4.0])
        self.assertEqual(charStorage.type(), 'torch.CharStorage')
        self.assertEqual(charStorage.int().tolist(), [-1, 0, 1, 2, 3, 4])
        self.assertIs(charStorage.dtype, torch.int8)

        byteStorage = storage.byte()
        self.assertEqual(byteStorage.size(), 6)
        self.assertEqual(byteStorage.tolist(), [255, 0, 1, 2, 3, 4])
        self.assertEqual(byteStorage.type(), 'torch.ByteStorage')
        self.assertEqual(byteStorage.int().tolist(), [255, 0, 1, 2, 3, 4])
        self.assertIs(byteStorage.dtype, torch.uint8)

        boolStorage = storage.bool()
        self.assertEqual(boolStorage.size(), 6)
        self.assertEqual(boolStorage.tolist(), [True, False, True, True, True, True])
        self.assertEqual(boolStorage.type(), 'torch.BoolStorage')
        self.assertEqual(boolStorage.int().tolist(), [1, 0, 1, 1, 1, 1])
        self.assertIs(boolStorage.dtype, torch.bool)

    def test_storage_device(self):
        devices = ['cpu'] if not torch.cuda.is_available() else ['cpu', 'cuda']
        for device in devices:
            x = torch.tensor([], device=device)
            self.assertEqual(x.dtype, x.storage().dtype)

    @unittest.skipIf(torch.cuda.device_count() < 2, 'less than 2 GPUs detected')
    def test_storage_multigpu(self):
        devices = ['cuda:0', 'cuda:1']
        for device in devices:
            x = torch.tensor([], device=device)
            self.assertEqual(x.dtype, x.storage().dtype)

    @unittest.skipIf(IS_WINDOWS, "TODO: need to fix this test case for Windows")
    def test_from_file(self):
        size = 10000
        with tempfile.NamedTemporaryFile() as f:
            s1 = torch.FloatStorage.from_file(f.name, True, size)
            t1 = torch.FloatTensor(s1).copy_(torch.randn(size))

            # check mapping
            s2 = torch.FloatStorage.from_file(f.name, True, size)
            t2 = torch.FloatTensor(s2)
            self.assertEqual(t1, t2, 0)

            # check changes to t1 from t2
            rnum = random.uniform(-1, 1)
            t1.fill_(rnum)
            self.assertEqual(t1, t2, 0)

            # check changes to t2 from t1
            rnum = random.uniform(-1, 1)
            t2.fill_(rnum)
            self.assertEqual(t1, t2, 0)

    @unittest.skipIf(IS_WINDOWS, "TODO: need to fix this test case for Windows")
    def test_torch_from_file(self):
        size = 10000
        with tempfile.NamedTemporaryFile() as f:
            s1 = torch.from_file(f.name, True, size, dtype=torch.float)
            t1 = torch.FloatTensor(s1).copy_(torch.randn(size))

            # check mapping
            s2 = torch.from_file(f.name, True, size, dtype=torch.float)
            t2 = torch.FloatTensor(s2)
            self.assertEqual(t1, t2, 0)

            # check changes to t1 from t2
            rnum = random.uniform(-1, 1)
            t1.fill_(rnum)
            self.assertEqual(t1, t2, 0)

            # check changes to t2 from t1
            rnum = random.uniform(-1, 1)
            t2.fill_(rnum)
            self.assertEqual(t1, t2, 0)

    def test_print(self):
        default_type = torch.Tensor().type()
        for t in torch._tensor_classes:
            if t == torch.HalfTensor:
                continue  # HalfTensor does not support fill
            if t.is_sparse:
                continue
            if t.is_cuda and not torch.cuda.is_available():
                continue
            obj = t(100, 100).fill_(1)
            obj.__repr__()
            str(obj)
        # test half tensor
        obj = torch.rand(100, 100, device='cpu').half()
        obj.__repr__()
        str(obj)
        for t in torch._storage_classes:
            if t.is_cuda and not torch.cuda.is_available():
                continue
            if t == torch.BoolStorage or t == torch.cuda.BoolStorage:
                obj = t(100).fill_(True)
            else:
                obj = t(100).fill_(1)
            obj.__repr__()
            str(obj)

        # test big integer
        x = torch.tensor(2341234123412341)
        self.assertEqual(x.__repr__(), str(x))
        self.assertExpectedInline(str(x), '''tensor(2341234123412341)''')

        # test scientific notation
        x = torch.tensor([1e28, 1e-28])
        self.assertEqual(x.__repr__(), str(x))
        self.assertExpectedInline(str(x), '''tensor([1.0000e+28, 1.0000e-28])''')

        # test scientific notation using set_printoptions
        x = torch.tensor([1e2, 1e-2])
        torch.set_printoptions(sci_mode=True)
        self.assertEqual(x.__repr__(), str(x))
        self.assertExpectedInline(str(x), '''tensor([1.0000e+02, 1.0000e-02])''')
        torch.set_printoptions(sci_mode=False)
        self.assertEqual(x.__repr__(), str(x))
        self.assertExpectedInline(str(x), '''tensor([  100.0000,     0.0100])''')
        torch.set_printoptions(sci_mode=None)  # reset to the default value

        # test no leading space if all elements positive
        x = torch.tensor([1, 2])
        self.assertEqual(x.__repr__(), str(x))
        self.assertExpectedInline(str(x), '''tensor([1, 2])''')

        # test for leading space if there are negative elements
        x = torch.tensor([1, -2])
        self.assertEqual(x.__repr__(), str(x))
        self.assertExpectedInline(str(x), '''tensor([ 1, -2])''')

        # test inf and nan
        x = torch.tensor([4, inf, 1.5, -inf, 0, nan, 1])
        self.assertEqual(x.__repr__(), str(x))
        self.assertExpectedInline(str(x), '''tensor([4.0000,    inf, 1.5000,   -inf, 0.0000,    nan, 1.0000])''')

        # test dtype
        torch.set_default_dtype(torch.float)
        x = torch.tensor([1e-324, 1e-323, 1e-322, 1e307, 1e308, 1e309], dtype=torch.float64)
        self.assertEqual(x.__repr__(), str(x))
        expected_str = '''\
tensor([ 0.0000e+00, 9.8813e-324, 9.8813e-323, 1.0000e+307, 1.0000e+308,
                inf], dtype=torch.float64)'''
        self.assertExpectedInline(str(x), expected_str)

        # test changing default dtype
        torch.set_default_dtype(torch.float64)
        self.assertEqual(x.__repr__(), str(x))
        expected_str = '''\
tensor([ 0.0000e+00, 9.8813e-324, 9.8813e-323, 1.0000e+307, 1.0000e+308,
                inf])'''
        self.assertExpectedInline(str(x), expected_str)

        # test summary
        x = torch.zeros(10000)
        self.assertEqual(x.__repr__(), str(x))
        self.assertExpectedInline(str(x), '''tensor([0., 0., 0.,  ..., 0., 0., 0.])''')

        # test internal summary function
        x = torch.rand(1, 20, 5, 30)
        summary = torch._tensor_str.get_summarized_data(x)
        self.assertEqual(summary.shape, (1, 6, 5, 6))
        first_and_last = [0, 1, 2, -3, -2, -1]
        self.assertEqual(summary, x[:, first_and_last][..., first_and_last])

        # test device
        if torch.cuda.is_available():
            x = torch.tensor([123], device='cuda:0')
            self.assertEqual(x.__repr__(), str(x))
            self.assertExpectedInline(str(x), '''tensor([123], device='cuda:0')''')

            # test changing default to cuda
            torch.set_default_tensor_type(torch.cuda.FloatTensor)
            self.assertEqual(x.__repr__(), str(x))
            self.assertExpectedInline(str(x), '''tensor([123])''')
        torch.set_default_tensor_type(default_type)

        # test integral floats and requires_grad
        x = torch.tensor([123.], requires_grad=True)
        self.assertEqual(x.__repr__(), str(x))
        self.assertExpectedInline(str(x), '''tensor([123.], requires_grad=True)''')

        # test non-contiguous print
        # sliced tensor should have > PRINT_OPTS.threshold elements
        x = torch.ones(100, 2, 2, 10)
        y = x.as_strided(size=(100, 2, 10), stride=(2 * 2 * 10, 2 * 10, 1))
        self.assertEqual(str(y), y.__repr__())
        expected_str = '''\
tensor([[[1., 1., 1.,  ..., 1., 1., 1.],
         [1., 1., 1.,  ..., 1., 1., 1.]],

        [[1., 1., 1.,  ..., 1., 1., 1.],
         [1., 1., 1.,  ..., 1., 1., 1.]],

        [[1., 1., 1.,  ..., 1., 1., 1.],
         [1., 1., 1.,  ..., 1., 1., 1.]],

        ...,

        [[1., 1., 1.,  ..., 1., 1., 1.],
         [1., 1., 1.,  ..., 1., 1., 1.]],

        [[1., 1., 1.,  ..., 1., 1., 1.],
         [1., 1., 1.,  ..., 1., 1., 1.]],

        [[1., 1., 1.,  ..., 1., 1., 1.],
         [1., 1., 1.,  ..., 1., 1., 1.]]])\
'''

        self.assertExpectedInline(str(y), expected_str)

        # test print 0-dim tensor: there's no 0-dim in Numpy, we match arrayprint style
        x = torch.tensor(0.00002)
        self.assertEqual(x.__repr__(), str(x))
        self.assertExpectedInline(str(x), '''tensor(2.0000e-05)''')

        # [Numpy] test print float in sci_mode when min < 0.0001.
        x = torch.tensor([0.00002])
        self.assertEqual(x.__repr__(), str(x))
        self.assertExpectedInline(str(x), '''tensor([2.0000e-05])''')

        # [Numpy] test print float in sci_mode when max > 1e8.
        # TODO: Pytorch uses fixed precision to print, while Numpy uses dragon4_scientific
        # to do automatic trimming and padding.
        x = torch.tensor([123456789.])
        self.assertEqual(x.__repr__(), str(x))
        self.assertExpectedInline(str(x), '''tensor([1.2346e+08])''')

        # [Numpy] test print float in sci_mode when max / min > 1000.
        x = torch.tensor([0.01, 11])
        self.assertEqual(x.__repr__(), str(x))
        self.assertExpectedInline(str(x), '''tensor([1.0000e-02, 1.1000e+01])''')

        # [Numpy] test print int max / min > 1000, no sci_mode
        x = torch.tensor([1, 1010])
        self.assertEqual(x.__repr__(), str(x))
        self.assertExpectedInline(str(x), '''tensor([   1, 1010])''')

        # [Numpy] test print int > 1e8, no sci_mode
        x = torch.tensor([1000000000])  # 1e9
        self.assertEqual(x.__repr__(), str(x))
        self.assertExpectedInline(str(x), '''tensor([1000000000])''')

        # [Numpy] test printing float in int_mode
        x = torch.tensor([1., 1000.])
        self.assertEqual(x.__repr__(), str(x))
        self.assertExpectedInline(str(x), '''tensor([   1., 1000.])''')

        # [Numpy] test printing float in int_mode in sci format when max / min > 1000.
        x = torch.tensor([1., 1010.])
        self.assertEqual(x.__repr__(), str(x))
        self.assertExpectedInline(str(x), '''tensor([1.0000e+00, 1.0100e+03])''')

    def test_sizeof(self):
        sizeof_empty = torch.randn(0).storage().__sizeof__()
        sizeof_10 = torch.randn(10).storage().__sizeof__()
        sizeof_100 = torch.randn(100).storage().__sizeof__()
        self.assertEqual((sizeof_100 - sizeof_empty) // (sizeof_10 - sizeof_empty), 10)
        self.assertEqual((sizeof_100 - sizeof_empty) % (sizeof_10 - sizeof_empty), 0)

        sizeof_empty = torch.randn(0).type(torch.ByteTensor).storage().__sizeof__()
        sizeof_10 = torch.randn(10).type(torch.ByteTensor).storage().__sizeof__()
        sizeof_100 = torch.randn(100).type(torch.ByteTensor).storage().__sizeof__()
        self.assertEqual((sizeof_100 - sizeof_empty) // (sizeof_10 - sizeof_empty), 10)
        self.assertEqual((sizeof_100 - sizeof_empty) % (sizeof_10 - sizeof_empty), 0)

    def test_unsqueeze(self):
        x = torch.randn(2, 3, 4)
        y = x.unsqueeze(1)
        self.assertEqual(y, x.view(2, 1, 3, 4))
        y = x.clone().unsqueeze_(2)
        self.assertEqual(y, x.view(2, 3, 1, 4))

        x = x[:, 1]
        self.assertFalse(x.is_contiguous())
        y = x.unsqueeze(1)
        self.assertEqual(y, x.contiguous().view(2, 1, 4))
        y = x.clone().unsqueeze_(2)
        self.assertEqual(y, x.contiguous().view(2, 4, 1))

    def test_iter(self):
        x = torch.randn(5, 5)
        for i, sub in enumerate(x):
            self.assertEqual(sub, x[i])

        x = torch.Tensor()
        self.assertEqual(list(x), [])

    def test_accreal_type(self):
        x = torch.ones(2, 3, 4)
        self.assertIsInstance(x.double().sum().item(), float)
        self.assertIsInstance(x.float().sum().item(), float)
        self.assertIsInstance(x.long().sum().item(), int)
        self.assertIsInstance(x.int().sum().item(), int)
        self.assertIsInstance(x.short().sum().item(), int)
        self.assertIsInstance(x.char().sum().item(), int)
        self.assertIsInstance(x.byte().sum().item(), int)

    def test_assertEqual(self):
        x = torch.FloatTensor([0])
        self.assertEqual(x, 0)
        xv = torch.autograd.Variable(x)
        self.assertEqual(xv, 0)
        self.assertEqual(x, xv)
        self.assertEqual(xv, x)

    def test_new(self):
        x = torch.autograd.Variable(torch.Tensor())
        y = torch.autograd.Variable(torch.randn(4, 4))
        z = torch.autograd.Variable(torch.IntTensor([1, 2, 3]))
        self.assertEqual(x.new().shape, [0])
        self.assertEqual(x.new(), x)
        self.assertEqual(x.new(1, 2).shape, [1, 2])
        self.assertEqual(x.new(torch.Size([3, 4])).shape, [3, 4])
        self.assertEqual(x.new([3, 4]).shape, [2])
        self.assertEqual(x.new([3, 4]).tolist(), [3, 4])
        self.assertEqual(x.new((3, 4)).tolist(), [3, 4])
        if TEST_NUMPY:
            self.assertEqual(x.new([np.int32(3), np.float64(4)]).tolist(), [3, 4])
            self.assertEqual(x.new(np.array((3, 4))).tolist(), [3, 4])
        self.assertEqual(x.new([z[2], z[0] + 3]).tolist(), [3, 4])
        self.assertEqual(x.new(size=(3, 4)).shape, [3, 4])
        self.assertEqual(x.new(()).shape, [0])
        self.assertEqual(x.new(y.storage()).data_ptr(), y.data_ptr())
        self.assertEqual(x.new(y).data_ptr(), y.data_ptr())
        self.assertIsNot(x.new(y), y)

        self.assertRaises(TypeError, lambda: x.new(z))
        # TypeError would be better
        self.assertRaises(RuntimeError, lambda: x.new(z.storage()))

    def test_empty_like(self):
        x = torch.autograd.Variable(torch.Tensor())
        y = torch.autograd.Variable(torch.randn(4, 4))
        z = torch.autograd.Variable(torch.IntTensor([1, 2, 3]))
        for a in (x, y, z):
            self.assertEqual(torch.empty_like(a).shape, a.shape)
            self.assertEqual(torch.empty_like(a).type(), a.type())

    def test_empty_strided(self):
        for device in torch.testing.get_all_device_types():
            for shape in [(2, 3, 4), (0, 2, 0)]:
                # some of these cases are pretty strange, just verifying that if as_strided
                # allows them then empty_strided can as well.
                for strides in [(12, 4, 1), (2, 4, 6), (0, 0, 0)]:
                    empty_strided = torch.empty_strided(shape, strides, device=device)
                    # as_strided checks the storage size is big enough to support such a strided tensor;
                    # instead of repeating this calculation, we just use empty_strided which does the same
                    # calculation when setting the storage size.
                    as_strided = torch.empty(empty_strided.storage().size(),
                                             device=device).as_strided(shape, strides)
                    self.assertEqual(empty_strided.shape, as_strided.shape)
                    self.assertEqual(empty_strided.stride(), as_strided.stride())

    @unittest.skipIf(not torch.cuda.is_available(), 'no CUDA')
    def test_pin_memory(self):
        x = torch.randn(3, 5)
        self.assertFalse(x.is_pinned())
        pinned = x.pin_memory()
        self.assertTrue(pinned.is_pinned())
        self.assertEqual(pinned, x)
        self.assertNotEqual(pinned.data_ptr(), x.data_ptr())

    @unittest.skipIf(not torch.cuda.is_available(), 'no CUDA')
    def test_pin_memory_from_constructor(self):

        def _get_like(t, **kwargs):
            return [
                torch.rand_like(t, **kwargs),
                torch.randn_like(t, **kwargs),
                torch.empty_like(t, **kwargs),
                torch.full_like(t, 4, **kwargs),
                torch.zeros_like(t, **kwargs),
                torch.ones_like(t, **kwargs),
            ]

        def _get_tensors(**kwargs):
            return [
                torch.tensor([10, 11], **kwargs),
                torch.randn(3, 5, **kwargs),
                torch.rand(3, **kwargs),
                # torch.randint(3, 5, **kwargs), // unsupported
                torch.zeros(3, **kwargs),
                torch.randperm(3, **kwargs),
                torch.empty(6, **kwargs),
                torch.ones(6, **kwargs),
                torch.eye(6, **kwargs),
                torch.arange(3, 5, **kwargs)]

        pinned_tensors = _get_tensors(pin_memory=True) + _get_like(torch.empty(5, dtype=torch.float64), pin_memory=True)
        for x in pinned_tensors:
            self.assertTrue(x.is_pinned())

        tensors = _get_tensors() + _get_like(torch.empty(5, dtype=torch.float64, pin_memory=True))
        for x in tensors:
            self.assertFalse(x.is_pinned())

    @unittest.skipIf(not TEST_NUMPY, "Numpy not found")
    def test_numpy_unresizable(self):
        x = np.zeros((2, 2))
        y = torch.from_numpy(x)
        with self.assertRaises(ValueError):
            x.resize((5, 5))

        z = torch.randn(5, 5)
        w = z.numpy()
        with self.assertRaises(RuntimeError):
            z.resize_(10, 10)
        with self.assertRaises(ValueError):
            w.resize((10, 10))

    @unittest.skipIf(not TEST_NUMPY, "Numpy not found")
    def test_to_numpy(self):
        def get_castable_tensor(shape, tp):
            dtype = tp.dtype
            if dtype.is_floating_point:
                dtype_info = torch.finfo(dtype)
                # can't directly use min and max, because for double, max - min
                # is greater than double range and sampling always gives inf.
                low = max(dtype_info.min, -1e10)
                high = min(dtype_info.max, 1e10)
                t = torch.empty(shape, dtype=torch.float64).uniform_(low, high)
            else:
                # can't directly use min and max, because for int64_t, max - min
                # is greater than int64_t range and triggers UB.
                dtype_info = torch.iinfo(dtype)
                low = max(dtype_info.min, int(-1e10))
                high = min(dtype_info.max, int(1e10))
                dtype_info = torch.iinfo(dtype)
                t = torch.empty(shape, dtype=torch.int64).random_(low, high)
            return t.to(dtype)

        types = [
            torch.ByteTensor,
            torch.CharTensor,
            torch.ShortTensor,
            torch.IntTensor,
            torch.HalfTensor,
            torch.FloatTensor,
            torch.DoubleTensor,
            torch.LongTensor,
        ]
        for tp in types:
            # 1D
            sz = 10
            x = get_castable_tensor(sz, tp)
            y = x.numpy()
            for i in range(sz):
                self.assertEqual(x[i], y[i])

            # 1D > 0 storage offset
            xm = get_castable_tensor(sz * 2, tp)
            x = xm.narrow(0, sz - 1, sz)
            self.assertTrue(x.storage_offset() > 0)
            y = x.numpy()
            for i in range(sz):
                self.assertEqual(x[i], y[i])

            def check2d(x, y):
                for i in range(sz1):
                    for j in range(sz2):
                        self.assertEqual(x[i][j], y[i][j])

            # empty
            x = torch.Tensor().type(tp)
            y = x.numpy()
            self.assertEqual(y.size, 0)

            # contiguous 2D
            sz1 = 3
            sz2 = 5
            x = get_castable_tensor((sz1, sz2), tp)
            y = x.numpy()
            check2d(x, y)
            self.assertTrue(y.flags['C_CONTIGUOUS'])

            # with storage offset
            xm = get_castable_tensor((sz1 * 2, sz2), tp)
            x = xm.narrow(0, sz1 - 1, sz1)
            y = x.numpy()
            self.assertTrue(x.storage_offset() > 0)
            check2d(x, y)
            self.assertTrue(y.flags['C_CONTIGUOUS'])

            # non-contiguous 2D
            x = get_castable_tensor((sz2, sz1), tp).t()
            y = x.numpy()
            check2d(x, y)
            self.assertFalse(y.flags['C_CONTIGUOUS'])

            # with storage offset
            xm = get_castable_tensor((sz2 * 2, sz1), tp)
            x = xm.narrow(0, sz2 - 1, sz2).t()
            y = x.numpy()
            self.assertTrue(x.storage_offset() > 0)
            check2d(x, y)

            # non-contiguous 2D with holes
            xm = get_castable_tensor((sz2 * 2, sz1 * 2), tp)
            x = xm.narrow(0, sz2 - 1, sz2).narrow(1, sz1 - 1, sz1).t()
            y = x.numpy()
            self.assertTrue(x.storage_offset() > 0)
            check2d(x, y)

            if tp != torch.HalfTensor:
                # check writeable
                x = get_castable_tensor((3, 4), tp)
                y = x.numpy()
                self.assertTrue(y.flags.writeable)
                y[0][1] = 3
                self.assertTrue(x[0][1] == 3)
                y = x.t().numpy()
                self.assertTrue(y.flags.writeable)
                y[0][1] = 3
                self.assertTrue(x[0][1] == 3)

    @unittest.skipIf(not TEST_NUMPY, "Numpy not found")
    def test_to_numpy_bool(self):
        x = torch.tensor([True, False], dtype=torch.bool)
        self.assertEqual(x.dtype, torch.bool)

        y = x.numpy()
        self.assertEqual(y.dtype, np.bool)
        for i in range(len(x)):
            self.assertEqual(x[i], y[i])

        x = torch.tensor([True], dtype=torch.bool)
        self.assertEqual(x.dtype, torch.bool)

        y = x.numpy()
        self.assertEqual(y.dtype, np.bool)
        self.assertEqual(x[0], y[0])

    def test_dlpack_conversion(self):
        x = torch.randn(1, 2, 3, 4).type('torch.FloatTensor')
        z = from_dlpack(to_dlpack(x))
        self.assertEqual(z, x)

    @unittest.skipIf(not torch.cuda.is_available(), "No CUDA")
    def test_dlpack_cuda(self):
        x = torch.randn(1, 2, 3, 4).cuda()
        z = from_dlpack(to_dlpack(x))
        self.assertEqual(z, x)

    @unittest.skipIf(not TEST_NUMPY, "Numpy not found")
    def test_from_numpy(self):
        dtypes = [
            np.double,
            np.float,
            np.float16,
            np.int64,
            np.int32,
            np.int16,
            np.int8,
            np.uint8,
            np.longlong,
            np.bool,
        ]
        for dtype in dtypes:
            array = np.array([1, 2, 3, 4], dtype=dtype)
            tensor_from_array = torch.from_numpy(array)
            # TODO: change to tensor equality check once HalfTensor
            # implements `==`
            for i in range(len(array)):
                self.assertEqual(tensor_from_array[i], array[i])

        # check storage offset
        x = np.linspace(1, 125, 125)
        x.shape = (5, 5, 5)
        x = x[1]
        expected = torch.arange(1, 126).view(5, 5, 5)[1]
        self.assertEqual(torch.from_numpy(x), expected)

        # check noncontiguous
        x = np.linspace(1, 25, 25)
        x.shape = (5, 5)
        expected = torch.arange(1, 26).view(5, 5).t()
        self.assertEqual(torch.from_numpy(x.T), expected)

        # check noncontiguous with holes
        x = np.linspace(1, 125, 125)
        x.shape = (5, 5, 5)
        x = x[:, 1]
        expected = torch.arange(1, 126).view(5, 5, 5)[:, 1]
        self.assertEqual(torch.from_numpy(x), expected)

        # check zero dimensional
        x = np.zeros((0, 2))
        self.assertEqual(torch.from_numpy(x).shape, (0, 2))
        x = np.zeros((2, 0))
        self.assertEqual(torch.from_numpy(x).shape, (2, 0))

        # check ill-sized strides raise exception
        x = np.array([3., 5., 8.])
        x.strides = (3,)
        self.assertRaises(ValueError, lambda: torch.from_numpy(x))

    @unittest.skipIf(not TEST_NUMPY, "Numpy not found")
    def test_ctor_with_numpy_array(self):
        correct_dtypes = [
            np.double,
            np.float,
            np.float16,
            np.int64,
            np.int32,
            np.int16,
            np.int8,
            np.uint8,
            np.bool,
        ]

        incorrect_byteorder = '>' if sys.byteorder == 'little' else '<'
        incorrect_dtypes = map(lambda t: incorrect_byteorder + t, ['d', 'f'])

        for dtype in correct_dtypes:
            array = np.array([1, 2, 3, 4], dtype=dtype)

            # Upcast
            tensor = torch.DoubleTensor(array)
            for i in range(len(array)):
                self.assertEqual(tensor[i], array[i])

            if torch.cuda.is_available():
                tensor = torch.cuda.DoubleTensor(array)
                for i in range(len(array)):
                    self.assertEqual(tensor[i], array[i])

            # Downcast (sometimes)
            tensor = torch.FloatTensor(array)
            for i in range(len(array)):
                self.assertEqual(tensor[i], array[i])

            tensor = torch.HalfTensor(array)
            for i in range(len(array)):
                self.assertEqual(tensor[i], array[i])

            if torch.cuda.is_available():
                tensor = torch.cuda.FloatTensor(array)
                for i in range(len(array)):
                    self.assertEqual(tensor[i], array[i])

                tensor = torch.cuda.HalfTensor(array)
                for i in range(len(array)):
                    self.assertEqual(tensor[i], array[i])

    @unittest.skipIf(not TEST_NUMPY, "Numpy not found")
    def test_ctor_with_numpy_scalar_ctor(self):
        dtypes = [
            np.double,
            np.float,
            np.float16,
            np.int64,
            np.int32,
            np.int16,
            np.uint8,
            np.bool,
        ]
        for dtype in dtypes:
            self.assertEqual(dtype(42), torch.tensor(dtype(42)).item())

    @unittest.skipIf(not TEST_NUMPY, "Numpy not found")
    def test_numpy_index(self):
        i = np.int32([0, 1, 2])
        x = torch.randn(5, 5)
        for idx in i:
            self.assertFalse(isinstance(idx, int))
            self.assertEqual(x[idx], x[int(idx)])

    @unittest.skipIf(not TEST_NUMPY, "Numpy not found")
    def test_numpy_array_interface(self):
        types = [
            torch.DoubleTensor,
            torch.FloatTensor,
            torch.HalfTensor,
            torch.LongTensor,
            torch.IntTensor,
            torch.ShortTensor,
            torch.ByteTensor,
        ]
        dtypes = [
            np.float64,
            np.float32,
            np.float16,
            np.int64,
            np.int32,
            np.int16,
            np.uint8,
        ]
        for tp, dtype in zip(types, dtypes):
            if np.dtype(dtype).kind == 'u':
                x = torch.Tensor([1, 2, 3, 4]).type(tp)
                array = np.array([1, 2, 3, 4], dtype=dtype)
            else:
                x = torch.Tensor([1, -2, 3, -4]).type(tp)
                array = np.array([1, -2, 3, -4], dtype=dtype)

            # Test __array__ w/o dtype argument
            asarray = np.asarray(x)
            self.assertIsInstance(asarray, np.ndarray)
            self.assertEqual(asarray.dtype, dtype)
            for i in range(len(x)):
                self.assertEqual(asarray[i], x[i])

            # Test __array_wrap__, same dtype
            abs_x = np.abs(x)
            abs_array = np.abs(array)
            self.assertIsInstance(abs_x, tp)
            for i in range(len(x)):
                self.assertEqual(abs_x[i], abs_array[i])

        # Test __array__ with dtype argument
        for dtype in dtypes:
            x = torch.IntTensor([1, -2, 3, -4])
            asarray = np.asarray(x, dtype=dtype)
            self.assertEqual(asarray.dtype, dtype)
            if np.dtype(dtype).kind == 'u':
                wrapped_x = np.array([1, -2, 3, -4], dtype=dtype)
                for i in range(len(x)):
                    self.assertEqual(asarray[i], wrapped_x[i])
            else:
                for i in range(len(x)):
                    self.assertEqual(asarray[i], x[i])

        # Test some math functions with float types
        float_types = [torch.DoubleTensor, torch.FloatTensor]
        float_dtypes = [np.float64, np.float32]
        for tp, dtype in zip(float_types, float_dtypes):
            x = torch.Tensor([1, 2, 3, 4]).type(tp)
            array = np.array([1, 2, 3, 4], dtype=dtype)
            for func in ['sin', 'sqrt', 'ceil']:
                ufunc = getattr(np, func)
                res_x = ufunc(x)
                res_array = ufunc(array)
                self.assertIsInstance(res_x, tp)
                for i in range(len(x)):
                    self.assertEqual(res_x[i], res_array[i])

        # Test functions with boolean return value
        for tp, dtype in zip(types, dtypes):
            x = torch.Tensor([1, 2, 3, 4]).type(tp)
            array = np.array([1, 2, 3, 4], dtype=dtype)
            geq2_x = np.greater_equal(x, 2)
            geq2_array = np.greater_equal(array, 2).astype('uint8')
            self.assertIsInstance(geq2_x, torch.ByteTensor)
            for i in range(len(x)):
                self.assertEqual(geq2_x[i], geq2_array[i])

    @unittest.skipIf(not TEST_NUMPY, "Numpy not found")
    def test_multiplication_numpy_scalar(self):
        for np_dtype in [np.float32, np.float64, np.int32, np.int64, np.int16, np.uint8]:
            for t_dtype in [torch.float, torch.double]:
                np_sc = np_dtype(2.0)
                t = torch.ones(2, requires_grad=True, dtype=t_dtype)
                r1 = t * np_sc
                self.assertIsInstance(r1, torch.Tensor)
                self.assertTrue(r1.dtype == t_dtype)
                self.assertTrue(r1.requires_grad)
                r2 = np_sc * t
                self.assertIsInstance(r2, torch.Tensor)
                self.assertTrue(r2.dtype == t_dtype)
                self.assertTrue(r2.requires_grad)

    def test_error_msg_type_translation(self):
        with self.assertRaisesRegex(
                RuntimeError,
                # message includes both Double and Long
                '(?=.*Double)(?=.*Long)'):

            # Calls model with a DoubleTensor input but LongTensor weights
            input = torch.autograd.Variable(torch.randn(1, 1, 1, 6).double())
            weight = torch.zeros(1, 1, 1, 3).long()
            model = torch.nn.Conv2d(1, 1, (1, 3), stride=1, padding=0, bias=False)
            model.weight.data = weight
            out = model(input)

    def test_tensor_from_sequence(self):
        class MockSequence(object):
            def __init__(self, lst):
                self.lst = lst

            def __len__(self):
                return len(self.lst)

            def __getitem__(self, item):
                raise TypeError

        class GoodMockSequence(MockSequence):
            def __getitem__(self, item):
                return self.lst[item]

        bad_mock_seq = MockSequence([1.0, 2.0, 3.0])
        good_mock_seq = GoodMockSequence([1.0, 2.0, 3.0])
        with self.assertRaisesRegex(ValueError, 'could not determine the shape'):
            torch.Tensor(bad_mock_seq)
        self.assertEqual(torch.Tensor([1.0, 2.0, 3.0]), torch.Tensor(good_mock_seq))

    def test_comparison_ops(self):
        x = torch.randn(5, 5)
        y = torch.randn(5, 5)

        eq = x == y
        for idx in iter_indices(x):
            self.assertEqual(x[idx] == y[idx], eq[idx] == 1)

        ne = x != y
        for idx in iter_indices(x):
            self.assertEqual(x[idx] != y[idx], ne[idx] == 1)

        lt = x < y
        for idx in iter_indices(x):
            self.assertEqual(x[idx] < y[idx], lt[idx] == 1)

        le = x <= y
        for idx in iter_indices(x):
            self.assertEqual(x[idx] <= y[idx], le[idx] == 1)

        gt = x > y
        for idx in iter_indices(x):
            self.assertEqual(x[idx] > y[idx], gt[idx] == 1)

        ge = x >= y
        for idx in iter_indices(x):
            self.assertEqual(x[idx] >= y[idx], ge[idx] == 1)

    def test_bitwise_ops(self):
        x = torch.randn(5, 5).gt(0)
        y = torch.randn(5, 5).gt(0)

        and_result = x & y
        for idx in iter_indices(x):
            if and_result[idx]:
                self.assertTrue(x[idx] and y[idx])
            else:
                self.assertFalse(x[idx] and y[idx])

        or_result = x | y
        for idx in iter_indices(x):
            if or_result[idx]:
                self.assertTrue(x[idx] or y[idx])
            else:
                self.assertFalse(x[idx] or y[idx])

        xor_result = x ^ y
        for idx in iter_indices(x):
            if xor_result[idx]:
                self.assertTrue(x[idx] ^ y[idx])
            else:
                self.assertFalse(x[idx] ^ y[idx])

        invert_result = ~x
        for idx in iter_indices(x):
            self.assertEqual(1 - x[idx], invert_result[idx])

        x_clone = x.clone()
        x_clone &= y
        self.assertEqual(x_clone, and_result)

        x_clone = x.clone()
        x_clone |= y
        self.assertEqual(x_clone, or_result)

        x_clone = x.clone()
        x_clone ^= y
        self.assertEqual(x_clone, xor_result)

    def test_invert(self):
        x = torch.ByteTensor([0, 1, 1])
        self.assertEqual((~x).tolist(), [1, 0, 0])

    def test_apply(self):
        x = torch.arange(1, 6)
        res = x.clone().apply_(lambda k: k + k)
        self.assertEqual(res, x * 2)
        self.assertRaises(TypeError, lambda: x.apply_(lambda k: "str"))

    def test_map(self):
        x = torch.autograd.Variable(torch.randn(3, 3))
        y = torch.autograd.Variable(torch.randn(3))
        res = x.clone()
        res.map_(y, lambda a, b: a + b)
        self.assertEqual(res, x + y)
        self.assertRaisesRegex(TypeError, "not callable", lambda: res.map_(y, "str"))

    def test_map2(self):
        x = torch.autograd.Variable(torch.randn(3, 3))
        y = torch.autograd.Variable(torch.randn(3))
        z = torch.autograd.Variable(torch.randn(1, 3))
        res = x.clone()
        res.map2_(y, z, lambda a, b, c: a + b * c)
        self.assertEqual(res, x + y * z)
        z.requires_grad = True
        self.assertRaisesRegex(
            RuntimeError, "requires grad",
            lambda: res.map2_(y, z, lambda a, b, c: a + b * c))

    def test_Size(self):
        x = torch.Size([1, 2, 3])
        self.assertIsInstance(x, tuple)
        self.assertEqual(x[0], 1)
        self.assertEqual(x[1], 2)
        self.assertEqual(x[2], 3)
        self.assertEqual(len(x), 3)
        self.assertRaises(TypeError, lambda: torch.Size(torch.ones(3)))

        self.assertIsInstance(x * 2, torch.Size)
        self.assertIsInstance(x[:-1], torch.Size)
        self.assertIsInstance(x + x, torch.Size)

    def test_Size_scalar(self):
        three = torch.tensor(3)
        two = torch.tensor(2)
        x = torch.Size([0, 1, two, three, 4])
        for i in range(1, 5):
            self.assertEqual(x[i], i)

    def test_Size_iter(self):
        for sizes in [iter([1, 2, 3, 4, 5]), range(1, 6)]:
            x = torch.Size(sizes)
            for i in range(0, 5):
                self.assertEqual(x[i], i + 1)

    def test_t_not_2d_error(self):
        self.assertRaises(RuntimeError, lambda: torch.randn(2, 3, 4).t())
        self.assertRaises(RuntimeError, lambda: torch.randn(2, 3, 4).t_())

    # unit test for special case transposed copy (see ATen/native/Copy.cpp for details)
    @unittest.skipIf(not TEST_NUMPY, "Numpy not found")
    def test_big_transpose(self):
        t = torch.rand(456, 789)
        t1 = t.t().contiguous()
        t2 = torch.from_numpy(t.numpy().transpose())
        self.assertEqual(t1, t2)

    def test_inplace_division(self):
        t = torch.rand(5, 5)
        id_before = id(t)
        t /= 2
        id_after = id(t)
        self.assertEqual(id_before, id_after)

    def test_simple_scalar_cast(self):
        ok = [torch.Tensor([1.5]), torch.zeros(1, 1, 1, 1)]
        ok_values = [1.5, 0]

        not_ok = map(torch.Tensor, [[], [1, 2], [[1, 2], [3, 4]]])

        for tensor, value in zip(ok, ok_values):
            self.assertEqual(int(tensor), int(value))
            self.assertEqual(float(tensor), float(value))
            if sys.version_info[0] < 3:
                self.assertEqual(long(tensor), long(value))

        for tensor in not_ok:
            self.assertRaises(ValueError, lambda: int(tensor))
            self.assertRaises(ValueError, lambda: float(tensor))
            if sys.version_info[0] < 3:
                self.assertRaises(ValueError, lambda: long(tensor))

    def test_offset_scalar_cast(self):
        x = torch.Tensor([1, 2, 3])
        y = x[2:]
        self.assertEqual(int(y), 3)

    # skip this test for now as it affects all tests
    @unittest.skipIf(True, "flush_denormal not supported")
    def test_set_flush_denormal(self):
        tiny_float = 1e-42
        tiny_double = 1e-320
        float_tensor = torch.FloatTensor([1.0, tiny_float])
        double_tensor = torch.DoubleTensor([1.0, tiny_float, tiny_double])

        self.assertEqual(float_tensor[0], 1.0, prec=0.0)
        self.assertEqual(float_tensor[1], tiny_float, prec=tiny_float / 16)
        self.assertEqual(double_tensor[0], 1.0, prec=0.0)
        self.assertEqual(double_tensor[1], tiny_float, prec=0.0)
        self.assertEqual(double_tensor[2], tiny_double, prec=0.0)

        torch.set_flush_denormal(True)
        self.assertEqual(float_tensor[0], 1.0, prec=0.0)
        self.assertEqual(float_tensor[1], 0.0, prec=0.0)  # tiny_float to zero
        self.assertEqual(double_tensor[0], 1.0, prec=0.0)
        # tiny_float is not converted to zero in double type
        self.assertEqual(double_tensor[1], tiny_float, prec=0.0)
        self.assertEqual(double_tensor[2], 0.0, prec=0.0)  # tiny_double to zero
        torch.set_flush_denormal(False)

    def test_unique(self):
        def run_test(device):
            x = torch.tensor([1, 2, 3, 2, 8, 5, 2, 3], device=device)
            expected_unique = torch.tensor([1, 2, 3, 5, 8], device=device)
            expected_inverse = torch.tensor([0, 1, 2, 1, 4, 3, 1, 2], device=device)
            expected_counts = torch.tensor([1, 3, 2, 1, 1], device=device)

            x_unique = torch.unique(x)
            self.assertEqual(
                expected_unique.tolist(), sorted(x_unique.tolist()))

            x_unique, x_inverse = x.unique(return_inverse=True)
            self.assertEqual(
                expected_unique.tolist(), sorted(x_unique.tolist()))
            self.assertEqual(expected_inverse.numel(), x_inverse.numel())

            x_unique = x.unique(sorted=True)
            self.assertEqual(expected_unique, x_unique)

            x_unique, x_counts = torch.unique(x, sorted=True, return_counts=True)
            self.assertEqual(expected_counts, x_counts)

            x_unique, x_inverse = torch.unique(
                x, sorted=True, return_inverse=True)
            self.assertEqual(expected_unique, x_unique)
            self.assertEqual(expected_inverse, x_inverse)

            x_unique, x_inverse, x_counts = torch.unique(
                x, sorted=True, return_inverse=True, return_counts=True)
            self.assertEqual(expected_unique, x_unique)
            self.assertEqual(expected_inverse, x_inverse)
            self.assertEqual(expected_counts, x_counts)

            # Tests per-element unique on a higher rank tensor.
            y = x.view(2, 2, 2)
            y_unique, y_inverse = y.unique(sorted=True, return_inverse=True)
            self.assertEqual(expected_unique, y_unique)
            self.assertEqual(expected_inverse.view(y.size()), y_inverse)

            y_unique, y_inverse, y_counts = torch.unique(
                y, sorted=True, return_inverse=True, return_counts=True)
            self.assertEqual(expected_unique, y_unique)
            self.assertEqual(expected_inverse.view(y.size()), y_inverse)
            self.assertEqual(expected_counts, y_counts)

            # Tests unique on other types.
            int_unique, int_inverse, int_counts = torch.unique(
                torch.tensor([2, 1, 2], dtype=torch.int, device=device),
                sorted=True,
                return_inverse=True,
                return_counts=True
            )
            self.assertEqual(torch.tensor([1, 2], dtype=torch.int, device=device), int_unique)
            self.assertEqual(torch.tensor([1, 0, 1], dtype=torch.long, device=device), int_inverse)
            self.assertEqual(torch.tensor([1, 2], dtype=torch.long, device=device), int_counts)

            double_unique, double_inverse, double_counts = torch.unique(
                torch.tensor([2., 1.5, 2.1, 2.], dtype=torch.double, device=device),
                sorted=True,
                return_inverse=True,
                return_counts=True
            )
            self.assertEqual(torch.tensor([1.5, 2., 2.1], dtype=torch.double, device=device), double_unique)
            self.assertEqual(torch.tensor([1, 0, 2, 1], dtype=torch.long, device=device), double_inverse)
            self.assertEqual(torch.tensor([1, 2, 1], dtype=torch.long, device=device), double_counts)

            byte_unique, byte_inverse, byte_counts = torch.unique(
                torch.tensor([133, 7, 7, 7, 42, 128], dtype=torch.uint8, device=device),
                sorted=True,
                return_inverse=True,
                return_counts=True
            )
            self.assertEqual(torch.tensor([7, 42, 128, 133], dtype=torch.uint8, device=device), byte_unique)
            self.assertEqual(torch.tensor([3, 0, 0, 0, 1, 2], dtype=torch.long, device=device), byte_inverse)
            self.assertEqual(torch.tensor([3, 1, 1, 1], dtype=torch.long, device=device), byte_counts)

            # test consecutive version
            z = torch.tensor([1, 2, 2, 2, 5, 5, 2, 2, 3], device=device)
            expected_z_unique = torch.tensor([1, 2, 5, 2, 3], device=device)
            expected_z_inverse = torch.tensor([0, 1, 1, 1, 2, 2, 3, 3, 4], device=device)
            expected_z_counts = torch.tensor([1, 3, 2, 2, 1], device=device)

            z_unique = torch.unique_consecutive(z)
            self.assertEqual(z_unique, expected_z_unique)

            z_unique, z_inverse = torch.unique_consecutive(z, return_inverse=True)
            self.assertEqual(z_unique, expected_z_unique)
            self.assertEqual(z_inverse, expected_z_inverse)

            z_unique, z_counts = torch.unique_consecutive(z, return_counts=True)
            self.assertEqual(z_unique, expected_z_unique)
            self.assertEqual(z_counts, expected_z_counts)

            z_unique, z_inverse, z_counts = torch.unique_consecutive(z, return_inverse=True, return_counts=True)
            self.assertEqual(z_unique, expected_z_unique)
            self.assertEqual(z_inverse, expected_z_inverse)
            self.assertEqual(z_counts, expected_z_counts)

        run_test(torch.device('cpu'))
        if torch.cuda.is_available():
            run_test(torch.device('cuda'))

    def test_unique_dim(self):
        self.assertFalse(hasattr(torch, 'unique_dim'))

        def run_test(dtype=torch.float, device=torch.device('cpu')):
            x = torch.tensor([[[1., 1.],
                               [0., 1.],
                               [2., 1.],
                               [0., 1.]],
                              [[1., 1.],
                               [0., 1.],
                               [2., 1.],
                               [0., 1.]]],
                             dtype=dtype,
                             device=device)
            expected_unique_dim0 = torch.tensor([[[1., 1.],
                                                  [0., 1.],
                                                  [2., 1.],
                                                  [0., 1.]]],
                                                dtype=dtype,
                                                device=device)
            expected_inverse_dim0 = torch.tensor([0, 0])
            expected_counts_dim0 = torch.tensor([2])
            expected_unique_dim1 = torch.tensor([[[0., 1.],
                                                  [1., 1.],
                                                  [2., 1.]],
                                                 [[0., 1.],
                                                  [1., 1.],
                                                  [2., 1.]]],
                                                dtype=dtype,
                                                device=device)
            expected_inverse_dim1 = torch.tensor([1, 0, 2, 0])
            expected_counts_dim1 = torch.tensor([2, 1, 1])
            expected_unique_dim2 = torch.tensor([[[1., 1.],
                                                  [0., 1.],
                                                  [2., 1.],
                                                  [0., 1.]],
                                                 [[1., 1.],
                                                  [0., 1.],
                                                  [2., 1.],
                                                  [0., 1.]]],
                                                dtype=dtype,
                                                device=device)
            expected_inverse_dim2 = torch.tensor([0, 1])
            expected_counts_dim2 = torch.tensor([1, 1])

            # dim0
            x_unique = torch.unique(x, dim=0)
            self.assertEqual(expected_unique_dim0, x_unique)

            x_unique, x_inverse = torch.unique(
                x,
                return_inverse=True,
                dim=0)
            self.assertEqual(expected_unique_dim0, x_unique)
            self.assertEqual(expected_inverse_dim0, x_inverse)

            x_unique, x_counts = torch.unique(
                x,
                return_inverse=False,
                return_counts=True,
                dim=0)
            self.assertEqual(expected_unique_dim0, x_unique)
            self.assertEqual(expected_counts_dim0, x_counts)

            x_unique, x_inverse, x_counts = torch.unique(
                x,
                return_inverse=True,
                return_counts=True,
                dim=0)
            self.assertEqual(expected_unique_dim0, x_unique)
            self.assertEqual(expected_inverse_dim0, x_inverse)
            self.assertEqual(expected_counts_dim0, x_counts)

            # dim1
            x_unique = torch.unique(x, dim=1)
            self.assertEqual(expected_unique_dim1, x_unique)

            x_unique, x_inverse = torch.unique(
                x,
                return_inverse=True,
                dim=1)
            self.assertEqual(expected_unique_dim1, x_unique)
            self.assertEqual(expected_inverse_dim1, x_inverse)

            x_unique, x_counts = torch.unique(
                x,
                return_inverse=False,
                return_counts=True,
                dim=1)
            self.assertEqual(expected_unique_dim1, x_unique)
            self.assertEqual(expected_counts_dim1, x_counts)

            x_unique, x_inverse, x_counts = torch.unique(
                x,
                return_inverse=True,
                return_counts=True,
                dim=1)
            self.assertEqual(expected_unique_dim1, x_unique)
            self.assertEqual(expected_inverse_dim1, x_inverse)
            self.assertEqual(expected_counts_dim1, x_counts)

            # dim2
            x_unique = torch.unique(x, dim=2)
            self.assertEqual(expected_unique_dim2, x_unique)

            x_unique, x_inverse = torch.unique(
                x,
                return_inverse=True,
                dim=2)
            self.assertEqual(expected_unique_dim2, x_unique)
            self.assertEqual(expected_inverse_dim2, x_inverse)

            x_unique, x_counts = torch.unique(
                x,
                return_inverse=False,
                return_counts=True,
                dim=2)
            self.assertEqual(expected_unique_dim2, x_unique)
            self.assertEqual(expected_counts_dim2, x_counts)

            x_unique, x_inverse, x_counts = torch.unique(
                x,
                return_inverse=True,
                return_counts=True,
                dim=2)
            self.assertEqual(expected_unique_dim2, x_unique)
            self.assertEqual(expected_inverse_dim2, x_inverse)
            self.assertEqual(expected_counts_dim2, x_counts)

            # test consecutive version
            y = torch.tensor(
                [[0, 1],
                 [0, 1],
                 [0, 1],
                 [1, 2],
                 [1, 2],
                 [3, 4],
                 [0, 1],
                 [0, 1],
                 [3, 4],
                 [1, 2]],
                dtype=dtype,
                device=device
            )
            expected_y_unique = torch.tensor(
                [[0, 1],
                 [1, 2],
                 [3, 4],
                 [0, 1],
                 [3, 4],
                 [1, 2]],
                dtype=dtype,
                device=device
            )
            expected_y_inverse = torch.tensor([0, 0, 0, 1, 1, 2, 3, 3, 4, 5], dtype=dtype, device=device)
            expected_y_counts = torch.tensor([3, 2, 1, 2, 1, 1], dtype=dtype, device=device)
            y_unique, y_inverse, y_counts = torch.unique_consecutive(y, return_inverse=True, return_counts=True, dim=0)
            self.assertEqual(expected_y_inverse, y_inverse)
            self.assertEqual(expected_y_counts, y_counts)

        run_test(torch.float)
        run_test(torch.double)
        run_test(torch.long)
        run_test(torch.uint8)
        if torch.cuda.is_available():
            run_test(torch.float, torch.device('cuda'))
            run_test(torch.double, torch.device('cuda'))
            run_test(torch.long, torch.device('cuda'))
            run_test(torch.uint8, torch.device('cuda'))

    def test_show_config(self):
        # We can't usefully test the output; just make sure this doesn't crash
        torch.__config__.show()

    def test_parallel_info(self):
        torch.__config__.parallel_info()

    @staticmethod
    def _test_bincount(self, device):
        # negative input throws
        with self.assertRaisesRegex(RuntimeError, '1-d non-negative integral'):
            torch.bincount(torch.tensor([1, -1], device=device))
        # n-d input, with n > 1 throws
        with self.assertRaisesRegex(RuntimeError, '1-d non-negative integral'):
            torch.bincount(torch.tensor([[1, 2], [3, 4]], device=device))
        # floating input type throws
        with self.assertRaisesRegex(RuntimeError, 'not implemented'):
            torch.bincount(torch.tensor([1., 0.3], device=device))
        # minlength < 0 throws
        with self.assertRaisesRegex(RuntimeError, 'minlength should be >= 0'):
            torch.bincount(torch.tensor([1, 3], device=device),
                           torch.tensor([.2, .2], device=device),
                           minlength=-1)
        # input and weights dim mismatch
        with self.assertRaisesRegex(RuntimeError, 'same length'):
            torch.bincount(torch.tensor([1, 0], device=device),
                           torch.tensor([1., 0.3, 0.5], device=device))
        # 1-d input with no elements and default minlength
        self.assertEqual(torch.bincount(torch.tensor([], device=device, dtype=torch.long)),
                         torch.zeros(0, dtype=torch.long, device=device))
        # 1-d input with no elements and specified minlength
        self.assertEqual(torch.bincount(torch.tensor([], device=device, dtype=torch.long), minlength=10),
                         torch.zeros(10, dtype=torch.long, device=device))

        # test tensor method without weights
        long_counts = torch.tensor(
            [0, 3, 2, 1, 3], dtype=torch.uint8, device=device).bincount()
        self.assertEqual(
            torch.tensor([1, 1, 1, 2], dtype=torch.int64, device=device),
            long_counts)
        # test minlength functionality
        int_counts = torch.bincount(
            torch.tensor([1, 1, 1, 1], device=device), minlength=5)
        self.assertEqual(
            torch.tensor([0, 4, 0, 0, 0], dtype=torch.int64, device=device),
            int_counts)
        # test weights
        byte_counts = torch.bincount(
            torch.tensor([0, 1, 1, 1, 4], device=device),
            torch.tensor([.1, .2, .3, .4, .5], device=device))
        self.assertEqual(
            torch.tensor([0.1, 0.9, 0, 0, 0.5], device=device), byte_counts)
        byte_counts = torch.bincount(
            torch.tensor([0, 1, 1, 1, 4], device=device),
            torch.tensor([1, 2, 3, 4, 5], dtype=torch.int8, device=device))
        self.assertEqual(
            torch.tensor([1, 9, 0, 0, 5], device=device), byte_counts)
        # test non-contiguous inputs and weights
        inputs = torch.tensor([[0, 0], [3, 1], [2, 1], [1, 1], [3, 4]], device=device)
        weights = torch.tensor([[.1, 1], [.2, 2], [.3, 3], [.4, 4], [.5, 5]], device=device)
        for i in [0, 1]:
            assert not inputs[:, i].is_contiguous(), "Inputs are supposed to be non-contiguous"
            assert not weights[:, i].is_contiguous(), "Weights are supposed to be non-contiguous"
        # inputs are non-contiguous but weights are contiguous
        self.assertEqual(inputs[:, 0].bincount(), torch.tensor([1, 1, 1, 2]))
        # inputs and weights are non-contiguous
        self.assertEqual(inputs[:, 1].bincount(weights[:, 1]), torch.tensor([1, 9, 0, 0, 5]))
        # weights are non-contiguous but inputs are contiguous
        self.assertEqual(inputs[:, 1].contiguous().bincount(weights[:, 1]),
                         torch.tensor([1, 9, 0, 0, 5]))

        # test bincount on non-contiguous slices
        all0s = torch.zeros((32, 2), dtype=torch.int64, device=device)
        self.assertEqual(all0s[:, 0].bincount(), torch.tensor([32]))

        all1s = torch.ones((32, 2), dtype=torch.int64, device=device)
        self.assertEqual(all1s[:, 0].bincount(), torch.tensor([0, 32]))

        # test large number of bins - global memory use
        big_exp = torch.zeros(10000000, device=device)
        big_exp[-1] = 50.0
        big_w = torch.tensor([.5] * 100, device=device)
        big_out = torch.tensor([9999999] * 100, device=device).bincount(big_w)
        self.assertEqual(big_exp, big_out)
        # test large input size
        big_exp = torch.zeros(2, device=device)
        big_exp[1] = 1000000
        big_out = torch.ones(1000000, dtype=torch.int8, device=device).bincount()
        self.assertEqual(big_exp, big_out)

    @slowTest
    def test_slow_test(self):
        # Just a smoketest to make sure our slowTest decorator works.
        pass

    def test_bincount_cpu(self):
        self._test_bincount(self, device='cpu')

    def test_is_nonzero(self):
        self.assertExpectedRaises(RuntimeError, lambda: torch.tensor([]).is_nonzero(), subname="empty")
        self.assertExpectedRaises(RuntimeError, lambda: torch.tensor([0, 0]).is_nonzero(), subname="multiple")
        self.assertFalse(torch.tensor(0).is_nonzero())
        self.assertTrue(torch.tensor(1).is_nonzero())
        self.assertFalse(torch.tensor([0]).is_nonzero())
        self.assertTrue(torch.tensor([1]).is_nonzero())
        self.assertFalse(torch.tensor([[0]]).is_nonzero())
        self.assertTrue(torch.tensor([[1]]).is_nonzero())

    def test_meshgrid(self):
        a = torch.tensor(1)
        b = torch.tensor([1, 2, 3])
        c = torch.tensor([1, 2])
        grid_a, grid_b, grid_c = torch.meshgrid([a, b, c])
        self.assertEqual(grid_a.shape, torch.Size([1, 3, 2]))
        self.assertEqual(grid_b.shape, torch.Size([1, 3, 2]))
        self.assertEqual(grid_c.shape, torch.Size([1, 3, 2]))
        grid_a2, grid_b2, grid_c2 = torch.meshgrid(a, b, c)
        self.assertEqual(grid_a2.shape, torch.Size([1, 3, 2]))
        self.assertEqual(grid_b2.shape, torch.Size([1, 3, 2]))
        self.assertEqual(grid_c2.shape, torch.Size([1, 3, 2]))
        expected_grid_a = torch.ones(1, 3, 2, dtype=torch.int64)
        expected_grid_b = torch.tensor([[[1, 1],
                                         [2, 2],
                                         [3, 3]]])
        expected_grid_c = torch.tensor([[[1, 2],
                                         [1, 2],
                                         [1, 2]]])
        self.assertTrue(grid_a.equal(expected_grid_a))
        self.assertTrue(grid_b.equal(expected_grid_b))
        self.assertTrue(grid_c.equal(expected_grid_c))
        self.assertTrue(grid_a2.equal(expected_grid_a))
        self.assertTrue(grid_b2.equal(expected_grid_b))
        self.assertTrue(grid_c2.equal(expected_grid_c))

    # NB: we must not be built with CUDA; if we are built with CUDA but no CUDA
    # is available, we get a different error.
    @unittest.skipIf(torch.backends.cuda.is_built() or IS_SANDCASTLE, "CUDA is built, can't test CUDA not built error")
    def test_cuda_not_built(self):
        msg = "Torch not compiled with CUDA enabled"
        self.assertRaisesRegex(AssertionError, msg, lambda: torch.cuda.current_device())
        self.assertRaisesRegex(AssertionError, msg, lambda: torch.tensor([1], device="cuda"))
        self.assertRaisesRegex(AssertionError, msg, lambda: torch.tensor([1]).cuda())
        self.assertRaisesRegex(AssertionError, msg, lambda: torch.cuda.FloatTensor())
        self.assertRaisesRegex(AssertionError, msg, lambda: torch.tensor([1]).to(device="cuda"))

    def test_cast_binary_op(self):
        # Scalar
        a = torch.tensor(2)
        b = torch.tensor(3)
        a_copy = a.clone()
        b_copy = b.clone()

        self.assertEqual(torch.tensor(6), a.float() * b)

        self.assertEqual(a.type(), a_copy.type())
        self.assertEqual(a.data.type(), a_copy.data.type())
        self.assertEqual(b.type(), b_copy.type())
        self.assertEqual(b.data.type(), b_copy.type())

    def test_cartesian_prod(self):
        a = torch.tensor([1])
        b = torch.tensor([1, 2, 3])
        c = torch.tensor([1, 2])
        prod = torch.cartesian_prod(a, b, c)
        expected = torch.tensor(list(product([a], b, c)))
        self.assertEqual(expected, prod)

        # test 0 size input
        d = torch.empty(0, dtype=b.dtype)
        prod = torch.cartesian_prod(a, b, c, d)
        expected = torch.empty(0, 4, dtype=b.dtype)
        self.assertEqual(expected, prod)

        # test single input
        prod = torch.cartesian_prod(b)
        self.assertEqual(b, prod)

    def test_combinations(self):
        a = torch.tensor([1, 2, 3])

        c = torch.combinations(a, r=1)
        expected = torch.tensor(list(combinations(a, r=1)))
        self.assertEqual(c, expected)

        c = torch.combinations(a, r=1, with_replacement=True)
        expected = torch.tensor(list(combinations_with_replacement(a, r=1)))
        self.assertEqual(c, expected)

        c = torch.combinations(a)
        expected = torch.tensor(list(combinations(a, r=2)))
        self.assertEqual(c, expected)

        c = torch.combinations(a, with_replacement=True)
        expected = torch.tensor(list(combinations_with_replacement(a, r=2)))
        self.assertEqual(c, expected)

        c = torch.combinations(a, r=3)
        expected = torch.tensor(list(combinations(a, r=3)))
        self.assertEqual(c, expected)

        c = torch.combinations(a, r=4)
        expected = torch.empty(0, 4, dtype=a.dtype)
        self.assertEqual(c, expected)

        c = torch.combinations(a, r=5)
        expected = torch.empty(0, 5, dtype=a.dtype)
        self.assertEqual(c, expected)

        # test empty imput
        a = torch.empty(0)
        c1 = torch.combinations(a)
        c2 = torch.combinations(a, with_replacement=True)
        expected = torch.empty(0, 2, dtype=a.dtype)
        self.assertEqual(c1, expected)
        self.assertEqual(c2, expected)

    def test_has_internal_overlap(self):
        OVERLAP_NO = 0
        OVERLAP_YES = 1
        OVERLAP_TOO_HARD = 2

        # Check for contiguous tensors
        a = torch.randn(3, 3)
        self.assertEqual(torch._debug_has_internal_overlap(a), OVERLAP_NO)

        # Checks for zero strides
        b = torch.randn(1, 3)
        b_expanded = b.expand(4, 3)
        self.assertEqual(torch._debug_has_internal_overlap(b_expanded), OVERLAP_YES)

    @staticmethod
    def unary_check_mem_overlap(self, inplace_op, value=-0.5, device='cpu'):
        tensor = torch.tensor(value, device=device).expand(3, 3)
        with self.assertRaisesRegex(RuntimeError, 'single memory location'):
            inplace_op(tensor)

    @staticmethod
    def binary_check_mem_overlap(self, inplace_op, value=-0.5, device='cpu'):
        if isinstance(inplace_op, str):
            inplace_op = getattr(torch.Tensor, inplace_op)
        tensor = torch.tensor(value, device=device).expand(3, 3)
        other = torch.rand_like(tensor)
        with self.assertRaisesRegex(RuntimeError, 'single memory location'):
            inplace_op(tensor, other)

    @staticmethod
    def _test_inplace_unary_mem_overlap(self, device='cpu'):
        TestTorch.unary_check_mem_overlap(self, lambda t: t.acos_(), device=device)
        TestTorch.unary_check_mem_overlap(self, lambda t: t.asin_(), device=device)
        TestTorch.unary_check_mem_overlap(self, lambda t: t.atan_(), device=device)
        TestTorch.unary_check_mem_overlap(self, lambda t: t.ceil_(), device=device)
        TestTorch.unary_check_mem_overlap(self, lambda t: t.cos_(), device=device)
        TestTorch.unary_check_mem_overlap(self, lambda t: t.erf_(), device=device)
        TestTorch.unary_check_mem_overlap(self, lambda t: t.erfc_(), device=device)
        TestTorch.unary_check_mem_overlap(self, lambda t: t.exp_(), device=device)
        TestTorch.unary_check_mem_overlap(self, lambda t: t.expm1_(), device=device)
        TestTorch.unary_check_mem_overlap(self, lambda t: t.floor_(), device=device)
        TestTorch.unary_check_mem_overlap(self, lambda t: t.log_(), device=device)
        TestTorch.unary_check_mem_overlap(self, lambda t: t.log10_(), device=device)
        TestTorch.unary_check_mem_overlap(self, lambda t: t.log1p_(), device=device)
        TestTorch.unary_check_mem_overlap(self, lambda t: t.log2_(), device=device)
        TestTorch.unary_check_mem_overlap(self, lambda t: t.round_(), device=device)
        TestTorch.unary_check_mem_overlap(self, lambda t: t.rsqrt_(), device=device)
        TestTorch.unary_check_mem_overlap(self, lambda t: t.sin_(), device=device)
        TestTorch.unary_check_mem_overlap(self, lambda t: t.sqrt_(), device=device)
        TestTorch.unary_check_mem_overlap(self, lambda t: t.tan_(), device=device)
        TestTorch.unary_check_mem_overlap(self, lambda t: t.tanh_(), device=device)
        TestTorch.unary_check_mem_overlap(self, lambda t: t.trunc_(), device=device)

    @staticmethod
    def _test_inplace_binary_mem_overlap(self, device='cpu'):
        binary_ops = ['add_', 'mul_', 'div_', 'sub_']
        for op in binary_ops:
            TestTorch.binary_check_mem_overlap(self, op, device=device)

    def test_inplace_unary_mem_overlap(self):
        return self._test_inplace_unary_mem_overlap(self)

    def test_inplace_binary_mem_overlap(self):
        return self._test_inplace_binary_mem_overlap(self)

    @unittest.expectedFailure
    def test_abs_unary_mem_overlap(self):
        self.unary_check_mem_overlap(lambda t: t.abs_())

    @unittest.expectedFailure
    def test_sinh_unary_mem_overlap(self):
        self.unary_check_mem_overlap(lambda t: t.sinh_())

    @unittest.expectedFailure
    def test_cosh_unary_mem_overlap(self):
        self.unary_check_mem_overlap(lambda t: t.cosh_())

    @unittest.skipIf(torch.cuda.device_count() < 2, 'only one GPU detected')
    def test_reverse_binary_ops_multiple_device(self):
        self.assertEqual(2 + torch.tensor(3), 2 + torch.tensor(3).to("cuda:1"))    # __radd__
        self.assertEqual(2 - torch.tensor(3), 2 - torch.tensor(3).to("cuda:1"))    # __rsub__
        self.assertEqual(2 * torch.tensor(3), 2 * torch.tensor(3).to("cuda:1"))    # __rmul__
        self.assertEqual(2 / torch.tensor(3), 2 / torch.tensor(3).to("cuda:1"))    # __rtruediv__
        self.assertEqual(2 // torch.tensor(3), 2 // torch.tensor(3).to("cuda:1"))  # __rfloordiv__

        with self.assertRaisesRegex(RuntimeError, "expected both inputs to be on same device"):
            torch.tensor(2).to("cuda:1") + torch.tensor(3).to("cuda:0")
        with self.assertRaisesRegex(RuntimeError, "expected both inputs to be on same device"):
            torch.tensor(2).to("cuda:1") - torch.tensor(3).to("cuda:0")
        with self.assertRaisesRegex(RuntimeError, "expected both inputs to be on same device"):
            torch.tensor(2).to("cuda:1") * torch.tensor(3).to("cuda:0")
        with self.assertRaisesRegex(RuntimeError, "expected both inputs to be on same device"):
            torch.tensor(2).to("cuda:1") / torch.tensor(3).to("cuda:0")
        with self.assertRaisesRegex(RuntimeError, "expected both inputs to be on same device"):
            torch.tensor(2).to("cuda:1") // torch.tensor(3).to("cuda:0")

    def test_allow_tensor_metadata_change(self):
        def do_test(t):
            with self.assertRaisesRegex(
                    RuntimeError,
                    "set_sizes_contiguous is not allowed on Tensor created from .data or .detach()"):
                t.resize_((2, 1))
            with self.assertRaisesRegex(
                    RuntimeError,
                    "set_storage is not allowed on Tensor created from .data or .detach()"):
                t.set_()
            with self.assertRaisesRegex(
                    RuntimeError,
                    "set_storage_offset is not allowed on Tensor created from .data or .detach()"):
                t.set_(t.storage(), 0, t.size(), list(t.stride()))

        do_test(torch.tensor([[1, 2]]).data)
        do_test(torch.tensor([[1, 2]]).detach())

    def test_c10_layer_norm(self):
        # test that we can call c10 ops and they return a reasonable result
        X = torch.rand(5, 5, dtype=torch.float)
        weight = torch.rand(*X.size()[1:], dtype=torch.float)
        bias = torch.rand(*X.size()[1:], dtype=torch.float)
        epsilon = 1e-4

        expected_norm = torch.nn.functional.layer_norm(
            X, X.size()[1:], weight=weight, bias=bias, eps=epsilon)
        actual_norm, actual_mean, actual_stdev = \
            torch.ops._caffe2.LayerNorm(torch.tensor(X), torch.tensor(
                weight), torch.tensor(bias), 1, epsilon, True)
        torch.testing.assert_allclose(expected_norm, actual_norm)

    def test_memory_format(self):
        x = torch.randn(10, 3, 32, 32)
        nhwc = x.contiguous(memory_format=torch.channels_last)
        self.assertFalse(nhwc.is_contiguous())
        self.assertTrue(nhwc.is_contiguous(memory_format=torch.channels_last))
        self.assertEqual(nhwc, x)

    ## These sections are intentionally commented, as they suppose to pass when we
    ## switch from the computational check of the tensor memory format to the
    ## actual layout support
    #
    #
    #     def fake_nhwc(N, C, H, W):
    #         alloc = torch.randn(N, H, W, C)
    #         return alloc.permute(0, 3, 1, 2)
    #
    #     fake = fake_nhwc(10, 3, 32, 32)
    #     self.assertFalse(
    #         fake.is_contiguous(memory_format=torch.channels_last),
    #         " must be tagged to be identified as channels_last")
    #
    # def test_memory_format_permute(self):
    #     x = torch.randn(10, 3, 32, 32)
    #     nhwc = x.contiguous(memory_format=torch.channels_last)
    #     y = nhwc.permute(0, 1, 3, 2).permute(0, 1, 3, 2)
    #     self.assertFalse(y.is_contiguous(memory_format=torch.channels_last))

    @unittest.skipIf(not torch.cuda.is_available(), 'no CUDA')
    def test_memory_format_permute_cuda(self):
        x = torch.randn(10, 3, 32, 32)
        nhwc = x.contiguous(memory_format=torch.channels_last).cuda()
        y = nhwc.permute(0, 1, 3, 2).permute(0, 1, 3, 2)
        self.assertFalse(y.is_contiguous(memory_format=torch.channels_last))

    def test_subclass_tensors(self):
        # raise an error when trying to subclass FloatTensor
        with self.assertRaisesRegex(TypeError, "type 'torch.FloatTensor' is not an acceptable base type"):
            class Foo1(torch.FloatTensor):
                pass

        # but allow subclassing Tensor:
        class Foo2(torch.Tensor):
            def foo(self):
                return 5
        f = Foo2()
        self.assertEqual(f.foo(), 5)

# Functions to test negative dimension wrapping
METHOD = 1
INPLACE_METHOD = 2
FUNCTIONAL = 4
DIM_ARG = None

def make_neg_dim_test(name, tensor_arg, arg_constr, types, extra_dim=0):
    def neg_dim_test(self):
        if isinstance(tensor_arg, list):
            assert METHOD not in types and INPLACE_METHOD not in types
            x = [torch.randn(arg) for arg in tensor_arg]
            ndim = len(tensor_arg[-1])
        else:
            x = torch.randn(*tensor_arg)
            ndim = len(tensor_arg)
        ndim += extra_dim

        n_dim_to_test = sum(map(lambda e: e is DIM_ARG, arg_constr()))

        for dims_val in combinations(range(ndim), n_dim_to_test):
            arg = arg_constr()
            arg_neg = copy.deepcopy(arg)
            idx = 0
            for i, v in enumerate(arg):
                if v is DIM_ARG:
                    arg[i] = dims_val[idx]
                    arg_neg[i] = dims_val[idx] - ndim
                    idx += 1

            if METHOD in types:
                a = getattr(x, name)(*arg)
                b = getattr(x, name)(*arg_neg)
                self.assertEqual(a, b)

            if INPLACE_METHOD in types:
                a = x.clone()
                getattr(a, name + '_')(*arg)
                b = x.clone()
                getattr(b, name + '_')(*arg_neg)
                self.assertEqual(a, b)

            if FUNCTIONAL in types:
                a = getattr(torch, name)(x, *arg)
                b = getattr(torch, name)(x, *arg_neg)
                self.assertEqual(a, b)

    return neg_dim_test


def idx_tensor(size, max_val):
    return torch.LongTensor(*size).random_(0, max_val - 1)


def add_neg_dim_tests():
    neg_dim_tests = [
        ('narrow', (10, 20, 30), lambda: [DIM_ARG, 0, 5], [METHOD]),
        ('transpose', (10, 20, 30), lambda: [DIM_ARG, DIM_ARG], [METHOD, INPLACE_METHOD, FUNCTIONAL]),
        ('size', (10, 20, 30), lambda: [DIM_ARG], [METHOD]),
        ('cat', [(2, 3, 4), (2, 3, 4)], lambda: [DIM_ARG], [FUNCTIONAL]),
        ('chunk', (10, 20, 30), lambda: [5, DIM_ARG], [METHOD, FUNCTIONAL]),
        ('gather', (10, 20), lambda: [DIM_ARG, idx_tensor((10, 20), 10)], [METHOD, FUNCTIONAL]),
        ('index_select', (10, 10), lambda: [DIM_ARG, idx_tensor((10,), 10)], [METHOD, FUNCTIONAL]),
        ('split', (10, 20), lambda: [5, DIM_ARG], [METHOD, FUNCTIONAL]),
        ('squeeze', (10, 1, 20, 1), lambda: [DIM_ARG], [METHOD, INPLACE_METHOD, FUNCTIONAL]),
        ('unbind', (2, 3, 4), lambda: [DIM_ARG], [FUNCTIONAL]),
        ('unsqueeze', (10, 20), lambda: [DIM_ARG], [METHOD, INPLACE_METHOD, FUNCTIONAL], 1),
        ('cumprod', (10, 20), lambda: [DIM_ARG], [METHOD, FUNCTIONAL]),
        ('cumsum', (10, 20), lambda: [DIM_ARG], [METHOD, FUNCTIONAL]),
        ('mean', (10, 20), lambda: [DIM_ARG], [METHOD, FUNCTIONAL]),
        ('median', (10, 20), lambda: [DIM_ARG], [METHOD, FUNCTIONAL]),
        ('mode', (10, 20), lambda: [DIM_ARG], [METHOD, FUNCTIONAL]),
        ('norm', (10, 20), lambda: [2, DIM_ARG], [METHOD, FUNCTIONAL]),
        ('prod', (10, 20), lambda: [DIM_ARG], [METHOD, FUNCTIONAL]),
        ('std', (10, 20), lambda: [DIM_ARG], [METHOD, FUNCTIONAL]),
        ('sum', (10, 20), lambda: [DIM_ARG], [METHOD, FUNCTIONAL]),
        ('var', (10, 20), lambda: [DIM_ARG], [METHOD, FUNCTIONAL]),
        ('kthvalue', (10, 20), lambda: [3, DIM_ARG], [METHOD, FUNCTIONAL]),
        ('max', (10, 20), lambda: [DIM_ARG], [METHOD, FUNCTIONAL]),
        ('min', (10, 20), lambda: [DIM_ARG], [METHOD, FUNCTIONAL]),
        ('sort', (10, 20), lambda: [DIM_ARG], [METHOD, FUNCTIONAL]),
        ('topk', (10, 20), lambda: [5, DIM_ARG], [METHOD, FUNCTIONAL]),
        ('renorm', (10, 20), lambda: [2, DIM_ARG, 1], [METHOD, INPLACE_METHOD, FUNCTIONAL]),
        ('index_add', (10, 10), lambda: [DIM_ARG, idx_tensor((10,), 10), torch.randn(10, 10)], [INPLACE_METHOD]),
        ('index_copy', (10, 10), lambda: [DIM_ARG, idx_tensor((10,), 10), torch.randn(10, 10)], [INPLACE_METHOD]),
        ('index_fill', (10, 10), lambda: [DIM_ARG, idx_tensor((10,), 10), 12], [INPLACE_METHOD]),
        ('scatter', (10, 10), lambda: [DIM_ARG, idx_tensor((10, 10), 10), torch.randn(10, 10)], [INPLACE_METHOD]),
        ('select', (10, 20), lambda: [DIM_ARG, 3], [METHOD]),
        ('unfold', (10, 20), lambda: [DIM_ARG, 5, 2], [METHOD]),
    ]

    for decl in neg_dim_tests:
        if len(decl) == 4:
            name, tensor_arg, arg_constr, types = decl
            extra_dim = 0
        elif len(decl) == 5:
            name, tensor_arg, arg_constr, types, extra_dim = decl

        test_name = 'test_' + name + '_neg_dim'

        assert not hasattr(_TestTorchMixin, test_name), "Duplicated test name: " + test_name
        setattr(_TestTorchMixin, test_name, make_neg_dim_test(name, tensor_arg, arg_constr, types, extra_dim))

add_neg_dim_tests()


class TestTorch(TestCase, _TestTorchMixin):
    pass

if __name__ == '__main__':
    run_tests()<|MERGE_RESOLUTION|>--- conflicted
+++ resolved
@@ -2736,11 +2736,7 @@
         r = torch.ones(num_elements, dtype=torch.float)
         scale = 1.0
         zero_point = 2
-<<<<<<< HEAD
         qr = r.quantize_linear(scale, zero_point, torch.quint8)
-=======
-        qr = r.quantize_linear(scale, zero_point, torch.qint8)
->>>>>>> 5f8e849d
         self.assertEqual(qr.q_scale(), scale)
         self.assertEqual(qr.q_zero_point(), zero_point)
         self.assertTrue(qr.is_quantized)
@@ -2758,11 +2754,7 @@
         # Scalar Tensor
         # item
         r = torch.ones(1, dtype=torch.float)
-<<<<<<< HEAD
         qr = r.quantize_linear(scale, zero_point, torch.quint8)
-=======
-        qr = r.quantize_linear(scale, zero_point, torch.qint8)
->>>>>>> 5f8e849d
         self.assertEqual(qr.item(), 1)
         self.assertEqual(qr[0].item(), 1)
         # assignment
@@ -2778,11 +2770,7 @@
                          "tensor([15.], size=(1,), dtype=torch.quint8, " +
                          "scale=1.0, zero_point=2)")
         empty_r = torch.ones((0, 1), dtype=torch.float)
-<<<<<<< HEAD
         empty_qr = empty_r.quantize_linear(scale, zero_point, torch.quint8)
-=======
-        empty_qr = empty_r.quantize_linear(scale, zero_point, torch.qint8)
->>>>>>> 5f8e849d
         self.assertEqual(str(empty_qr),
                          "tensor([], size=(0, 1), dtype=torch.quint8, " +
                          "scale=1.0, zero_point=2)")
@@ -2792,11 +2780,7 @@
         r = torch.from_numpy(r).float()
         scale = 2
         zero_point = 2
-<<<<<<< HEAD
         qr = r.quantize_linear(scale, zero_point, torch.quint8)
-=======
-        qr = r.quantize_linear(scale, zero_point, torch.qint8)
->>>>>>> 5f8e849d
         rqr = qr.dequantize()
         self.assertTrue(np.allclose(r.numpy(), rqr.numpy(), atol=2 / scale))
 
