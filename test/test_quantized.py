--- conflicted
+++ resolved
@@ -122,13 +122,7 @@
         X = torch.arange(-5, 5, dtype=torch.float)
         scale = 2.0
         zero_point = 1
-<<<<<<< HEAD
         qX = X.quantize_linear(scale=scale, zero_point=zero_point, dtype=torch.qint8)
-        # print("X:\n{}".format(X))
-        # print("\nQuantized:\n{}\nFake:\n{}".format(qX.int_repr(), _quantize(X.numpy(), scale, zero_point)))
-=======
-        qX = X.quantize_linear(scale=scale, zero_point=zero_point)
->>>>>>> 6197eed4
 
         Y = X.numpy().copy()
         Y[Y < 0] = 0
